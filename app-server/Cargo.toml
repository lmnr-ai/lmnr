--- conflicted
+++ resolved
@@ -71,11 +71,6 @@
 tokio-tungstenite = "0.24"
 url = "2.5.0"
 uuid = {version = "1.4.1", features = ["v4", "fast-rng", "macro-diagnostics", "serde"]}
-<<<<<<< HEAD
-deadpool = "0.12.2"
-enum_delegate = "0.2.0"
-=======
->>>>>>> 9f2bc1a6
 
 [build-dependencies]
 tonic-build = "0.12.3"