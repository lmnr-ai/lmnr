use std::sync::Arc;

use futures::StreamExt;
use uuid::Uuid;

use crate::db::{self, agent_messages::MessageType, DB};

use super::{
<<<<<<< HEAD
    channel::AgentManagerChannel,
=======
    channel::AgentManagerWorkers,
>>>>>>> d5fc901b
    cookies,
    types::{ModelProvider, RunAgentResponseStreamChunk, WorkerStreamChunk},
    AgentManager, AgentManagerTrait,
};

pub struct RunAgentWorkerOptions {
    pub model_provider: Option<ModelProvider>,
    pub model: Option<String>,
    pub enable_thinking: bool,
}

pub async fn run_agent_worker(
    agent_manager: Arc<AgentManager>,
    worker_channel: Arc<AgentManagerWorkers>,
    db: Arc<DB>,
    session_id: Uuid,
    // If user_id is Some, we are running the agent in Chat mode,
    user_id: Option<Uuid>,
    prompt: String,
    options: RunAgentWorkerOptions,
) {
    let cookies = if let Some(user_id) = user_id {
        match cookies::get_cookies(&db.pool, &user_id).await {
            Ok(cookies) => cookies,
            Err(e) => {
                log::error!("Error getting cookies: {}", e);
                Vec::new()
            }
        }
    } else {
        Vec::new()
    };

    let cookies = match cookies::get_cookies(&db.pool, &user_id).await {
        Ok(cookies) => cookies,
        Err(e) => {
            log::error!("Error getting cookies: {}", e);
            Vec::new()
        }
    };

    let mut stream = agent_manager
        .run_agent_stream(
            prompt,
            session_id,
            user_id.is_some(),
            None,
            None,
            options.model_provider,
            options.model,
            options.enable_thinking,
            cookies,
        )
        .await;

    while let Some(chunk) = stream.next().await {
        if worker_channel.is_stopped(session_id) {
            break;
        }
        match chunk {
            Ok(chunk) => {
                let message_type = match chunk {
                    RunAgentResponseStreamChunk::Step(_) => MessageType::Step,
                    RunAgentResponseStreamChunk::FinalOutput(_) => MessageType::Assistant,
                };

<<<<<<< HEAD
                // TODO: Run these DB tasks in parallel for the last message?
                if let Err(e) = db::agent_manager::insert_agent_message(
                    &db.pool,
                    &chunk.message_id(),
                    &session_id,
                    &user_id,
                    &message_type,
                    &chunk.message_content(),
                    &chunk.created_at(),
                )
                .await
                {
                    log::error!("Error inserting agent message: {}", e);
                }

                if let RunAgentResponseStreamChunk::FinalOutput(final_output) = &chunk {
                    if let Some(cookies) = final_output.content.cookies.as_ref() {
                        if let Err(e) = cookies::insert_cookies(&db.pool, &user_id, &cookies).await
                        {
                            log::error!("Error inserting cookies: {}", e);
                        }
                    }

                    if let Err(e) = db::agent_manager::update_agent_state(
=======
                if user_id.is_some() {
                    if let Err(e) = db::agent_messages::insert_agent_message(
>>>>>>> d5fc901b
                        &db.pool,
                        &chunk.message_id(),
                        &session_id,
                        &chunk.trace_id(),
                        &message_type,
                        &chunk.message_content(),
                        &chunk.created_at(),
                    )
                    .await
                    {
                        log::error!("Error inserting agent message: {}", e);
                    }
                }

                if let RunAgentResponseStreamChunk::FinalOutput(final_output) = &chunk {
                    if let Some(cookies) = final_output.content.cookies.as_ref() {
                        if let Some(user_id) = user_id {
                            if let Err(e) =
                                cookies::insert_cookies(&db.pool, &user_id, &cookies).await
                            {
                                log::error!("Error inserting cookies: {}", e);
                            }
                        }
                    }
                }

                // It could be that the frontend connects right at the time when a chunk is sent.
                // To avoid dropping the chunk, we retry sending it a couple times with a small delay.
                let mut retry_count = 0;
                while worker_channel
                    .try_publish(session_id, Ok(WorkerStreamChunk::AgentChunk(chunk.clone())))
                    .await
                    .is_err()
                {
                    retry_count += 1;
                    tokio::time::sleep(tokio::time::Duration::from_millis(50)).await;
                    if retry_count > 3 {
                        break;
                    }
                }
                if matches!(chunk, RunAgentResponseStreamChunk::FinalOutput(_)) {
                    worker_channel.end_session(session_id);
                }
            }
            Err(e) => {
                log::error!("Error running agent: {}", e);
                let mut retry_count = 0;
                while worker_channel
                    .try_publish(session_id, Err(anyhow::anyhow!(e.to_string())))
                    .await
                    .is_err()
                {
                    retry_count += 1;
                    tokio::time::sleep(tokio::time::Duration::from_millis(50)).await;
                    if retry_count > 3 {
                        break;
                    }
                }
                worker_channel.end_session(session_id);
            }
        }
    }
}<|MERGE_RESOLUTION|>--- conflicted
+++ resolved
@@ -6,11 +6,7 @@
 use crate::db::{self, agent_messages::MessageType, DB};
 
 use super::{
-<<<<<<< HEAD
-    channel::AgentManagerChannel,
-=======
     channel::AgentManagerWorkers,
->>>>>>> d5fc901b
     cookies,
     types::{ModelProvider, RunAgentResponseStreamChunk, WorkerStreamChunk},
     AgentManager, AgentManagerTrait,
@@ -44,14 +40,6 @@
         Vec::new()
     };
 
-    let cookies = match cookies::get_cookies(&db.pool, &user_id).await {
-        Ok(cookies) => cookies,
-        Err(e) => {
-            log::error!("Error getting cookies: {}", e);
-            Vec::new()
-        }
-    };
-
     let mut stream = agent_manager
         .run_agent_stream(
             prompt,
@@ -77,35 +65,8 @@
                     RunAgentResponseStreamChunk::FinalOutput(_) => MessageType::Assistant,
                 };
 
-<<<<<<< HEAD
-                // TODO: Run these DB tasks in parallel for the last message?
-                if let Err(e) = db::agent_manager::insert_agent_message(
-                    &db.pool,
-                    &chunk.message_id(),
-                    &session_id,
-                    &user_id,
-                    &message_type,
-                    &chunk.message_content(),
-                    &chunk.created_at(),
-                )
-                .await
-                {
-                    log::error!("Error inserting agent message: {}", e);
-                }
-
-                if let RunAgentResponseStreamChunk::FinalOutput(final_output) = &chunk {
-                    if let Some(cookies) = final_output.content.cookies.as_ref() {
-                        if let Err(e) = cookies::insert_cookies(&db.pool, &user_id, &cookies).await
-                        {
-                            log::error!("Error inserting cookies: {}", e);
-                        }
-                    }
-
-                    if let Err(e) = db::agent_manager::update_agent_state(
-=======
                 if user_id.is_some() {
                     if let Err(e) = db::agent_messages::insert_agent_message(
->>>>>>> d5fc901b
                         &db.pool,
                         &chunk.message_id(),
                         &session_id,
