use std::sync::Arc;

use futures::StreamExt;
use uuid::Uuid;

use crate::db::{self, agent_messages::MessageType, DB};

use super::{
    channel::AgentManagerWorkers,
    cookies,
    types::{ModelProvider, RunAgentResponseStreamChunk, WorkerStreamChunk},
    AgentManager, AgentManagerTrait,
};

pub struct RunAgentWorkerOptions {
    pub model_provider: Option<ModelProvider>,
    pub model: Option<String>,
    pub enable_thinking: bool,
}

pub async fn run_agent_worker(
    agent_manager: Arc<AgentManager>,
    worker_channel: Arc<AgentManagerWorkers>,
    db: Arc<DB>,
    session_id: Uuid,
    // If user_id is Some, we are running the agent in Chat mode,
    user_id: Option<Uuid>,
<<<<<<< HEAD
=======
    project_api_key: Option<String>,
>>>>>>> a35eba19
    prompt: String,
    options: RunAgentWorkerOptions,
) {
    let cookies = if let Some(user_id) = user_id {
        match cookies::get_cookies(&db.pool, &user_id).await {
            Ok(cookies) => cookies,
            Err(e) => {
                log::error!("Error getting cookies: {}", e);
                Vec::new()
            }
        }
    } else {
        Vec::new()
    };

    let mut stream = agent_manager
        .run_agent_stream(
            prompt,
            session_id,
            user_id.is_some(),
<<<<<<< HEAD
            None,
=======
            project_api_key,
>>>>>>> a35eba19
            None,
            options.model_provider,
            options.model,
            options.enable_thinking,
            cookies,
        )
        .await;

    while let Some(chunk) = stream.next().await {
        if worker_channel.is_stopped(session_id) {
            break;
        }
        match chunk {
            Ok(chunk) => {
                let message_type = match chunk {
                    RunAgentResponseStreamChunk::Step(_) => MessageType::Step,
                    RunAgentResponseStreamChunk::FinalOutput(_) => MessageType::Assistant,
                };

                if user_id.is_some() {
                    if let Err(e) = db::agent_messages::insert_agent_message(
                        &db.pool,
                        &chunk.message_id(),
                        &session_id,
                        &chunk.trace_id(),
                        &message_type,
                        &chunk.message_content(),
                        &chunk.created_at(),
                    )
                    .await
                    {
                        log::error!("Error inserting agent message: {}", e);
                    }
                }

                if let RunAgentResponseStreamChunk::FinalOutput(final_output) = &chunk {
                    if let Some(cookies) = final_output.content.cookies.as_ref() {
                        if let Some(user_id) = user_id {
                            if let Err(e) =
                                cookies::insert_cookies(&db.pool, &user_id, &cookies).await
                            {
                                log::error!("Error inserting cookies: {}", e);
                            }
                        }
                    }
                }

                // It could be that the frontend connects right at the time when a chunk is sent.
                // To avoid dropping the chunk, we retry sending it a couple times with a small delay.
                let mut retry_count = 0;
                while worker_channel
                    .try_publish(session_id, Ok(WorkerStreamChunk::AgentChunk(chunk.clone())))
                    .await
                    .is_err()
                {
                    retry_count += 1;
                    tokio::time::sleep(tokio::time::Duration::from_millis(50)).await;
                    if retry_count > 3 {
                        break;
                    }
                }
                if matches!(chunk, RunAgentResponseStreamChunk::FinalOutput(_)) {
                    worker_channel.end_session(session_id);
                }
            }
            Err(e) => {
                log::error!("Error running agent: {}", e);
                let mut retry_count = 0;
                while worker_channel
                    .try_publish(session_id, Err(anyhow::anyhow!(e.to_string())))
                    .await
                    .is_err()
                {
                    retry_count += 1;
                    tokio::time::sleep(tokio::time::Duration::from_millis(50)).await;
                    if retry_count > 3 {
                        break;
                    }
                }
                worker_channel.end_session(session_id);
            }
        }
    }
}<|MERGE_RESOLUTION|>--- conflicted
+++ resolved
@@ -25,10 +25,7 @@
     session_id: Uuid,
     // If user_id is Some, we are running the agent in Chat mode,
     user_id: Option<Uuid>,
-<<<<<<< HEAD
-=======
     project_api_key: Option<String>,
->>>>>>> a35eba19
     prompt: String,
     options: RunAgentWorkerOptions,
 ) {
@@ -49,11 +46,7 @@
             prompt,
             session_id,
             user_id.is_some(),
-<<<<<<< HEAD
-            None,
-=======
             project_api_key,
->>>>>>> a35eba19
             None,
             options.model_provider,
             options.model,
