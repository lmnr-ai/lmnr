--- conflicted
+++ resolved
@@ -127,13 +127,9 @@
             cache.clone(),
             storage.clone(),
             acker,
-<<<<<<< HEAD
             evaluators_queue.clone(),
             trace_summary_queue.clone(),
-=======
-            queue.clone(),
             sse_connections.clone(),
->>>>>>> 1e659539
         )
         .await;
     }
@@ -148,13 +144,9 @@
     cache: Arc<Cache>,
     storage: Arc<Storage>,
     acker: MessageQueueAcker,
-<<<<<<< HEAD
     evaluators_queue: Arc<MessageQueue>,
     trace_summary_queue: Arc<MessageQueue>,
-=======
-    queue: Arc<MessageQueue>,
     sse_connections: SseConnectionMap,
->>>>>>> 1e659539
 ) {
     let mut all_spans = Vec::new();
     let mut all_events = Vec::new();
@@ -220,13 +212,9 @@
         clickhouse,
         cache,
         acker,
-<<<<<<< HEAD
         evaluators_queue,
         trace_summary_queue,
-=======
-        queue,
         sse_connections,
->>>>>>> 1e659539
     )
     .await;
 }
@@ -249,11 +237,8 @@
     cache: Arc<Cache>,
     acker: MessageQueueAcker,
     evaluators_queue: Arc<MessageQueue>,
-<<<<<<< HEAD
     trace_summary_queue: Arc<MessageQueue>,
-=======
     sse_connections: SseConnectionMap,
->>>>>>> 1e659539
 ) {
     let mut span_usage_vec = Vec::new();
     let mut all_events = Vec::new();
@@ -296,24 +281,6 @@
         all_events.extend(filtered_events);
     }
 
-<<<<<<< HEAD
-    // Record spans and traces to database (batch write)
-    let db_success = match record_spans(db.clone(), &spans, &trace_attributes_vec).await {
-        Ok(_) => true,
-        Err(e) => {
-            log::error!("Failed to record spans batch: {:?}", e);
-            let _ = acker.reject(false).await.map_err(|e| {
-                log::error!(
-                    "[Write to DB] Failed to reject MQ delivery (batch): {:?}",
-                    e
-                );
-            });
-            false
-        }
-    };
-
-=======
->>>>>>> 1e659539
     // Record spans to clickhouse
     let ch_spans: Vec<CHSpan> = spans
         .iter()
@@ -329,27 +296,18 @@
         })
         .collect();
 
-    let ch_success = match ch::spans::insert_spans_batch(clickhouse.clone(), &ch_spans).await {
-        Ok(_) => true,
-        Err(e) => {
+    if let Err(e) = ch::spans::insert_spans_batch(clickhouse.clone(), &ch_spans).await {
+        log::error!(
+            "Failed to record {} spans to clickhouse: {:?}",
+            ch_spans.len(),
+            e
+        );
+        let _ = acker.reject(false).await.map_err(|e| {
             log::error!(
-                "Failed to record {} spans to clickhouse: {:?}",
-                ch_spans.len(),
+                "[Write to Clickhouse] Failed to reject MQ delivery (batch): {:?}",
                 e
             );
-            let _ = acker.reject(false).await.map_err(|e| {
-                log::error!(
-                    "[Write to Clickhouse] Failed to reject MQ delivery (batch): {:?}",
-                    e
-                );
-            });
-            false
-        }
-    };
-
-    // Only proceed if both database and clickhouse writes were successful
-    if !db_success || !ch_success {
-        return;
+        });
     }
 
     // Check for completed traces (top-level spans) and push to trace summary queue
@@ -386,7 +344,7 @@
             }
         }
     }
-
+    // Record spans and traces to database (batch write)
     // Send realtime messages directly to SSE connections after successful ClickHouse writes
     send_realtime_messages_to_sse(&spans, &sse_connections).await;
 
