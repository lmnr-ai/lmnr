use anyhow::{Context, Result};
use serde_json::Value;
<<<<<<< HEAD
use std::{collections::HashMap, env, sync::Arc};
=======
use std::{collections::HashMap, sync::Arc};
>>>>>>> 9e2fc0d5
use uuid::Uuid;

use crate::query_engine::{QueryEngine, QueryEngineTrait};

pub struct ClickhouseReadonlyClient(clickhouse::Client);

impl ClickhouseReadonlyClient {
    pub fn new(url: String, user: String, password: String) -> Self {
        let client = clickhouse::Client::default()
            .with_url(url)
            .with_user(user)
            .with_database("default")
            .with_password(password);

        Self(client)
    }

    pub fn query(&self, sql: &str) -> clickhouse::query::Query {
        self.0.query(sql)
    }
}

pub async fn execute_sql_query(
    query: String,
    project_id: Uuid,
    parameters: HashMap<String, Value>,
<<<<<<< HEAD
    client: &Arc<reqwest::Client>,
) -> Result<Value, anyhow::Error> {
    let query_engine_url = env::var("QUERY_ENGINE_URL").map_err(|_| {
        anyhow::anyhow!("Server not configured to run SQL queries. QUERY_ENGINE_URL is not set.")
    })?;

    let result = client
        .post(format!("{}", query_engine_url))
        .json(&serde_json::json!({
            "query": query,
            "project_id": project_id,
            "parameters": parameters,
        }))
        .send()
        .await
        .map_err(|e| anyhow::anyhow!("Failed to execute SQL query: {}", e))?;
=======
    clickhouse_ro: Arc<ClickhouseReadonlyClient>,
    query_engine: Arc<QueryEngine>,
) -> Result<Value> {
    let validation_result = query_engine
        .validate_query(query, project_id)
        .await
        .context("Failed to validate query")?;

    let validated_query = match validation_result {
        crate::query_engine::QueryEngineValidationResult::Success {
            success,
            validated_query,
        } => {
            if !success {
                return Err(anyhow::anyhow!("Query validation reported unsuccessful"));
            }
            validated_query
        }
        crate::query_engine::QueryEngineValidationResult::Error { error } => {
            return Err(anyhow::anyhow!("Query validation failed: {}", error));
        }
    };

    let mut clickhouse_query = clickhouse_ro
        .query(&validated_query)
        .with_option("default_format", "JSON")
        .with_option("output_format_json_quote_64bit_integers", "0");

    for (key, value) in parameters {
        clickhouse_query = clickhouse_query.param(&key, value);
    }

    let mut rows = clickhouse_query
        .fetch_bytes("JSON")
        .context("Failed to execute ClickHouse query")?;

    let data = rows.collect().await.map_err(|e| {
        log::error!("Failed to collect query response data: {}", e);
        anyhow::anyhow!("Failed to collect query response data")
    })?;

    let results: Value = serde_json::from_slice(&data).map_err(|e| {
        log::error!("Failed to parse ClickHouse response as JSON: {}", e);
        anyhow::anyhow!("Failed to parse ClickHouse response as JSON")
    })?;
>>>>>>> 9e2fc0d5

    let data_array = results
        .get("data")
        .context("Response missing 'data' field")?
        .as_array()
        .context("Response 'data' field is not an array")?;

    Ok(Value::Array(data_array.clone()))
}<|MERGE_RESOLUTION|>--- conflicted
+++ resolved
@@ -1,10 +1,6 @@
 use anyhow::{Context, Result};
 use serde_json::Value;
-<<<<<<< HEAD
-use std::{collections::HashMap, env, sync::Arc};
-=======
 use std::{collections::HashMap, sync::Arc};
->>>>>>> 9e2fc0d5
 use uuid::Uuid;
 
 use crate::query_engine::{QueryEngine, QueryEngineTrait};
@@ -31,24 +27,6 @@
     query: String,
     project_id: Uuid,
     parameters: HashMap<String, Value>,
-<<<<<<< HEAD
-    client: &Arc<reqwest::Client>,
-) -> Result<Value, anyhow::Error> {
-    let query_engine_url = env::var("QUERY_ENGINE_URL").map_err(|_| {
-        anyhow::anyhow!("Server not configured to run SQL queries. QUERY_ENGINE_URL is not set.")
-    })?;
-
-    let result = client
-        .post(format!("{}", query_engine_url))
-        .json(&serde_json::json!({
-            "query": query,
-            "project_id": project_id,
-            "parameters": parameters,
-        }))
-        .send()
-        .await
-        .map_err(|e| anyhow::anyhow!("Failed to execute SQL query: {}", e))?;
-=======
     clickhouse_ro: Arc<ClickhouseReadonlyClient>,
     query_engine: Arc<QueryEngine>,
 ) -> Result<Value> {
@@ -94,7 +72,6 @@
         log::error!("Failed to parse ClickHouse response as JSON: {}", e);
         anyhow::anyhow!("Failed to parse ClickHouse response as JSON")
     })?;
->>>>>>> 9e2fc0d5
 
     let data_array = results
         .get("data")
