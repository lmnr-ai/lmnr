use std::sync::Arc;

use actix_web::{HttpResponse, get, web};
use futures_util::StreamExt;
use serde::Deserialize;

use crate::{
    db::project_api_keys::ProjectApiKey,
    routes::types::ResponseResult,
    storage::{Storage, StorageTrait},
};

#[derive(Deserialize)]
pub struct PayloadQuery {
    #[serde(rename = "payloadType")]
    payload_type: Option<String>,
}

#[get("payloads/{payload_id}")]
pub async fn get_payload(
    path: web::Path<String>,
    query: web::Query<PayloadQuery>,
    storage: web::Data<Arc<Storage>>,
    project_api_key: ProjectApiKey,
) -> ResponseResult {
    let project_id = project_api_key.project_id;
    let payload_id = path.into_inner();
    let query = query.into_inner();

    // Construct the S3 key following the same pattern as the storage module
    let key = format!("project/{}/{}", project_id, payload_id);

<<<<<<< HEAD
    // Get the payload data from storage
    let bytes = match storage.as_ref().get(&key, &None).await {
        Ok(bytes) => bytes,
=======
    // Get the payload stream from storage
    let mut stream = match storage.as_ref().get_stream(&key).await {
        Ok(stream) => stream,
>>>>>>> c24e2942
        Err(e) => {
            log::error!("Failed to retrieve payload from storage: {:?}", e);
            return Ok(HttpResponse::NotFound().json(serde_json::json!({
                "error": "Payload not found"
            })));
        }
    };

    // Peek at the first chunk to determine content type
    let first_chunk = match stream.next().await {
        Some(chunk) => chunk,
        None => {
            // Empty stream
            let content_type = get_content_type_from_filename(&payload_id)
                .unwrap_or_else(|| "application/octet-stream".to_string());

            let response = match query.payload_type.as_deref() {
                Some("image") => HttpResponse::Ok()
                    .content_type(content_type)
                    .insert_header(("Content-Disposition", "inline"))
                    .streaming(futures_util::stream::empty::<
                        Result<bytes::Bytes, actix_web::Error>,
                    >()),
                Some("raw") => HttpResponse::Ok().content_type(content_type).streaming(
                    futures_util::stream::empty::<Result<bytes::Bytes, actix_web::Error>>(),
                ),
                _ => {
                    let filename_header = format!("attachment; filename=\"{}\"", payload_id);
                    HttpResponse::Ok()
                        .content_type(content_type)
                        .insert_header(("Content-Disposition", filename_header))
                        .streaming(futures_util::stream::empty::<
                            Result<bytes::Bytes, actix_web::Error>,
                        >())
                }
            };
            return Ok(response);
        }
    };

    // Determine content type from first chunk and filename
    let content_type = infer_content_type_from_bytes(&first_chunk)
        .or_else(|| get_content_type_from_filename(&payload_id))
        .unwrap_or_else(|| "application/octet-stream".to_string());

    // Create a stream that starts with the first chunk and continues with the rest
    let full_stream =
        futures_util::stream::once(async move { Ok::<_, actix_web::Error>(first_chunk) })
            .chain(stream.map(|chunk| Ok::<_, actix_web::Error>(chunk)));

    // Build response with appropriate headers based on payload_type
    let response = match query.payload_type.as_deref() {
        Some("image") => HttpResponse::Ok()
            .content_type(content_type)
            .insert_header(("Content-Disposition", "inline"))
            .streaming(full_stream),
        Some("raw") => HttpResponse::Ok()
            .content_type(content_type)
            .streaming(full_stream),
        _ => {
            // Default behavior - attachment with filename
            let filename_header = format!("attachment; filename=\"{}\"", payload_id);
            HttpResponse::Ok()
                .content_type(content_type)
                .insert_header(("Content-Disposition", filename_header))
                .streaming(full_stream)
        }
    };

    Ok(response)
}

fn infer_content_type_from_bytes(bytes: &[u8]) -> Option<String> {
    if bytes.len() < 4 {
        return None;
    }

    // Convert first few bytes to hex for magic number detection
    let hex = bytes
        .iter()
        .take(12)
        .map(|b| format!("{:02x}", b))
        .collect::<String>();

    // Check magic numbers for common file types (matching TypeScript version)
    if hex.starts_with("89504e47") {
        Some("image/png".to_string()) // PNG: 89 50 4E 47
    } else if hex.starts_with("ffd8ff") {
        Some("image/jpeg".to_string()) // JPEG: FF D8 FF
    } else if hex.starts_with("47494638") {
        Some("image/gif".to_string()) // GIF: 47 49 46 38
    } else if hex.starts_with("52494646") && hex.len() >= 24 && &hex[16..24] == "57454250" {
        Some("image/webp".to_string()) // WEBP: RIFF...WEBP
    } else if hex.starts_with("25504446") {
        Some("application/pdf".to_string()) // PDF: 25 50 44 46
    } else {
        None
    }
}

fn get_content_type_from_filename(filename: &str) -> Option<String> {
    if filename.ends_with(".png") {
        Some("image/png".to_string())
    } else if filename.ends_with(".gif") {
        Some("image/gif".to_string())
    } else if filename.ends_with(".webp") {
        Some("image/webp".to_string())
    } else if filename.ends_with(".pdf") {
        Some("application/pdf".to_string())
    } else if filename.ends_with(".jpg") || filename.ends_with(".jpeg") {
        Some("image/jpeg".to_string())
    } else {
        Some("application/octet-stream".to_string()) // safe default like TypeScript
    }
}<|MERGE_RESOLUTION|>--- conflicted
+++ resolved
@@ -30,15 +30,9 @@
     // Construct the S3 key following the same pattern as the storage module
     let key = format!("project/{}/{}", project_id, payload_id);
 
-<<<<<<< HEAD
-    // Get the payload data from storage
-    let bytes = match storage.as_ref().get(&key, &None).await {
-        Ok(bytes) => bytes,
-=======
     // Get the payload stream from storage
-    let mut stream = match storage.as_ref().get_stream(&key).await {
+    let mut stream = match storage.as_ref().get_stream(&key, &None).await {
         Ok(stream) => stream,
->>>>>>> c24e2942
         Err(e) => {
             log::error!("Failed to retrieve payload from storage: {:?}", e);
             return Ok(HttpResponse::NotFound().json(serde_json::json!({
