use std::{collections::HashMap, sync::Arc};

use actix_web::{HttpResponse, post, web};
use serde::Deserialize;
use serde_json::Value;

use crate::{
    db::project_api_keys::ProjectApiKey,
    query_engine::QueryEngine,
    sql::{self, ClickhouseReadonlyClient},
};

use crate::routes::types::ResponseResult;

#[derive(Deserialize)]
#[serde(rename_all = "camelCase")]
pub struct SqlQueryRequest {
    pub query: String,
    pub parameters: HashMap<String, Value>,
}

#[post("sql/query")]
pub async fn execute_sql_query(
    req: web::Json<SqlQueryRequest>,
    project_api_key: ProjectApiKey,
    clickhouse_ro: web::Data<Option<Arc<ClickhouseReadonlyClient>>>,
    query_engine: web::Data<Arc<QueryEngine>>,
) -> ResponseResult {
    let project_id = project_api_key.project_id;
<<<<<<< HEAD
    let SqlQueryRequest { query, parameters } = req.into_inner();

    match sql::execute_sql_query(query, project_id, parameters, &client).await {
        Ok(result_json) => Ok(HttpResponse::Ok().json(result_json)),
        Err(e) => Err(e.into()),
=======
    let SqlQueryRequest { query } = req.into_inner();

    match clickhouse_ro.as_ref() {
        Some(ro_client) => {
            match sql::execute_sql_query(
                query,
                project_id,
                HashMap::new(),
                ro_client.clone(),
                query_engine.into_inner().as_ref().clone(),
            )
            .await
            {
                Ok(result_json) => Ok(HttpResponse::Ok().json(result_json)),
                Err(e) => Err(e.into()),
            }
        }
        None => Err(anyhow::anyhow!("ClickHouse read-only client is not configured.").into()),
>>>>>>> 9e2fc0d5
    }
}<|MERGE_RESOLUTION|>--- conflicted
+++ resolved
@@ -27,13 +27,6 @@
     query_engine: web::Data<Arc<QueryEngine>>,
 ) -> ResponseResult {
     let project_id = project_api_key.project_id;
-<<<<<<< HEAD
-    let SqlQueryRequest { query, parameters } = req.into_inner();
-
-    match sql::execute_sql_query(query, project_id, parameters, &client).await {
-        Ok(result_json) => Ok(HttpResponse::Ok().json(result_json)),
-        Err(e) => Err(e.into()),
-=======
     let SqlQueryRequest { query } = req.into_inner();
 
     match clickhouse_ro.as_ref() {
@@ -52,6 +45,5 @@
             }
         }
         None => Err(anyhow::anyhow!("ClickHouse read-only client is not configured.").into()),
->>>>>>> 9e2fc0d5
     }
 }