use std::sync::Arc;

use actix_web::{post, web, HttpResponse};
use futures::StreamExt;
use serde::Deserialize;
use uuid::Uuid;

use crate::agent_manager::channel::AgentManagerWorkers;
use crate::agent_manager::types::{ControlChunk, RunAgentResponseStreamChunk, WorkerStreamChunk};
use crate::agent_manager::worker::{run_agent_worker, RunAgentWorkerOptions};
use crate::agent_manager::{types::ModelProvider, AgentManager, AgentManagerTrait};
use crate::cache::{keys::PROJECT_API_KEY_CACHE_KEY, Cache, CacheTrait};
use crate::db::project_api_keys::ProjectApiKey;
use crate::db::{self, DB};
use crate::features::{is_feature_enabled, Feature};
use crate::project_api_keys::ProjectApiKeyVals;
use crate::routes::types::ResponseResult;
use crate::traces::limits::get_workspace_limit_exceeded_by_project_id;

const REQUEST_API_KEY_TTL: u64 = 60 * 60; // 1 hour

#[derive(Deserialize)]
#[serde(rename_all = "camelCase")]
struct RunAgentRequest {
    prompt: String,
    #[serde(default)]
    parent_span_context: Option<String>,
    #[serde(default)]
    model_provider: Option<ModelProvider>,
    #[serde(default)]
    model: Option<String>,
    #[serde(default)]
    stream: bool,
    #[serde(default = "default_true")]
    enable_thinking: bool,
}

fn default_true() -> bool {
    true
}

#[post("agent/run")]
pub async fn run_agent_manager(
    agent_manager: web::Data<Arc<AgentManager>>,
    worker_states: web::Data<Arc<AgentManagerWorkers>>,
    db: web::Data<DB>,
    project_api_key: ProjectApiKey,
    cache: web::Data<Cache>,
    request: web::Json<RunAgentRequest>,
) -> ResponseResult {
    let request = request.into_inner();
    let agent_manager = agent_manager.as_ref().clone();
    let db = db.into_inner();
    let cache = cache.into_inner();
    let (drop_sender, drop_guard) = tokio::sync::oneshot::channel::<()>();
    let worker_states = worker_states.into_inner();

    if is_feature_enabled(Feature::UsageLimit) {
        match get_workspace_limit_exceeded_by_project_id(
            db.clone(),
            cache.clone(),
            project_api_key.project_id,
        )
        .await
        {
            Ok(limits_exceeded) => {
                if limits_exceeded.steps {
                    return Ok(HttpResponse::Forbidden().json("Workspace step limit exceeded"));
                }
            }
            Err(e) => {
                log::error!("Error getting workspace limit exceeded: {}", e);
            }
        }
    }
    let request_api_key_vals = ProjectApiKeyVals::new();
    let request_api_key = ProjectApiKey {
        project_id: project_api_key.project_id,
        name: Some(format!("tmp-agent-{}", Uuid::new_v4())),
        hash: request_api_key_vals.hash,
        shorthand: request_api_key_vals.shorthand,
    };

    let session_id = Uuid::new_v4();

    let cache_key = format!("{PROJECT_API_KEY_CACHE_KEY}:{}", request_api_key.hash);
    cache
        .insert::<ProjectApiKey>(&cache_key, request_api_key.clone())
        .await
        .map_err(|e| crate::routes::error::Error::InternalAnyhowError(e.into()))?;

    cache
        .set_ttl(&cache_key, REQUEST_API_KEY_TTL)
        .await
        .map_err(|e| crate::routes::error::Error::InternalAnyhowError(e.into()))?;

    let worker_states_clone = worker_states.clone();
    tokio::spawn(async move {
        let _ = drop_guard.await;
        worker_states_clone.stop_session(session_id).await;
    });

    if request.stream {
        let mut receiver = worker_states.create_channel_and_get_rx(session_id);
        let options = RunAgentWorkerOptions {
            model_provider: request.model_provider,
            model: request.model,
            enable_thinking: request.enable_thinking,
        };
        let pool = db.pool.clone();
        tokio::spawn(async move {
            run_agent_worker(
                agent_manager.clone(),
                worker_states.as_ref().clone(),
                db.clone(),
                session_id,
                None,
<<<<<<< HEAD
                request.model_provider,
                request.model,
                request.enable_thinking,
                Vec::new(),
=======
                request.prompt,
                options,
>>>>>>> d5fc901b
            )
            .await;
        });
        let stream = async_stream::stream! {
            let _drop_guard = drop_sender;
            while let Some(message) = receiver.recv().await {
                match message {
                    Ok(WorkerStreamChunk::AgentChunk(agent_chunk)) => {
                        if let Err(e) =
                            db::stats::add_agent_steps_to_project_usage_stats(&pool, &project_api_key.project_id, 1)
                                .await
                        {
                            log::error!("Error adding agent steps to project usage stats: {}", e);
                        }

                        match agent_chunk {
                            RunAgentResponseStreamChunk::FinalOutput(_) => {
                                yield anyhow::Ok(agent_chunk.into());
                                break;
                            }
                            RunAgentResponseStreamChunk::Step(_) => {
                                yield anyhow::Ok(agent_chunk.into());
                            }
                        }
                    }
                    Ok(WorkerStreamChunk::ControlChunk(ControlChunk::Stop)) => {
                        break;
                    }
                    Err(e) => {
                        log::error!("Error running agent: {}", e);
                        break;
                    }
                }
            }
        };

        Ok(HttpResponse::Ok()
            .content_type("text/event-stream")
            .streaming(stream.map(|r| {
                r.map(|chunk| {
                    let data =
                        serde_json::to_string::<RunAgentResponseStreamChunk>(&chunk).unwrap();
                    bytes::Bytes::from(format!("data: {}\n\n", data))
                })
            })))
    } else {
<<<<<<< HEAD
        let response = agent_manager
            .run_agent(
                request.prompt,
                None,
                Some(request_api_key_vals.value),
                request.parent_span_context,
                None,
                request.model_provider,
                request.model,
                request.enable_thinking,
                Vec::new(),
            )
            .await?;
=======
        let fut = tokio::spawn(async move {
            agent_manager
                .run_agent(
                    request.prompt,
                    session_id,
                    false,
                    Some(request_api_key_vals.value),
                    request.parent_span_context.clone(),
                    request.model_provider,
                    request.model.clone(),
                    request.enable_thinking,
                    Vec::new(),
                )
                .await
        });

        worker_states.insert_abort_handle(session_id, fut.abort_handle());
>>>>>>> d5fc901b

        match fut.await {
            Ok(response) => {
                let response = response?;
                if let Err(e) = db::stats::add_agent_steps_to_project_usage_stats(
                    &db.pool,
                    &project_api_key.project_id,
                    response.step_count.unwrap_or(0) as i64,
                )
                .await
                {
                    log::error!("Error adding agent steps to project usage stats: {}", e);
                }
                Ok(HttpResponse::Ok().json(response))
            }
            Err(e) if e.is_cancelled() => Ok(HttpResponse::NoContent().finish()),
            Err(e) => {
                log::error!("Error running agent: {}", e);
                Ok(HttpResponse::InternalServerError().finish())
            }
        }
    }
}<|MERGE_RESOLUTION|>--- conflicted
+++ resolved
@@ -115,15 +115,8 @@
                 db.clone(),
                 session_id,
                 None,
-<<<<<<< HEAD
-                request.model_provider,
-                request.model,
-                request.enable_thinking,
-                Vec::new(),
-=======
                 request.prompt,
                 options,
->>>>>>> d5fc901b
             )
             .await;
         });
@@ -170,21 +163,6 @@
                 })
             })))
     } else {
-<<<<<<< HEAD
-        let response = agent_manager
-            .run_agent(
-                request.prompt,
-                None,
-                Some(request_api_key_vals.value),
-                request.parent_span_context,
-                None,
-                request.model_provider,
-                request.model,
-                request.enable_thinking,
-                Vec::new(),
-            )
-            .await?;
-=======
         let fut = tokio::spawn(async move {
             agent_manager
                 .run_agent(
@@ -202,7 +180,6 @@
         });
 
         worker_states.insert_abort_handle(session_id, fut.abort_handle());
->>>>>>> d5fc901b
 
         match fut.await {
             Ok(response) => {
