--- conflicted
+++ resolved
@@ -8,11 +8,8 @@
 pub mod labels;
 pub mod modifiers;
 pub mod pipelines;
-<<<<<<< HEAD
+pub mod prices;
 pub mod project_api_keys;
-=======
-pub mod prices;
->>>>>>> 988e248e
 pub mod projects;
 pub mod provider_api_keys;
 pub mod spans;
