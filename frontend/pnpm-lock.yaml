lockfileVersion: '9.0'

settings:
  autoInstallPeers: true
  excludeLinksFromLockfile: false

importers:

  .:
    dependencies:
      '@ai-sdk/amazon-bedrock':
        specifier: ^2.0.1
        version: 2.0.1(zod@3.24.1)
      '@ai-sdk/anthropic':
        specifier: ^1.1.8
        version: 1.1.8(zod@3.24.1)
      '@ai-sdk/azure':
        specifier: ^1.1.11
        version: 1.1.11(zod@3.24.1)
      '@ai-sdk/google':
        specifier: ^1.1.14
        version: 1.1.14(zod@3.24.1)
      '@ai-sdk/groq':
        specifier: ^1.1.9
        version: 1.1.9(zod@3.24.1)
      '@ai-sdk/mistral':
        specifier: ^1.1.11
        version: 1.1.11(zod@3.24.1)
      '@ai-sdk/openai':
        specifier: ^1.1.11
        version: 1.1.11(zod@3.24.1)
      '@ai-sdk/react':
        specifier: ^1.1.14
        version: 1.1.14(react@19.0.0)(zod@3.24.1)
      '@aws-sdk/client-s3':
        specifier: ^3.726.0
        version: 3.726.0
      '@clickhouse/client':
        specifier: ^1.10.0
        version: 1.10.0
      '@codemirror/lang-html':
        specifier: ^6.4.9
        version: 6.4.9
      '@codemirror/lang-json':
        specifier: ^6.0.1
        version: 6.0.1
      '@codemirror/lang-python':
        specifier: ^6.1.6
        version: 6.1.6
      '@codemirror/lang-yaml':
        specifier: ^6.1.2
        version: 6.1.2
      '@codemirror/language':
        specifier: ^6.10.8
        version: 6.10.8
      '@codemirror/state':
        specifier: ^6.5.1
        version: 6.5.1
      '@codemirror/view':
        specifier: ^6.36.2
        version: 6.36.2
      '@headlessui/react':
        specifier: ^2.2.0
        version: 2.2.0(react-dom@19.0.0(react@19.0.0))(react@19.0.0)
      '@lezer/highlight':
        specifier: ^1.2.1
        version: 1.2.1
      '@monaco-editor/react':
        specifier: ^4.6.0
        version: 4.6.0(monaco-editor@0.52.0)(react-dom@19.0.0(react@19.0.0))(react@19.0.0)
      '@mux/mux-player-react':
        specifier: ^2.9.1
        version: 2.9.1(@types/react-dom@19.0.2(@types/react@19.0.4))(@types/react@19.0.4)(react-dom@19.0.0(react@19.0.0))(react@19.0.0)
      '@novnc/novnc':
        specifier: ^1.5.0
        version: 1.5.0
      '@oneidentity/zstd-js':
        specifier: ^1.0.3
        version: 1.0.3
      '@pnpm/types':
        specifier: ^9.4.2
        version: 9.4.2
      '@radix-ui/react-accordion':
        specifier: ^1.2.2
        version: 1.2.2(@types/react-dom@19.0.2(@types/react@19.0.4))(@types/react@19.0.4)(react-dom@19.0.0(react@19.0.0))(react@19.0.0)
      '@radix-ui/react-alert-dialog':
        specifier: ^1.1.4
        version: 1.1.4(@types/react-dom@19.0.2(@types/react@19.0.4))(@types/react@19.0.4)(react-dom@19.0.0(react@19.0.0))(react@19.0.0)
      '@radix-ui/react-avatar':
        specifier: ^1.1.2
        version: 1.1.2(@types/react-dom@19.0.2(@types/react@19.0.4))(@types/react@19.0.4)(react-dom@19.0.0(react@19.0.0))(react@19.0.0)
      '@radix-ui/react-checkbox':
        specifier: ^1.1.3
        version: 1.1.3(@types/react-dom@19.0.2(@types/react@19.0.4))(@types/react@19.0.4)(react-dom@19.0.0(react@19.0.0))(react@19.0.0)
      '@radix-ui/react-collapsible':
        specifier: ^1.1.2
        version: 1.1.2(@types/react-dom@19.0.2(@types/react@19.0.4))(@types/react@19.0.4)(react-dom@19.0.0(react@19.0.0))(react@19.0.0)
      '@radix-ui/react-dialog':
        specifier: ^1.1.4
        version: 1.1.4(@types/react-dom@19.0.2(@types/react@19.0.4))(@types/react@19.0.4)(react-dom@19.0.0(react@19.0.0))(react@19.0.0)
      '@radix-ui/react-dropdown-menu':
        specifier: ^2.1.4
        version: 2.1.4(@types/react-dom@19.0.2(@types/react@19.0.4))(@types/react@19.0.4)(react-dom@19.0.0(react@19.0.0))(react@19.0.0)
      '@radix-ui/react-icons':
        specifier: ^1.3.2
        version: 1.3.2(react@19.0.0)
      '@radix-ui/react-label':
        specifier: ^2.1.1
        version: 2.1.1(@types/react-dom@19.0.2(@types/react@19.0.4))(@types/react@19.0.4)(react-dom@19.0.0(react@19.0.0))(react@19.0.0)
      '@radix-ui/react-popover':
        specifier: ^1.1.4
        version: 1.1.4(@types/react-dom@19.0.2(@types/react@19.0.4))(@types/react@19.0.4)(react-dom@19.0.0(react@19.0.0))(react@19.0.0)
      '@radix-ui/react-progress':
        specifier: ^1.1.1
        version: 1.1.1(@types/react-dom@19.0.2(@types/react@19.0.4))(@types/react@19.0.4)(react-dom@19.0.0(react@19.0.0))(react@19.0.0)
      '@radix-ui/react-radio-group':
        specifier: ^1.2.2
        version: 1.2.2(@types/react-dom@19.0.2(@types/react@19.0.4))(@types/react@19.0.4)(react-dom@19.0.0(react@19.0.0))(react@19.0.0)
      '@radix-ui/react-scroll-area':
        specifier: ^1.2.2
        version: 1.2.2(@types/react-dom@19.0.2(@types/react@19.0.4))(@types/react@19.0.4)(react-dom@19.0.0(react@19.0.0))(react@19.0.0)
      '@radix-ui/react-select':
        specifier: ^2.1.4
        version: 2.1.4(@types/react-dom@19.0.2(@types/react@19.0.4))(@types/react@19.0.4)(react-dom@19.0.0(react@19.0.0))(react@19.0.0)
      '@radix-ui/react-separator':
        specifier: ^1.1.1
        version: 1.1.1(@types/react-dom@19.0.2(@types/react@19.0.4))(@types/react@19.0.4)(react-dom@19.0.0(react@19.0.0))(react@19.0.0)
      '@radix-ui/react-slider':
        specifier: ^1.2.2
        version: 1.2.2(@types/react-dom@19.0.2(@types/react@19.0.4))(@types/react@19.0.4)(react-dom@19.0.0(react@19.0.0))(react@19.0.0)
      '@radix-ui/react-slot':
        specifier: ^1.1.1
        version: 1.1.1(@types/react@19.0.4)(react@19.0.0)
      '@radix-ui/react-switch':
        specifier: ^1.1.2
        version: 1.1.2(@types/react-dom@19.0.2(@types/react@19.0.4))(@types/react@19.0.4)(react-dom@19.0.0(react@19.0.0))(react@19.0.0)
      '@radix-ui/react-tabs':
        specifier: ^1.1.2
        version: 1.1.2(@types/react-dom@19.0.2(@types/react@19.0.4))(@types/react@19.0.4)(react-dom@19.0.0(react@19.0.0))(react@19.0.0)
      '@radix-ui/react-toast':
        specifier: ^1.2.4
        version: 1.2.4(@types/react-dom@19.0.2(@types/react@19.0.4))(@types/react@19.0.4)(react-dom@19.0.0(react@19.0.0))(react@19.0.0)
      '@radix-ui/react-tooltip':
        specifier: ^1.1.6
        version: 1.1.6(@types/react-dom@19.0.2(@types/react@19.0.4))(@types/react@19.0.4)(react-dom@19.0.0(react@19.0.0))(react@19.0.0)
      '@react-email/components':
        specifier: ^0.0.31
        version: 0.0.31(react-dom@19.0.0(react@19.0.0))(react@19.0.0)
      '@react-email/tailwind':
        specifier: ^0.1.0
        version: 0.1.0(react@19.0.0)
      '@supabase/supabase-js':
        specifier: ^2.47.12
        version: 2.47.12
      '@tanstack/react-table':
        specifier: ^8.20.6
        version: 8.20.6(react-dom@19.0.0(react@19.0.0))(react@19.0.0)
      '@types/lodash':
        specifier: ^4.17.15
        version: 4.17.15
      '@types/pako':
        specifier: ^2.0.3
        version: 2.0.3
      '@uiw/codemirror-theme-github':
        specifier: ^4.23.7
        version: 4.23.7(@codemirror/language@6.10.8)(@codemirror/state@6.5.1)(@codemirror/view@6.36.2)
      '@uiw/codemirror-themes':
        specifier: ^4.23.7
        version: 4.23.7(@codemirror/language@6.10.8)(@codemirror/state@6.5.1)(@codemirror/view@6.36.2)
      '@uiw/react-codemirror':
        specifier: ^4.23.7
        version: 4.23.7(@babel/runtime@7.26.0)(@codemirror/autocomplete@6.18.4)(@codemirror/language@6.10.8)(@codemirror/lint@6.8.4)(@codemirror/search@6.5.7)(@codemirror/state@6.5.1)(@codemirror/theme-one-dark@6.1.2)(@codemirror/view@6.36.2)(codemirror@6.0.1)(react-dom@19.0.0(react@19.0.0))(react@19.0.0)
      ace-builds:
        specifier: ^1.37.4
        version: 1.37.4
      ai:
        specifier: ^4.1.39
        version: 4.1.39(react@19.0.0)(zod@3.24.1)
      class-variance-authority:
        specifier: ^0.7.1
        version: 0.7.1
      clsx:
        specifier: ^2.1.1
        version: 2.1.1
      cmdk:
        specifier: ^1.0.4
        version: 1.0.4(@types/react-dom@19.0.2(@types/react@19.0.4))(@types/react@19.0.4)(react-dom@19.0.0(react@19.0.0))(react@19.0.0)
      date-fns:
        specifier: ^3.6.0
        version: 3.6.0
      dotenv:
        specifier: ^16.4.7
        version: 16.4.7
      drizzle-orm:
        specifier: ^0.38.3
        version: 0.38.3(@opentelemetry/api@1.9.0)(@types/react@19.0.4)(postgres@3.4.5)(react@19.0.0)
      eventsource-parser:
        specifier: ^2.0.1
        version: 2.0.1
      focus-trap-react:
        specifier: ^10.3.1
        version: 10.3.1(prop-types@15.8.1)(react-dom@19.0.0(react@19.0.0))(react@19.0.0)
      framer-motion:
        specifier: ^11.16.4
        version: 11.16.4(react-dom@19.0.0(react@19.0.0))(react@19.0.0)
      gray-matter:
        specifier: ^4.0.3
        version: 4.0.3
      i:
        specifier: ^0.3.7
        version: 0.3.7
      ioredis:
        specifier: ^5.5.0
        version: 5.5.0
      js-base64:
        specifier: ^3.7.7
        version: 3.7.7
      js-tiktoken:
        specifier: ^1.0.16
        version: 1.0.16
      json-2-csv:
        specifier: ^5.5.7
        version: 5.5.7
      jsonwebtoken:
        specifier: ^9.0.2
        version: 9.0.2
      libsodium-wrappers:
        specifier: ^0.7.15
        version: 0.7.15
      lodash:
        specifier: ^4.17.21
        version: 4.17.21
      lucide-react:
        specifier: ^0.468.0
        version: 0.468.0(react@19.0.0)
      next:
        specifier: ^15.1.4
        version: 15.1.4(@babel/core@7.24.5)(@opentelemetry/api@1.9.0)(react-dom@19.0.0(react@19.0.0))(react@19.0.0)
      next-auth:
        specifier: ^4.24.11
        version: 4.24.11(next@15.1.4(@babel/core@7.24.5)(@opentelemetry/api@1.9.0)(react-dom@19.0.0(react@19.0.0))(react@19.0.0))(react-dom@19.0.0(react@19.0.0))(react@19.0.0)
      next-mdx-remote:
        specifier: ^5.0.0
        version: 5.0.0(@types/react@19.0.4)(acorn@8.14.0)(react@19.0.0)
      next-themes:
        specifier: ^0.2.1
<<<<<<< HEAD
        version: 0.2.1(next@15.1.4(@babel/core@7.24.5)(@opentelemetry/api@1.9.0)(react-dom@19.0.0(react@19.0.0))(react@19.0.0))(react-dom@19.0.0(react@19.0.0))(react@19.0.0)
=======
        version: 0.2.1(next@15.1.4(@babel/core@7.24.5)(react-dom@19.0.0(react@19.0.0))(react@19.0.0))(react-dom@19.0.0(react@19.0.0))(react@19.0.0)
      pako:
        specifier: ^2.1.0
        version: 2.1.0
>>>>>>> 482827ce
      postgres:
        specifier: ^3.4.5
        version: 3.4.5
      posthog-js:
        specifier: ^1.205.0
        version: 1.205.0
      posthog-node:
        specifier: ^4.3.2
        version: 4.3.2
      re-resizable:
        specifier: ^6.10.3
        version: 6.10.3(react-dom@19.0.0(react@19.0.0))(react@19.0.0)
      react:
        specifier: ^19.0.0
        version: 19.0.0
      react-ace:
        specifier: ^13.0.0
        version: 13.0.0(react-dom@19.0.0(react@19.0.0))(react@19.0.0)
      react-contenteditable:
        specifier: ^3.3.7
        version: 3.3.7(react@19.0.0)
      react-day-picker:
        specifier: ^9.5.0
        version: 9.5.0(react@19.0.0)
      react-dom:
        specifier: ^19.0.0
        version: 19.0.0(react@19.0.0)
      react-email:
        specifier: ^3.0.6
        version: 3.0.6(@opentelemetry/api@1.9.0)(react-dom@19.0.0(react@19.0.0))(react@19.0.0)
      react-github-btn:
        specifier: ^1.4.0
        version: 1.4.0(react@19.0.0)
      react-hook-form:
        specifier: ^7.54.2
        version: 7.54.2(react@19.0.0)
      react-hot-toast:
        specifier: ^2.5.1
        version: 2.5.1(react-dom@19.0.0(react@19.0.0))(react@19.0.0)
      react-icons:
        specifier: ^5.4.0
        version: 5.4.0(react@19.0.0)
      react-intersection-observer:
        specifier: ^9.14.1
        version: 9.14.1(react-dom@19.0.0(react@19.0.0))(react@19.0.0)
      react-markdown:
        specifier: ^9.0.3
        version: 9.0.3(@types/react@19.0.4)(react@19.0.0)
      react-pdf:
        specifier: ^9.2.1
        version: 9.2.1(@types/react@19.0.4)(react-dom@19.0.0(react@19.0.0))(react@19.0.0)
      react-resizable-panels:
        specifier: ^2.1.7
        version: 2.1.7(react-dom@19.0.0(react@19.0.0))(react@19.0.0)
      react-select:
        specifier: ^5.9.0
        version: 5.9.0(@types/react@19.0.4)(react-dom@19.0.0(react@19.0.0))(react@19.0.0)
      react-syntax-highlighter:
        specifier: ^15.6.1
        version: 15.6.1(react@19.0.0)
      react-textarea-autosize:
        specifier: ^8.5.7
        version: 8.5.7(@types/react@19.0.4)(react@19.0.0)
      reactflow:
        specifier: ^11.11.4
        version: 11.11.4(@types/react@19.0.4)(react-dom@19.0.0(react@19.0.0))(react@19.0.0)
      recharts:
        specifier: ^2.15.0
        version: 2.15.0(react-dom@19.0.0(react@19.0.0))(react@19.0.0)
      resend:
        specifier: ^4.0.1
        version: 4.0.1(react-dom@19.0.0(react@19.0.0))(react@19.0.0)
      rrweb:
        specifier: 2.0.0-alpha.18
        version: 2.0.0-alpha.18
      rrweb-player:
        specifier: 2.0.0-alpha.18
        version: 2.0.0-alpha.18
      sharp:
        specifier: ^0.33.5
        version: 0.33.5
      stripe:
        specifier: ^16.12.0
        version: 16.12.0
      swr:
        specifier: ^2.3.0
        version: 2.3.0(react@19.0.0)
      uuid:
        specifier: ^9.0.1
        version: 9.0.1
      yaml:
        specifier: ^2.7.0
        version: 2.7.0
      yjs:
        specifier: ^13.6.21
        version: 13.6.21
      zod:
        specifier: ^3.24.1
        version: 3.24.1
      zod-to-json-schema:
        specifier: ^3.24.1
        version: 3.24.1(zod@3.24.1)
      zustand:
        specifier: ^4.5.6
        version: 4.5.6(@types/react@19.0.4)(react@19.0.0)
    devDependencies:
      '@tailwindcss/typography':
        specifier: ^0.5.16
        version: 0.5.16(tailwindcss@3.4.17)
      '@types/jsonwebtoken':
        specifier: ^9.0.7
        version: 9.0.7
      '@types/libsodium-wrappers':
        specifier: ^0.7.14
        version: 0.7.14
      '@types/node':
        specifier: ^22.10.5
        version: 22.10.5
      '@types/react':
        specifier: ^19.0.4
        version: 19.0.4
      '@types/react-dom':
        specifier: ^19.0.2
        version: 19.0.2(@types/react@19.0.4)
      '@types/react-syntax-highlighter':
        specifier: ^15.5.13
        version: 15.5.13
      '@types/uuid':
        specifier: ^9.0.8
        version: 9.0.8
      '@typescript-eslint/eslint-plugin':
        specifier: ^8.19.1
        version: 8.19.1(@typescript-eslint/parser@8.19.1(eslint@9.17.0(jiti@1.21.7))(typescript@5.7.3))(eslint@9.17.0(jiti@1.21.7))(typescript@5.7.3)
      '@typescript-eslint/parser':
        specifier: ^8.19.1
        version: 8.19.1(eslint@9.17.0(jiti@1.21.7))(typescript@5.7.3)
      autoprefixer:
        specifier: ^10.4.20
        version: 10.4.20(postcss@8.4.49)
      drizzle-kit:
        specifier: ^0.30.4
        version: 0.30.4
      eslint:
        specifier: ^9.17.0
        version: 9.17.0(jiti@1.21.7)
      eslint-config-love:
        specifier: ^112.0.0
        version: 112.0.0(@typescript-eslint/parser@8.19.1(eslint@9.17.0(jiti@1.21.7))(typescript@5.7.3))(eslint@9.17.0(jiti@1.21.7))(typescript@5.7.3)
      eslint-config-next:
        specifier: ^15.1.4
        version: 15.1.4(eslint@9.17.0(jiti@1.21.7))(typescript@5.7.3)
      eslint-config-prettier:
        specifier: ^9.1.0
        version: 9.1.0(eslint@9.17.0(jiti@1.21.7))
      eslint-plugin-import:
        specifier: ^2.31.0
        version: 2.31.0(@typescript-eslint/parser@8.19.1(eslint@9.17.0(jiti@1.21.7))(typescript@5.7.3))(eslint-import-resolver-typescript@3.7.0)(eslint@9.17.0(jiti@1.21.7))
      eslint-plugin-node:
        specifier: ^11.1.0
        version: 11.1.0(eslint@9.17.0(jiti@1.21.7))
      eslint-plugin-promise:
        specifier: ^7.2.1
        version: 7.2.1(eslint@9.17.0(jiti@1.21.7))
      eslint-plugin-simple-import-sort:
        specifier: ^12.1.1
        version: 12.1.1(eslint@9.17.0(jiti@1.21.7))
      eslint-plugin-tailwindcss:
        specifier: ^3.17.5
        version: 3.17.5(tailwindcss@3.4.17)
      eslint-plugin-unused-imports:
        specifier: ^4.1.4
        version: 4.1.4(@typescript-eslint/eslint-plugin@8.19.1(@typescript-eslint/parser@8.19.1(eslint@9.17.0(jiti@1.21.7))(typescript@5.7.3))(eslint@9.17.0(jiti@1.21.7))(typescript@5.7.3))(eslint@9.17.0(jiti@1.21.7))
      postcss:
        specifier: ^8.4.49
        version: 8.4.49
      prettier:
        specifier: ^3.4.2
        version: 3.4.2
      tailwind-merge:
        specifier: ^2.6.0
        version: 2.6.0
      tailwindcss:
        specifier: ^3.4.17
        version: 3.4.17
      tailwindcss-animate:
        specifier: ^1.0.7
        version: 1.0.7(tailwindcss@3.4.17)
      typescript:
        specifier: ^5.7.3
        version: 5.7.3

packages:

  '@ai-sdk/amazon-bedrock@2.0.1':
    resolution: {integrity: sha512-L9TMQSWRH9kBgEkyaxMnrx/ZVpC7RFAHWFwnh9ochomGbXjqWLUxEj8kmcEh71OZuvmjZPXn31qhIr2smCCqUw==}
    engines: {node: '>=18'}
    peerDependencies:
      zod: ^3.0.0

  '@ai-sdk/anthropic@1.1.8':
    resolution: {integrity: sha512-QD8c3ShPIpXaqjCDq9tCBI9iI/GeZETnP/DxgA8wRTs13Sqx6HcLh1eKTaGyePOtJvRx5XBcR+wSdeZZcaeUQQ==}
    engines: {node: '>=18'}
    peerDependencies:
      zod: ^3.0.0

  '@ai-sdk/azure@1.1.11':
    resolution: {integrity: sha512-eLZa025s3vlXHhrwpzxqRYX5nL5Fx/cg4AGDq1XfUDxRh0/BAXtxWFC9i+9W8YMdeplSHjo8cCSVLJuP5EmqGQ==}
    engines: {node: '>=18'}
    peerDependencies:
      zod: ^3.0.0

  '@ai-sdk/google@1.1.14':
    resolution: {integrity: sha512-ZFkSvfjBQP5sBKp9BolHYRxlbSweW0LbjJRE1QiIYRkkM9gifKnI/Atr6W7VGNcs4+GQ1yHsNi1bBDoubviqyw==}
    engines: {node: '>=18'}
    peerDependencies:
      zod: ^3.0.0

  '@ai-sdk/groq@1.1.9':
    resolution: {integrity: sha512-TOE+n/WpAfR+q3pJEL7kI9TqNYbnMK63MyxJmRvIbUfadaouFhmz/k1uwjDFu6DG4Mv6noT9uKIbfBbLqfwuLA==}
    engines: {node: '>=18'}
    peerDependencies:
      zod: ^3.0.0

  '@ai-sdk/mistral@1.1.11':
    resolution: {integrity: sha512-PvjmUrtyLZRpmdogPbDXnzuLnFdGlX3I41YT+i2ij5RhZqi+s+BT3L8/01eynT2Z4KIhtXr/GLiw1McTFEjP4A==}
    engines: {node: '>=18'}
    peerDependencies:
      zod: ^3.0.0

  '@ai-sdk/openai@1.1.11':
    resolution: {integrity: sha512-gyqjoRvycmN3OGeK2SJXwhROv2ZZuP+SXbiAOoJf0ehWkqwkQSVaHigmg6OYLznmXusVHAvYD7SRgysXoJmuog==}
    engines: {node: '>=18'}
    peerDependencies:
      zod: ^3.0.0

  '@ai-sdk/provider-utils@2.1.8':
    resolution: {integrity: sha512-1j9niMUAFlCBdYRYJr1yoB5kwZcRFBVuBiL1hhrf0ONFNrDiJYA6F+gROOuP16NHhezMfTo60+GeeV1xprHFjg==}
    engines: {node: '>=18'}
    peerDependencies:
      zod: ^3.0.0
    peerDependenciesMeta:
      zod:
        optional: true

  '@ai-sdk/provider@1.0.7':
    resolution: {integrity: sha512-q1PJEZ0qD9rVR+8JFEd01/QM++csMT5UVwYXSN2u54BrVw/D8TZLTeg2FEfKK00DgAx0UtWd8XOhhwITP9BT5g==}
    engines: {node: '>=18'}

  '@ai-sdk/react@1.1.14':
    resolution: {integrity: sha512-4Y2d37l52TzOZNgH2KxXiWkJc4R7Yr+1k0VryOpZslqFHK0cclinFgWlclzF6Qn8C1pNMdhhxSEx1/N7SQZeKQ==}
    engines: {node: '>=18'}
    peerDependencies:
      react: ^18 || ^19 || ^19.0.0-rc
      zod: ^3.0.0
    peerDependenciesMeta:
      react:
        optional: true
      zod:
        optional: true

  '@ai-sdk/ui-utils@1.1.14':
    resolution: {integrity: sha512-JQXcnPRnDfeH1l503s/8+SxJdmgyUKC3QvKjOpTV6Z/LyRWJZrruBoZnVB1OrL9o/WHEguC+rD+p9udv281KzQ==}
    engines: {node: '>=18'}
    peerDependencies:
      zod: ^3.0.0
    peerDependenciesMeta:
      zod:
        optional: true

  '@alloc/quick-lru@5.2.0':
    resolution: {integrity: sha512-UrcABB+4bUrFABwbluTIBErXwvbsU/V7TZWfmbgJfbkwiBuziS9gxdODUyuiecfdGQ85jglMW6juS3+z5TsKLw==}
    engines: {node: '>=10'}

  '@ampproject/remapping@2.3.0':
    resolution: {integrity: sha512-30iZtAPgz+LTIYoeivqYo853f02jBYSd5uGnGpkFV0M3xOt9aN73erkgYAmZU43x4VfqcnLxW9Kpg3R5LC4YYw==}
    engines: {node: '>=6.0.0'}

  '@aws-crypto/crc32@5.2.0':
    resolution: {integrity: sha512-nLbCWqQNgUiwwtFsen1AdzAtvuLRsQS8rYgMuxCrdKf9kOssamGLuPwyTY9wyYblNr9+1XM8v6zoDTPPSIeANg==}
    engines: {node: '>=16.0.0'}

  '@aws-crypto/crc32c@5.2.0':
    resolution: {integrity: sha512-+iWb8qaHLYKrNvGRbiYRHSdKRWhto5XlZUEBwDjYNf+ly5SVYG6zEoYIdxvf5R3zyeP16w4PLBn3rH1xc74Rag==}

  '@aws-crypto/sha1-browser@5.2.0':
    resolution: {integrity: sha512-OH6lveCFfcDjX4dbAvCFSYUjJZjDr/3XJ3xHtjn3Oj5b9RjojQo8npoLeA/bNwkOkrSQ0wgrHzXk4tDRxGKJeg==}

  '@aws-crypto/sha256-browser@5.2.0':
    resolution: {integrity: sha512-AXfN/lGotSQwu6HNcEsIASo7kWXZ5HYWvfOmSNKDsEqC4OashTp8alTmaz+F7TC2L083SFv5RdB+qU3Vs1kZqw==}

  '@aws-crypto/sha256-js@5.2.0':
    resolution: {integrity: sha512-FFQQyu7edu4ufvIZ+OadFpHHOt+eSTBaYaki44c+akjg7qZg9oOQeLlk77F6tSYqjDAFClrHJk9tMf0HdVyOvA==}
    engines: {node: '>=16.0.0'}

  '@aws-crypto/supports-web-crypto@5.2.0':
    resolution: {integrity: sha512-iAvUotm021kM33eCdNfwIN//F77/IADDSs58i+MDaOqFrVjZo9bAal0NK7HurRuWLLpF1iLX7gbWrjHjeo+YFg==}

  '@aws-crypto/util@5.2.0':
    resolution: {integrity: sha512-4RkU9EsI6ZpBve5fseQlGNUWKMa1RLPQ1dnjnQoe07ldfIzcsGb5hC5W0Dm7u423KWzawlrpbjXBrXCEv9zazQ==}

  '@aws-sdk/client-s3@3.726.0':
    resolution: {integrity: sha512-cxn2WvOCfGrME2xygWbfj/vIf2sIdv/UbQ9zJbN4aK6rpYQf/e/YtY/HIPkejCuw2Iwqm4jfDGFqaUcwu3nFew==}
    engines: {node: '>=18.0.0'}

  '@aws-sdk/client-sso-oidc@3.726.0':
    resolution: {integrity: sha512-5JzTX9jwev7+y2Jkzjz0pd1wobB5JQfPOQF3N2DrJ5Pao0/k6uRYwE4NqB0p0HlGrMTDm7xNq7OSPPIPG575Jw==}
    engines: {node: '>=18.0.0'}
    peerDependencies:
      '@aws-sdk/client-sts': ^3.726.0

  '@aws-sdk/client-sso@3.726.0':
    resolution: {integrity: sha512-NM5pjv2qglEc4XN3nnDqtqGsSGv1k5YTmzDo3W3pObItHmpS8grSeNfX9zSH+aVl0Q8hE4ZIgvTPNZ+GzwVlqg==}
    engines: {node: '>=18.0.0'}

  '@aws-sdk/client-sts@3.726.0':
    resolution: {integrity: sha512-047EqXv2BAn/43eP92zsozPnR3paFFMsj5gjytx9kGNtp+WV0fUZNztCOobtouAxBY0ZQ8Xx5RFnmjpRb6Kjsg==}
    engines: {node: '>=18.0.0'}

  '@aws-sdk/core@3.723.0':
    resolution: {integrity: sha512-UraXNmvqj3vScSsTkjMwQkhei30BhXlW5WxX6JacMKVtl95c7z0qOXquTWeTalYkFfulfdirUhvSZrl+hcyqTw==}
    engines: {node: '>=18.0.0'}

  '@aws-sdk/credential-provider-env@3.723.0':
    resolution: {integrity: sha512-OuH2yULYUHTVDUotBoP/9AEUIJPn81GQ/YBtZLoo2QyezRJ2QiO/1epVtbJlhNZRwXrToLEDmQGA2QfC8c7pbA==}
    engines: {node: '>=18.0.0'}

  '@aws-sdk/credential-provider-http@3.723.0':
    resolution: {integrity: sha512-DTsKC6xo/kz/ZSs1IcdbQMTgiYbpGTGEd83kngFc1bzmw7AmK92DBZKNZpumf8R/UfSpTcj9zzUUmrWz1kD0eQ==}
    engines: {node: '>=18.0.0'}

  '@aws-sdk/credential-provider-ini@3.726.0':
    resolution: {integrity: sha512-seTtcKL2+gZX6yK1QRPr5mDJIBOatrpoyrO8D5b8plYtV/PDbDW3mtDJSWFHet29G61ZmlNElyXRqQCXn9WX+A==}
    engines: {node: '>=18.0.0'}
    peerDependencies:
      '@aws-sdk/client-sts': ^3.726.0

  '@aws-sdk/credential-provider-node@3.726.0':
    resolution: {integrity: sha512-jjsewBcw/uLi24x8JbnuDjJad4VA9ROCE94uVRbEnGmUEsds75FWOKp3fWZLQlmjLtzsIbJOZLALkZP86liPaw==}
    engines: {node: '>=18.0.0'}

  '@aws-sdk/credential-provider-process@3.723.0':
    resolution: {integrity: sha512-fgupvUjz1+jeoCBA7GMv0L6xEk92IN6VdF4YcFhsgRHlHvNgm7ayaoKQg7pz2JAAhG/3jPX6fp0ASNy+xOhmPA==}
    engines: {node: '>=18.0.0'}

  '@aws-sdk/credential-provider-sso@3.726.0':
    resolution: {integrity: sha512-WxkN76WeB08j2yw7jUH9yCMPxmT9eBFd9ZA/aACG7yzOIlsz7gvG3P2FQ0tVg25GHM0E4PdU3p/ByTOawzcOAg==}
    engines: {node: '>=18.0.0'}

  '@aws-sdk/credential-provider-web-identity@3.723.0':
    resolution: {integrity: sha512-tl7pojbFbr3qLcOE6xWaNCf1zEfZrIdSJtOPeSXfV/thFMMAvIjgf3YN6Zo1a6cxGee8zrV/C8PgOH33n+Ev/A==}
    engines: {node: '>=18.0.0'}
    peerDependencies:
      '@aws-sdk/client-sts': ^3.723.0

  '@aws-sdk/middleware-bucket-endpoint@3.726.0':
    resolution: {integrity: sha512-vpaP80rZqwu0C3ELayIcRIW84/nd1tadeoqllT+N9TDshuEvq4UJ+w47OBHB7RkHFJoc79lXXNYle0fdQdaE/A==}
    engines: {node: '>=18.0.0'}

  '@aws-sdk/middleware-expect-continue@3.723.0':
    resolution: {integrity: sha512-w/O0EkIzkiqvGu7U8Ke7tue0V0HYM5dZQrz6nVU+R8T2LddWJ+njEIHU4Wh8aHPLQXdZA5NQumv0xLPdEutykw==}
    engines: {node: '>=18.0.0'}

  '@aws-sdk/middleware-flexible-checksums@3.723.0':
    resolution: {integrity: sha512-JY76mrUCLa0FHeMZp8X9+KK6uEuZaRZaQrlgq6zkXX/3udukH0T3YdFC+Y9uw5ddbiwZ5+KwgmlhnPpiXKfP4g==}
    engines: {node: '>=18.0.0'}

  '@aws-sdk/middleware-host-header@3.723.0':
    resolution: {integrity: sha512-LLVzLvk299pd7v4jN9yOSaWDZDfH0SnBPb6q+FDPaOCMGBY8kuwQso7e/ozIKSmZHRMGO3IZrflasHM+rI+2YQ==}
    engines: {node: '>=18.0.0'}

  '@aws-sdk/middleware-location-constraint@3.723.0':
    resolution: {integrity: sha512-inp9tyrdRWjGOMu1rzli8i2gTo0P4X6L7nNRXNTKfyPNZcBimZ4H0H1B671JofSI5isaklVy5r4pvv2VjjLSHw==}
    engines: {node: '>=18.0.0'}

  '@aws-sdk/middleware-logger@3.723.0':
    resolution: {integrity: sha512-chASQfDG5NJ8s5smydOEnNK7N0gDMyuPbx7dYYcm1t/PKtnVfvWF+DHCTrRC2Ej76gLJVCVizlAJKM8v8Kg3cg==}
    engines: {node: '>=18.0.0'}

  '@aws-sdk/middleware-recursion-detection@3.723.0':
    resolution: {integrity: sha512-7usZMtoynT9/jxL/rkuDOFQ0C2mhXl4yCm67Rg7GNTstl67u7w5WN1aIRImMeztaKlw8ExjoTyo6WTs1Kceh7A==}
    engines: {node: '>=18.0.0'}

  '@aws-sdk/middleware-sdk-s3@3.723.0':
    resolution: {integrity: sha512-wfjOvNJVp8LDWhq4wO5jtSMb8Vgf4tNlR7QTEQfoYc6AGU3WlK5xyUQcpfcpwytEhQTN9u0cJLQpSyXDO+qSCw==}
    engines: {node: '>=18.0.0'}

  '@aws-sdk/middleware-ssec@3.723.0':
    resolution: {integrity: sha512-Bs+8RAeSMik6ZYCGSDJzJieGsDDh2fRbh1HQG94T8kpwBXVxMYihm6e9Xp2cyl+w9fyyCnh0IdCKChP/DvrdhA==}
    engines: {node: '>=18.0.0'}

  '@aws-sdk/middleware-user-agent@3.726.0':
    resolution: {integrity: sha512-hZvzuE5S0JmFie1r68K2wQvJbzyxJFdzltj9skgnnwdvLe8F/tz7MqLkm28uV0m4jeHk0LpiBo6eZaPkQiwsZQ==}
    engines: {node: '>=18.0.0'}

  '@aws-sdk/region-config-resolver@3.723.0':
    resolution: {integrity: sha512-tGF/Cvch3uQjZIj34LY2mg8M2Dr4kYG8VU8Yd0dFnB1ybOEOveIK/9ypUo9ycZpB9oO6q01KRe5ijBaxNueUQg==}
    engines: {node: '>=18.0.0'}

  '@aws-sdk/signature-v4-multi-region@3.723.0':
    resolution: {integrity: sha512-lJlVAa5Sl589qO8lwMLVUtnlF1Q7I+6k1Iomv2goY9d1bRl4q2N5Pit2qJVr2AMW0sceQXeh23i2a/CKOqVAdg==}
    engines: {node: '>=18.0.0'}

  '@aws-sdk/token-providers@3.723.0':
    resolution: {integrity: sha512-hniWi1x4JHVwKElANh9afKIMUhAutHVBRD8zo6usr0PAoj+Waf220+1ULS74GXtLXAPCiNXl5Og+PHA7xT8ElQ==}
    engines: {node: '>=18.0.0'}
    peerDependencies:
      '@aws-sdk/client-sso-oidc': ^3.723.0

  '@aws-sdk/types@3.723.0':
    resolution: {integrity: sha512-LmK3kwiMZG1y5g3LGihT9mNkeNOmwEyPk6HGcJqh0wOSV4QpWoKu2epyKE4MLQNUUlz2kOVbVbOrwmI6ZcteuA==}
    engines: {node: '>=18.0.0'}

  '@aws-sdk/util-arn-parser@3.723.0':
    resolution: {integrity: sha512-ZhEfvUwNliOQROcAk34WJWVYTlTa4694kSVhDSjW6lE1bMataPnIN8A0ycukEzBXmd8ZSoBcQLn6lKGl7XIJ5w==}
    engines: {node: '>=18.0.0'}

  '@aws-sdk/util-endpoints@3.726.0':
    resolution: {integrity: sha512-sLd30ASsPMoPn3XBK50oe/bkpJ4N8Bpb7SbhoxcY3Lk+fSASaWxbbXE81nbvCnkxrZCvkPOiDHzJCp1E2im71A==}
    engines: {node: '>=18.0.0'}

  '@aws-sdk/util-locate-window@3.723.0':
    resolution: {integrity: sha512-Yf2CS10BqK688DRsrKI/EO6B8ff5J86NXe4C+VCysK7UOgN0l1zOTeTukZ3H8Q9tYYX3oaF1961o8vRkFm7Nmw==}
    engines: {node: '>=18.0.0'}

  '@aws-sdk/util-user-agent-browser@3.723.0':
    resolution: {integrity: sha512-Wh9I6j2jLhNFq6fmXydIpqD1WyQLyTfSxjW9B+PXSnPyk3jtQW8AKQur7p97rO8LAUzVI0bv8kb3ZzDEVbquIg==}

  '@aws-sdk/util-user-agent-node@3.726.0':
    resolution: {integrity: sha512-iEj6KX9o6IQf23oziorveRqyzyclWai95oZHDJtYav3fvLJKStwSjygO4xSF7ycHcTYeCHSLO1FFOHgGVs4Viw==}
    engines: {node: '>=18.0.0'}
    peerDependencies:
      aws-crt: '>=1.0.0'
    peerDependenciesMeta:
      aws-crt:
        optional: true

  '@aws-sdk/xml-builder@3.723.0':
    resolution: {integrity: sha512-5xK2SqGU1mzzsOeemy7cy3fGKxR1sEpUs4pEiIjaT0OIvU+fZaDVUEYWOqsgns6wI90XZEQJlXtI8uAHX/do5Q==}
    engines: {node: '>=18.0.0'}

  '@babel/code-frame@7.26.2':
    resolution: {integrity: sha512-RJlIHRueQgwWitWgF8OdFYGZX328Ax5BCemNGlqHfplnRT9ESi8JkFlvaVYbS+UubVY6dpv87Fs2u5M29iNFVQ==}
    engines: {node: '>=6.9.0'}

  '@babel/compat-data@7.26.3':
    resolution: {integrity: sha512-nHIxvKPniQXpmQLb0vhY3VaFb3S0YrTAwpOWJZh1wn3oJPjJk9Asva204PsBdmAE8vpzfHudT8DB0scYvy9q0g==}
    engines: {node: '>=6.9.0'}

  '@babel/core@7.24.5':
    resolution: {integrity: sha512-tVQRucExLQ02Boi4vdPp49svNGcfL2GhdTCT9aldhXgCJVAI21EtRfBettiuLUwce/7r6bFdgs6JFkcdTiFttA==}
    engines: {node: '>=6.9.0'}

  '@babel/generator@7.26.3':
    resolution: {integrity: sha512-6FF/urZvD0sTeO7k6/B15pMLC4CHUv1426lzr3N01aHJTl046uCAh9LXW/fzeXXjPNCJ6iABW5XaWOsIZB93aQ==}
    engines: {node: '>=6.9.0'}

  '@babel/helper-compilation-targets@7.25.9':
    resolution: {integrity: sha512-j9Db8Suy6yV/VHa4qzrj9yZfZxhLWQdVnRlXxmKLYlhWUVB1sB2G5sxuWYXk/whHD9iW76PmNzxZ4UCnTQTVEQ==}
    engines: {node: '>=6.9.0'}

  '@babel/helper-module-imports@7.25.9':
    resolution: {integrity: sha512-tnUA4RsrmflIM6W6RFTLFSXITtl0wKjgpnLgXyowocVPrbYrLUXSBXDgTs8BlbmIzIdlBySRQjINYs2BAkiLtw==}
    engines: {node: '>=6.9.0'}

  '@babel/helper-module-transforms@7.26.0':
    resolution: {integrity: sha512-xO+xu6B5K2czEnQye6BHA7DolFFmS3LB7stHZFaOLb1pAwO1HWLS8fXA+eh0A2yIvltPVmx3eNNDBJA2SLHXFw==}
    engines: {node: '>=6.9.0'}
    peerDependencies:
      '@babel/core': ^7.0.0

  '@babel/helper-string-parser@7.25.9':
    resolution: {integrity: sha512-4A/SCr/2KLd5jrtOMFzaKjVtAei3+2r/NChoBNoZ3EyP/+GlhoaEGoWOZUmFmoITP7zOJyHIMm+DYRd8o3PvHA==}
    engines: {node: '>=6.9.0'}

  '@babel/helper-validator-identifier@7.25.9':
    resolution: {integrity: sha512-Ed61U6XJc3CVRfkERJWDz4dJwKe7iLmmJsbOGu9wSloNSFttHV0I8g6UAgb7qnK5ly5bGLPd4oXZlxCdANBOWQ==}
    engines: {node: '>=6.9.0'}

  '@babel/helper-validator-option@7.25.9':
    resolution: {integrity: sha512-e/zv1co8pp55dNdEcCynfj9X7nyUKUXoUEwfXqaZt0omVOmDe9oOTdKStH4GmAw6zxMFs50ZayuMfHDKlO7Tfw==}
    engines: {node: '>=6.9.0'}

  '@babel/helpers@7.26.0':
    resolution: {integrity: sha512-tbhNuIxNcVb21pInl3ZSjksLCvgdZy9KwJ8brv993QtIVKJBBkYXz4q4ZbAv31GdnC+R90np23L5FbEBlthAEw==}
    engines: {node: '>=6.9.0'}

  '@babel/parser@7.24.5':
    resolution: {integrity: sha512-EOv5IK8arwh3LI47dz1b0tKUb/1uhHAnHJOrjgtQMIpu1uXd9mlFrJg9IUgGUgZ41Ch0K8REPTYpO7B76b4vJg==}
    engines: {node: '>=6.0.0'}
    hasBin: true

  '@babel/parser@7.26.3':
    resolution: {integrity: sha512-WJ/CvmY8Mea8iDXo6a7RK2wbmJITT5fN3BEkRuFlxVyNx8jOKIIhmC4fSkTcPcf8JyavbBwIe6OpiCOBXt/IcA==}
    engines: {node: '>=6.0.0'}
    hasBin: true

  '@babel/runtime@7.26.0':
    resolution: {integrity: sha512-FDSOghenHTiToteC/QRlv2q3DhPZ/oOXTBoirfWNx1Cx3TMVcGWQtMMmQcSvb/JjpNeGzx8Pq/b4fKEJuWm1sw==}
    engines: {node: '>=6.9.0'}

  '@babel/template@7.25.9':
    resolution: {integrity: sha512-9DGttpmPvIxBb/2uwpVo3dqJ+O6RooAFOS+lB+xDqoE2PVCE8nfoHMdZLpfCQRLwvohzXISPZcgxt80xLfsuwg==}
    engines: {node: '>=6.9.0'}

  '@babel/traverse@7.26.4':
    resolution: {integrity: sha512-fH+b7Y4p3yqvApJALCPJcwb0/XaOSgtK4pzV6WVjPR5GLFQBRI7pfoX2V2iM48NXvX07NUxxm1Vw98YjqTcU5w==}
    engines: {node: '>=6.9.0'}

  '@babel/types@7.26.3':
    resolution: {integrity: sha512-vN5p+1kl59GVKMvTHt55NzzmYVxprfJD+ql7U9NFIfKCBkYE55LYtS+WtPlaYOyzydrKI8Nezd+aZextrd+FMA==}
    engines: {node: '>=6.9.0'}

  '@clickhouse/client-common@1.10.0':
    resolution: {integrity: sha512-dxXgJEGxwhOclflDH+GI8z7fQMh7KjJ/r0kSGE7yLKJlW0YHgbfxVufOkrEVg2QJMOmqi+YynkO4w1rXhetC0w==}

  '@clickhouse/client@1.10.0':
    resolution: {integrity: sha512-vyLkrE7iqWw3QPTet7no5Rd3qZFV4ujyo01FbspaTpME04F07AkBkRFJ/haUpf6GbZr/LsGIH5I4jy1vzGoRbQ==}
    engines: {node: '>=16'}

  '@codemirror/autocomplete@6.18.4':
    resolution: {integrity: sha512-sFAphGQIqyQZfP2ZBsSHV7xQvo9Py0rV0dW7W3IMRdS+zDuNb2l3no78CvUaWKGfzFjI4FTrLdUSj86IGb2hRA==}

  '@codemirror/commands@6.8.0':
    resolution: {integrity: sha512-q8VPEFaEP4ikSlt6ZxjB3zW72+7osfAYW9i8Zu943uqbKuz6utc1+F170hyLUCUltXORjQXRyYQNfkckzA/bPQ==}

  '@codemirror/lang-css@6.3.1':
    resolution: {integrity: sha512-kr5fwBGiGtmz6l0LSJIbno9QrifNMUusivHbnA1H6Dmqy4HZFte3UAICix1VuKo0lMPKQr2rqB+0BkKi/S3Ejg==}

  '@codemirror/lang-html@6.4.9':
    resolution: {integrity: sha512-aQv37pIMSlueybId/2PVSP6NPnmurFDVmZwzc7jszd2KAF8qd4VBbvNYPXWQq90WIARjsdVkPbw29pszmHws3Q==}

  '@codemirror/lang-javascript@6.2.2':
    resolution: {integrity: sha512-VGQfY+FCc285AhWuwjYxQyUQcYurWlxdKYT4bqwr3Twnd5wP5WSeu52t4tvvuWmljT4EmgEgZCqSieokhtY8hg==}

  '@codemirror/lang-json@6.0.1':
    resolution: {integrity: sha512-+T1flHdgpqDDlJZ2Lkil/rLiRy684WMLc74xUnjJH48GQdfJo/pudlTRreZmKwzP8/tGdKf83wlbAdOCzlJOGQ==}

  '@codemirror/lang-python@6.1.6':
    resolution: {integrity: sha512-ai+01WfZhWqM92UqjnvorkxosZ2aq2u28kHvr+N3gu012XqY2CThD67JPMHnGceRfXPDBmn1HnyqowdpF57bNg==}

  '@codemirror/lang-yaml@6.1.2':
    resolution: {integrity: sha512-dxrfG8w5Ce/QbT7YID7mWZFKhdhsaTNOYjOkSIMt1qmC4VQnXSDSYVHHHn8k6kJUfIhtLo8t1JJgltlxWdsITw==}

  '@codemirror/language@6.10.8':
    resolution: {integrity: sha512-wcP8XPPhDH2vTqf181U8MbZnW+tDyPYy0UzVOa+oHORjyT+mhhom9vBd7dApJwoDz9Nb/a8kHjJIsuA/t8vNFw==}

  '@codemirror/lint@6.8.4':
    resolution: {integrity: sha512-u4q7PnZlJUojeRe8FJa/njJcMctISGgPQ4PnWsd9268R4ZTtU+tfFYmwkBvgcrK2+QQ8tYFVALVb5fVJykKc5A==}

  '@codemirror/search@6.5.7':
    resolution: {integrity: sha512-6+iLsXvITWKHYlkgHPCs/qiX4dNzn8N78YfhOFvPtPYCkuXqZq10rAfsUMhOq7O/1VjJqdXRflyExlfVcu/9VQ==}

  '@codemirror/state@6.5.1':
    resolution: {integrity: sha512-3rA9lcwciEB47ZevqvD8qgbzhM9qMb8vCcQCNmDfVRPQG4JT9mSb0Jg8H7YjKGGQcFnLN323fj9jdnG59Kx6bg==}

  '@codemirror/theme-one-dark@6.1.2':
    resolution: {integrity: sha512-F+sH0X16j/qFLMAfbciKTxVOwkdAS336b7AXTKOZhy8BR3eH/RelsnLgLFINrpST63mmN2OuwUt0W2ndUgYwUA==}

  '@codemirror/view@6.36.2':
    resolution: {integrity: sha512-DZ6ONbs8qdJK0fdN7AB82CgI6tYXf4HWk1wSVa0+9bhVznCuuvhQtX8bFBoy3dv8rZSQqUd8GvhVAcielcidrA==}

  '@date-fns/tz@1.2.0':
    resolution: {integrity: sha512-LBrd7MiJZ9McsOgxqWX7AaxrDjcFVjWH/tIKJd7pnR7McaslGYOP1QmmiBXdJH/H/yLCT+rcQ7FaPBUxRGUtrg==}

  '@drizzle-team/brocli@0.10.2':
    resolution: {integrity: sha512-z33Il7l5dKjUgGULTqBsQBQwckHh5AbIuxhdsIxDDiZAzBOrZO6q9ogcWC65kU382AfynTfgNumVcNIjuIua6w==}

  '@emnapi/runtime@1.3.1':
    resolution: {integrity: sha512-kEBmG8KyqtxJZv+ygbEim+KCGtIq1fC22Ms3S4ziXmYKm8uyoLX0MHONVKwp+9opg390VaKRNt4a7A9NwmpNhw==}

  '@emotion/babel-plugin@11.13.5':
    resolution: {integrity: sha512-pxHCpT2ex+0q+HH91/zsdHkw/lXd468DIN2zvfvLtPKLLMo6gQj7oLObq8PhkrxOZb/gGCq03S3Z7PDhS8pduQ==}

  '@emotion/cache@11.14.0':
    resolution: {integrity: sha512-L/B1lc/TViYk4DcpGxtAVbx0ZyiKM5ktoIyafGkH6zg/tj+mA+NE//aPYKG0k8kCHSHVJrpLpcAlOBEXQ3SavA==}

  '@emotion/hash@0.9.2':
    resolution: {integrity: sha512-MyqliTZGuOm3+5ZRSaaBGP3USLw6+EGykkwZns2EPC5g8jJ4z9OrdZY9apkl3+UP9+sdz76YYkwCKP5gh8iY3g==}

  '@emotion/memoize@0.9.0':
    resolution: {integrity: sha512-30FAj7/EoJ5mwVPOWhAyCX+FPfMDrVecJAM+Iw9NRoSl4BBAQeqj4cApHHUXOVvIPgLVDsCFoz/hGD+5QQD1GQ==}

  '@emotion/react@11.14.0':
    resolution: {integrity: sha512-O000MLDBDdk/EohJPFUqvnp4qnHeYkVP5B0xEG0D/L7cOKP9kefu2DXn8dj74cQfsEzUqh+sr1RzFqiL1o+PpA==}
    peerDependencies:
      '@types/react': '*'
      react: '>=16.8.0'
    peerDependenciesMeta:
      '@types/react':
        optional: true

  '@emotion/serialize@1.3.3':
    resolution: {integrity: sha512-EISGqt7sSNWHGI76hC7x1CksiXPahbxEOrC5RjmFRJTqLyEK9/9hZvBbiYn70dw4wuwMKiEMCUlR6ZXTSWQqxA==}

  '@emotion/sheet@1.4.0':
    resolution: {integrity: sha512-fTBW9/8r2w3dXWYM4HCB1Rdp8NLibOw2+XELH5m5+AkWiL/KqYX6dc0kKYlaYyKjrQ6ds33MCdMPEwgs2z1rqg==}

  '@emotion/unitless@0.10.0':
    resolution: {integrity: sha512-dFoMUuQA20zvtVTuxZww6OHoJYgrzfKM1t52mVySDJnMSEa08ruEvdYQbhvyu6soU+NeLVd3yKfTfT0NeV6qGg==}

  '@emotion/use-insertion-effect-with-fallbacks@1.2.0':
    resolution: {integrity: sha512-yJMtVdH59sxi/aVJBpk9FQq+OR8ll5GT8oWd57UpeaKEVGab41JWaCFA7FRLoMLloOZF/c/wsPoe+bfGmRKgDg==}
    peerDependencies:
      react: '>=16.8.0'

  '@emotion/utils@1.4.2':
    resolution: {integrity: sha512-3vLclRofFziIa3J2wDh9jjbkUz9qk5Vi3IZ/FSTKViB0k+ef0fPV7dYrUIugbgupYDx7v9ud/SjrtEP8Y4xLoA==}

  '@emotion/weak-memoize@0.4.0':
    resolution: {integrity: sha512-snKqtPW01tN0ui7yu9rGv69aJXr/a/Ywvl11sUjNtEcRc+ng/mQriFL0wLXMef74iHa/EkftbDzU9F8iFbH+zg==}

  '@esbuild-kit/core-utils@3.3.2':
    resolution: {integrity: sha512-sPRAnw9CdSsRmEtnsl2WXWdyquogVpB3yZ3dgwJfe8zrOzTsV7cJvmwrKVa+0ma5BoiGJ+BoqkMvawbayKUsqQ==}
    deprecated: 'Merged into tsx: https://tsx.is'

  '@esbuild-kit/esm-loader@2.6.5':
    resolution: {integrity: sha512-FxEMIkJKnodyA1OaCUoEvbYRkoZlLZ4d/eXFu9Fh8CbBBgP5EmZxrfTRyN0qpXZ4vOvqnE5YdRdcrmUUXuU+dA==}
    deprecated: 'Merged into tsx: https://tsx.is'

  '@esbuild/aix-ppc64@0.19.11':
    resolution: {integrity: sha512-FnzU0LyE3ySQk7UntJO4+qIiQgI7KoODnZg5xzXIrFJlKd2P2gwHsHY4927xj9y5PJmJSzULiUCWmv7iWnNa7g==}
    engines: {node: '>=12'}
    cpu: [ppc64]
    os: [aix]

  '@esbuild/aix-ppc64@0.19.12':
    resolution: {integrity: sha512-bmoCYyWdEL3wDQIVbcyzRyeKLgk2WtWLTWz1ZIAZF/EGbNOwSA6ew3PftJ1PqMiOOGu0OyFMzG53L0zqIpPeNA==}
    engines: {node: '>=12'}
    cpu: [ppc64]
    os: [aix]

  '@esbuild/android-arm64@0.18.20':
    resolution: {integrity: sha512-Nz4rJcchGDtENV0eMKUNa6L12zz2zBDXuhj/Vjh18zGqB44Bi7MBMSXjgunJgjRhCmKOjnPuZp4Mb6OKqtMHLQ==}
    engines: {node: '>=12'}
    cpu: [arm64]
    os: [android]

  '@esbuild/android-arm64@0.19.11':
    resolution: {integrity: sha512-aiu7K/5JnLj//KOnOfEZ0D90obUkRzDMyqd/wNAUQ34m4YUPVhRZpnqKV9uqDGxT7cToSDnIHsGooyIczu9T+Q==}
    engines: {node: '>=12'}
    cpu: [arm64]
    os: [android]

  '@esbuild/android-arm64@0.19.12':
    resolution: {integrity: sha512-P0UVNGIienjZv3f5zq0DP3Nt2IE/3plFzuaS96vihvD0Hd6H/q4WXUGpCxD/E8YrSXfNyRPbpTq+T8ZQioSuPA==}
    engines: {node: '>=12'}
    cpu: [arm64]
    os: [android]

  '@esbuild/android-arm@0.18.20':
    resolution: {integrity: sha512-fyi7TDI/ijKKNZTUJAQqiG5T7YjJXgnzkURqmGj13C6dCqckZBLdl4h7bkhHt/t0WP+zO9/zwroDvANaOqO5Sw==}
    engines: {node: '>=12'}
    cpu: [arm]
    os: [android]

  '@esbuild/android-arm@0.19.11':
    resolution: {integrity: sha512-5OVapq0ClabvKvQ58Bws8+wkLCV+Rxg7tUVbo9xu034Nm536QTII4YzhaFriQ7rMrorfnFKUsArD2lqKbFY4vw==}
    engines: {node: '>=12'}
    cpu: [arm]
    os: [android]

  '@esbuild/android-arm@0.19.12':
    resolution: {integrity: sha512-qg/Lj1mu3CdQlDEEiWrlC4eaPZ1KztwGJ9B6J+/6G+/4ewxJg7gqj8eVYWvao1bXrqGiW2rsBZFSX3q2lcW05w==}
    engines: {node: '>=12'}
    cpu: [arm]
    os: [android]

  '@esbuild/android-x64@0.18.20':
    resolution: {integrity: sha512-8GDdlePJA8D6zlZYJV/jnrRAi6rOiNaCC/JclcXpB+KIuvfBN4owLtgzY2bsxnx666XjJx2kDPUmnTtR8qKQUg==}
    engines: {node: '>=12'}
    cpu: [x64]
    os: [android]

  '@esbuild/android-x64@0.19.11':
    resolution: {integrity: sha512-eccxjlfGw43WYoY9QgB82SgGgDbibcqyDTlk3l3C0jOVHKxrjdc9CTwDUQd0vkvYg5um0OH+GpxYvp39r+IPOg==}
    engines: {node: '>=12'}
    cpu: [x64]
    os: [android]

  '@esbuild/android-x64@0.19.12':
    resolution: {integrity: sha512-3k7ZoUW6Q6YqhdhIaq/WZ7HwBpnFBlW905Fa4s4qWJyiNOgT1dOqDiVAQFwBH7gBRZr17gLrlFCRzF6jFh7Kew==}
    engines: {node: '>=12'}
    cpu: [x64]
    os: [android]

  '@esbuild/darwin-arm64@0.18.20':
    resolution: {integrity: sha512-bxRHW5kHU38zS2lPTPOyuyTm+S+eobPUnTNkdJEfAddYgEcll4xkT8DB9d2008DtTbl7uJag2HuE5NZAZgnNEA==}
    engines: {node: '>=12'}
    cpu: [arm64]
    os: [darwin]

  '@esbuild/darwin-arm64@0.19.11':
    resolution: {integrity: sha512-ETp87DRWuSt9KdDVkqSoKoLFHYTrkyz2+65fj9nfXsaV3bMhTCjtQfw3y+um88vGRKRiF7erPrh/ZuIdLUIVxQ==}
    engines: {node: '>=12'}
    cpu: [arm64]
    os: [darwin]

  '@esbuild/darwin-arm64@0.19.12':
    resolution: {integrity: sha512-B6IeSgZgtEzGC42jsI+YYu9Z3HKRxp8ZT3cqhvliEHovq8HSX2YX8lNocDn79gCKJXOSaEot9MVYky7AKjCs8g==}
    engines: {node: '>=12'}
    cpu: [arm64]
    os: [darwin]

  '@esbuild/darwin-x64@0.18.20':
    resolution: {integrity: sha512-pc5gxlMDxzm513qPGbCbDukOdsGtKhfxD1zJKXjCCcU7ju50O7MeAZ8c4krSJcOIJGFR+qx21yMMVYwiQvyTyQ==}
    engines: {node: '>=12'}
    cpu: [x64]
    os: [darwin]

  '@esbuild/darwin-x64@0.19.11':
    resolution: {integrity: sha512-fkFUiS6IUK9WYUO/+22omwetaSNl5/A8giXvQlcinLIjVkxwTLSktbF5f/kJMftM2MJp9+fXqZ5ezS7+SALp4g==}
    engines: {node: '>=12'}
    cpu: [x64]
    os: [darwin]

  '@esbuild/darwin-x64@0.19.12':
    resolution: {integrity: sha512-hKoVkKzFiToTgn+41qGhsUJXFlIjxI/jSYeZf3ugemDYZldIXIxhvwN6erJGlX4t5h417iFuheZ7l+YVn05N3A==}
    engines: {node: '>=12'}
    cpu: [x64]
    os: [darwin]

  '@esbuild/freebsd-arm64@0.18.20':
    resolution: {integrity: sha512-yqDQHy4QHevpMAaxhhIwYPMv1NECwOvIpGCZkECn8w2WFHXjEwrBn3CeNIYsibZ/iZEUemj++M26W3cNR5h+Tw==}
    engines: {node: '>=12'}
    cpu: [arm64]
    os: [freebsd]

  '@esbuild/freebsd-arm64@0.19.11':
    resolution: {integrity: sha512-lhoSp5K6bxKRNdXUtHoNc5HhbXVCS8V0iZmDvyWvYq9S5WSfTIHU2UGjcGt7UeS6iEYp9eeymIl5mJBn0yiuxA==}
    engines: {node: '>=12'}
    cpu: [arm64]
    os: [freebsd]

  '@esbuild/freebsd-arm64@0.19.12':
    resolution: {integrity: sha512-4aRvFIXmwAcDBw9AueDQ2YnGmz5L6obe5kmPT8Vd+/+x/JMVKCgdcRwH6APrbpNXsPz+K653Qg8HB/oXvXVukA==}
    engines: {node: '>=12'}
    cpu: [arm64]
    os: [freebsd]

  '@esbuild/freebsd-x64@0.18.20':
    resolution: {integrity: sha512-tgWRPPuQsd3RmBZwarGVHZQvtzfEBOreNuxEMKFcd5DaDn2PbBxfwLcj4+aenoh7ctXcbXmOQIn8HI6mCSw5MQ==}
    engines: {node: '>=12'}
    cpu: [x64]
    os: [freebsd]

  '@esbuild/freebsd-x64@0.19.11':
    resolution: {integrity: sha512-JkUqn44AffGXitVI6/AbQdoYAq0TEullFdqcMY/PCUZ36xJ9ZJRtQabzMA+Vi7r78+25ZIBosLTOKnUXBSi1Kw==}
    engines: {node: '>=12'}
    cpu: [x64]
    os: [freebsd]

  '@esbuild/freebsd-x64@0.19.12':
    resolution: {integrity: sha512-EYoXZ4d8xtBoVN7CEwWY2IN4ho76xjYXqSXMNccFSx2lgqOG/1TBPW0yPx1bJZk94qu3tX0fycJeeQsKovA8gg==}
    engines: {node: '>=12'}
    cpu: [x64]
    os: [freebsd]

  '@esbuild/linux-arm64@0.18.20':
    resolution: {integrity: sha512-2YbscF+UL7SQAVIpnWvYwM+3LskyDmPhe31pE7/aoTMFKKzIc9lLbyGUpmmb8a8AixOL61sQ/mFh3jEjHYFvdA==}
    engines: {node: '>=12'}
    cpu: [arm64]
    os: [linux]

  '@esbuild/linux-arm64@0.19.11':
    resolution: {integrity: sha512-LneLg3ypEeveBSMuoa0kwMpCGmpu8XQUh+mL8XXwoYZ6Be2qBnVtcDI5azSvh7vioMDhoJFZzp9GWp9IWpYoUg==}
    engines: {node: '>=12'}
    cpu: [arm64]
    os: [linux]

  '@esbuild/linux-arm64@0.19.12':
    resolution: {integrity: sha512-EoTjyYyLuVPfdPLsGVVVC8a0p1BFFvtpQDB/YLEhaXyf/5bczaGeN15QkR+O4S5LeJ92Tqotve7i1jn35qwvdA==}
    engines: {node: '>=12'}
    cpu: [arm64]
    os: [linux]

  '@esbuild/linux-arm@0.18.20':
    resolution: {integrity: sha512-/5bHkMWnq1EgKr1V+Ybz3s1hWXok7mDFUMQ4cG10AfW3wL02PSZi5kFpYKrptDsgb2WAJIvRcDm+qIvXf/apvg==}
    engines: {node: '>=12'}
    cpu: [arm]
    os: [linux]

  '@esbuild/linux-arm@0.19.11':
    resolution: {integrity: sha512-3CRkr9+vCV2XJbjwgzjPtO8T0SZUmRZla+UL1jw+XqHZPkPgZiyWvbDvl9rqAN8Zl7qJF0O/9ycMtjU67HN9/Q==}
    engines: {node: '>=12'}
    cpu: [arm]
    os: [linux]

  '@esbuild/linux-arm@0.19.12':
    resolution: {integrity: sha512-J5jPms//KhSNv+LO1S1TX1UWp1ucM6N6XuL6ITdKWElCu8wXP72l9MM0zDTzzeikVyqFE6U8YAV9/tFyj0ti+w==}
    engines: {node: '>=12'}
    cpu: [arm]
    os: [linux]

  '@esbuild/linux-ia32@0.18.20':
    resolution: {integrity: sha512-P4etWwq6IsReT0E1KHU40bOnzMHoH73aXp96Fs8TIT6z9Hu8G6+0SHSw9i2isWrD2nbx2qo5yUqACgdfVGx7TA==}
    engines: {node: '>=12'}
    cpu: [ia32]
    os: [linux]

  '@esbuild/linux-ia32@0.19.11':
    resolution: {integrity: sha512-caHy++CsD8Bgq2V5CodbJjFPEiDPq8JJmBdeyZ8GWVQMjRD0sU548nNdwPNvKjVpamYYVL40AORekgfIubwHoA==}
    engines: {node: '>=12'}
    cpu: [ia32]
    os: [linux]

  '@esbuild/linux-ia32@0.19.12':
    resolution: {integrity: sha512-Thsa42rrP1+UIGaWz47uydHSBOgTUnwBwNq59khgIwktK6x60Hivfbux9iNR0eHCHzOLjLMLfUMLCypBkZXMHA==}
    engines: {node: '>=12'}
    cpu: [ia32]
    os: [linux]

  '@esbuild/linux-loong64@0.18.20':
    resolution: {integrity: sha512-nXW8nqBTrOpDLPgPY9uV+/1DjxoQ7DoB2N8eocyq8I9XuqJ7BiAMDMf9n1xZM9TgW0J8zrquIb/A7s3BJv7rjg==}
    engines: {node: '>=12'}
    cpu: [loong64]
    os: [linux]

  '@esbuild/linux-loong64@0.19.11':
    resolution: {integrity: sha512-ppZSSLVpPrwHccvC6nQVZaSHlFsvCQyjnvirnVjbKSHuE5N24Yl8F3UwYUUR1UEPaFObGD2tSvVKbvR+uT1Nrg==}
    engines: {node: '>=12'}
    cpu: [loong64]
    os: [linux]

  '@esbuild/linux-loong64@0.19.12':
    resolution: {integrity: sha512-LiXdXA0s3IqRRjm6rV6XaWATScKAXjI4R4LoDlvO7+yQqFdlr1Bax62sRwkVvRIrwXxvtYEHHI4dm50jAXkuAA==}
    engines: {node: '>=12'}
    cpu: [loong64]
    os: [linux]

  '@esbuild/linux-mips64el@0.18.20':
    resolution: {integrity: sha512-d5NeaXZcHp8PzYy5VnXV3VSd2D328Zb+9dEq5HE6bw6+N86JVPExrA6O68OPwobntbNJ0pzCpUFZTo3w0GyetQ==}
    engines: {node: '>=12'}
    cpu: [mips64el]
    os: [linux]

  '@esbuild/linux-mips64el@0.19.11':
    resolution: {integrity: sha512-B5x9j0OgjG+v1dF2DkH34lr+7Gmv0kzX6/V0afF41FkPMMqaQ77pH7CrhWeR22aEeHKaeZVtZ6yFwlxOKPVFyg==}
    engines: {node: '>=12'}
    cpu: [mips64el]
    os: [linux]

  '@esbuild/linux-mips64el@0.19.12':
    resolution: {integrity: sha512-fEnAuj5VGTanfJ07ff0gOA6IPsvrVHLVb6Lyd1g2/ed67oU1eFzL0r9WL7ZzscD+/N6i3dWumGE1Un4f7Amf+w==}
    engines: {node: '>=12'}
    cpu: [mips64el]
    os: [linux]

  '@esbuild/linux-ppc64@0.18.20':
    resolution: {integrity: sha512-WHPyeScRNcmANnLQkq6AfyXRFr5D6N2sKgkFo2FqguP44Nw2eyDlbTdZwd9GYk98DZG9QItIiTlFLHJHjxP3FA==}
    engines: {node: '>=12'}
    cpu: [ppc64]
    os: [linux]

  '@esbuild/linux-ppc64@0.19.11':
    resolution: {integrity: sha512-MHrZYLeCG8vXblMetWyttkdVRjQlQUb/oMgBNurVEnhj4YWOr4G5lmBfZjHYQHHN0g6yDmCAQRR8MUHldvvRDA==}
    engines: {node: '>=12'}
    cpu: [ppc64]
    os: [linux]

  '@esbuild/linux-ppc64@0.19.12':
    resolution: {integrity: sha512-nYJA2/QPimDQOh1rKWedNOe3Gfc8PabU7HT3iXWtNUbRzXS9+vgB0Fjaqr//XNbd82mCxHzik2qotuI89cfixg==}
    engines: {node: '>=12'}
    cpu: [ppc64]
    os: [linux]

  '@esbuild/linux-riscv64@0.18.20':
    resolution: {integrity: sha512-WSxo6h5ecI5XH34KC7w5veNnKkju3zBRLEQNY7mv5mtBmrP/MjNBCAlsM2u5hDBlS3NGcTQpoBvRzqBcRtpq1A==}
    engines: {node: '>=12'}
    cpu: [riscv64]
    os: [linux]

  '@esbuild/linux-riscv64@0.19.11':
    resolution: {integrity: sha512-f3DY++t94uVg141dozDu4CCUkYW+09rWtaWfnb3bqe4w5NqmZd6nPVBm+qbz7WaHZCoqXqHz5p6CM6qv3qnSSQ==}
    engines: {node: '>=12'}
    cpu: [riscv64]
    os: [linux]

  '@esbuild/linux-riscv64@0.19.12':
    resolution: {integrity: sha512-2MueBrlPQCw5dVJJpQdUYgeqIzDQgw3QtiAHUC4RBz9FXPrskyyU3VI1hw7C0BSKB9OduwSJ79FTCqtGMWqJHg==}
    engines: {node: '>=12'}
    cpu: [riscv64]
    os: [linux]

  '@esbuild/linux-s390x@0.18.20':
    resolution: {integrity: sha512-+8231GMs3mAEth6Ja1iK0a1sQ3ohfcpzpRLH8uuc5/KVDFneH6jtAJLFGafpzpMRO6DzJ6AvXKze9LfFMrIHVQ==}
    engines: {node: '>=12'}
    cpu: [s390x]
    os: [linux]

  '@esbuild/linux-s390x@0.19.11':
    resolution: {integrity: sha512-A5xdUoyWJHMMlcSMcPGVLzYzpcY8QP1RtYzX5/bS4dvjBGVxdhuiYyFwp7z74ocV7WDc0n1harxmpq2ePOjI0Q==}
    engines: {node: '>=12'}
    cpu: [s390x]
    os: [linux]

  '@esbuild/linux-s390x@0.19.12':
    resolution: {integrity: sha512-+Pil1Nv3Umes4m3AZKqA2anfhJiVmNCYkPchwFJNEJN5QxmTs1uzyy4TvmDrCRNT2ApwSari7ZIgrPeUx4UZDg==}
    engines: {node: '>=12'}
    cpu: [s390x]
    os: [linux]

  '@esbuild/linux-x64@0.18.20':
    resolution: {integrity: sha512-UYqiqemphJcNsFEskc73jQ7B9jgwjWrSayxawS6UVFZGWrAAtkzjxSqnoclCXxWtfwLdzU+vTpcNYhpn43uP1w==}
    engines: {node: '>=12'}
    cpu: [x64]
    os: [linux]

  '@esbuild/linux-x64@0.19.11':
    resolution: {integrity: sha512-grbyMlVCvJSfxFQUndw5mCtWs5LO1gUlwP4CDi4iJBbVpZcqLVT29FxgGuBJGSzyOxotFG4LoO5X+M1350zmPA==}
    engines: {node: '>=12'}
    cpu: [x64]
    os: [linux]

  '@esbuild/linux-x64@0.19.12':
    resolution: {integrity: sha512-B71g1QpxfwBvNrfyJdVDexenDIt1CiDN1TIXLbhOw0KhJzE78KIFGX6OJ9MrtC0oOqMWf+0xop4qEU8JrJTwCg==}
    engines: {node: '>=12'}
    cpu: [x64]
    os: [linux]

  '@esbuild/netbsd-x64@0.18.20':
    resolution: {integrity: sha512-iO1c++VP6xUBUmltHZoMtCUdPlnPGdBom6IrO4gyKPFFVBKioIImVooR5I83nTew5UOYrk3gIJhbZh8X44y06A==}
    engines: {node: '>=12'}
    cpu: [x64]
    os: [netbsd]

  '@esbuild/netbsd-x64@0.19.11':
    resolution: {integrity: sha512-13jvrQZJc3P230OhU8xgwUnDeuC/9egsjTkXN49b3GcS5BKvJqZn86aGM8W9pd14Kd+u7HuFBMVtrNGhh6fHEQ==}
    engines: {node: '>=12'}
    cpu: [x64]
    os: [netbsd]

  '@esbuild/netbsd-x64@0.19.12':
    resolution: {integrity: sha512-3ltjQ7n1owJgFbuC61Oj++XhtzmymoCihNFgT84UAmJnxJfm4sYCiSLTXZtE00VWYpPMYc+ZQmB6xbSdVh0JWA==}
    engines: {node: '>=12'}
    cpu: [x64]
    os: [netbsd]

  '@esbuild/openbsd-x64@0.18.20':
    resolution: {integrity: sha512-e5e4YSsuQfX4cxcygw/UCPIEP6wbIL+se3sxPdCiMbFLBWu0eiZOJ7WoD+ptCLrmjZBK1Wk7I6D/I3NglUGOxg==}
    engines: {node: '>=12'}
    cpu: [x64]
    os: [openbsd]

  '@esbuild/openbsd-x64@0.19.11':
    resolution: {integrity: sha512-ysyOGZuTp6SNKPE11INDUeFVVQFrhcNDVUgSQVDzqsqX38DjhPEPATpid04LCoUr2WXhQTEZ8ct/EgJCUDpyNw==}
    engines: {node: '>=12'}
    cpu: [x64]
    os: [openbsd]

  '@esbuild/openbsd-x64@0.19.12':
    resolution: {integrity: sha512-RbrfTB9SWsr0kWmb9srfF+L933uMDdu9BIzdA7os2t0TXhCRjrQyCeOt6wVxr79CKD4c+p+YhCj31HBkYcXebw==}
    engines: {node: '>=12'}
    cpu: [x64]
    os: [openbsd]

  '@esbuild/sunos-x64@0.18.20':
    resolution: {integrity: sha512-kDbFRFp0YpTQVVrqUd5FTYmWo45zGaXe0X8E1G/LKFC0v8x0vWrhOWSLITcCn63lmZIxfOMXtCfti/RxN/0wnQ==}
    engines: {node: '>=12'}
    cpu: [x64]
    os: [sunos]

  '@esbuild/sunos-x64@0.19.11':
    resolution: {integrity: sha512-Hf+Sad9nVwvtxy4DXCZQqLpgmRTQqyFyhT3bZ4F2XlJCjxGmRFF0Shwn9rzhOYRB61w9VMXUkxlBy56dk9JJiQ==}
    engines: {node: '>=12'}
    cpu: [x64]
    os: [sunos]

  '@esbuild/sunos-x64@0.19.12':
    resolution: {integrity: sha512-HKjJwRrW8uWtCQnQOz9qcU3mUZhTUQvi56Q8DPTLLB+DawoiQdjsYq+j+D3s9I8VFtDr+F9CjgXKKC4ss89IeA==}
    engines: {node: '>=12'}
    cpu: [x64]
    os: [sunos]

  '@esbuild/win32-arm64@0.18.20':
    resolution: {integrity: sha512-ddYFR6ItYgoaq4v4JmQQaAI5s7npztfV4Ag6NrhiaW0RrnOXqBkgwZLofVTlq1daVTQNhtI5oieTvkRPfZrePg==}
    engines: {node: '>=12'}
    cpu: [arm64]
    os: [win32]

  '@esbuild/win32-arm64@0.19.11':
    resolution: {integrity: sha512-0P58Sbi0LctOMOQbpEOvOL44Ne0sqbS0XWHMvvrg6NE5jQ1xguCSSw9jQeUk2lfrXYsKDdOe6K+oZiwKPilYPQ==}
    engines: {node: '>=12'}
    cpu: [arm64]
    os: [win32]

  '@esbuild/win32-arm64@0.19.12':
    resolution: {integrity: sha512-URgtR1dJnmGvX864pn1B2YUYNzjmXkuJOIqG2HdU62MVS4EHpU2946OZoTMnRUHklGtJdJZ33QfzdjGACXhn1A==}
    engines: {node: '>=12'}
    cpu: [arm64]
    os: [win32]

  '@esbuild/win32-ia32@0.18.20':
    resolution: {integrity: sha512-Wv7QBi3ID/rROT08SABTS7eV4hX26sVduqDOTe1MvGMjNd3EjOz4b7zeexIR62GTIEKrfJXKL9LFxTYgkyeu7g==}
    engines: {node: '>=12'}
    cpu: [ia32]
    os: [win32]

  '@esbuild/win32-ia32@0.19.11':
    resolution: {integrity: sha512-6YOrWS+sDJDmshdBIQU+Uoyh7pQKrdykdefC1avn76ss5c+RN6gut3LZA4E2cH5xUEp5/cA0+YxRaVtRAb0xBg==}
    engines: {node: '>=12'}
    cpu: [ia32]
    os: [win32]

  '@esbuild/win32-ia32@0.19.12':
    resolution: {integrity: sha512-+ZOE6pUkMOJfmxmBZElNOx72NKpIa/HFOMGzu8fqzQJ5kgf6aTGrcJaFsNiVMH4JKpMipyK+7k0n2UXN7a8YKQ==}
    engines: {node: '>=12'}
    cpu: [ia32]
    os: [win32]

  '@esbuild/win32-x64@0.18.20':
    resolution: {integrity: sha512-kTdfRcSiDfQca/y9QIkng02avJ+NCaQvrMejlsB3RRv5sE9rRoeBPISaZpKxHELzRxZyLvNts1P27W3wV+8geQ==}
    engines: {node: '>=12'}
    cpu: [x64]
    os: [win32]

  '@esbuild/win32-x64@0.19.11':
    resolution: {integrity: sha512-vfkhltrjCAb603XaFhqhAF4LGDi2M4OrCRrFusyQ+iTLQ/o60QQXxc9cZC/FFpihBI9N1Grn6SMKVJ4KP7Fuiw==}
    engines: {node: '>=12'}
    cpu: [x64]
    os: [win32]

  '@esbuild/win32-x64@0.19.12':
    resolution: {integrity: sha512-T1QyPSDCyMXaO3pzBkF96E8xMkiRYbUEZADd29SyPGabqxMViNoii+NcK7eWJAEoU6RZyEm5lVSIjTmcdoB9HA==}
    engines: {node: '>=12'}
    cpu: [x64]
    os: [win32]

  '@eslint-community/eslint-utils@4.4.1':
    resolution: {integrity: sha512-s3O3waFUrMV8P/XaF/+ZTp1X9XBZW1a4B97ZnjQF2KYWaFD2A8KyFBsrsfSjEmjn3RGWAIuvlneuZm3CUK3jbA==}
    engines: {node: ^12.22.0 || ^14.17.0 || >=16.0.0}
    peerDependencies:
      eslint: ^6.0.0 || ^7.0.0 || >=8.0.0

  '@eslint-community/regexpp@4.12.1':
    resolution: {integrity: sha512-CCZCDJuduB9OUkFkY2IgppNZMi2lBQgD2qzwXkEia16cge2pijY/aXi96CJMquDMn3nJdlPV1A5KrJEXwfLNzQ==}
    engines: {node: ^12.0.0 || ^14.0.0 || >=16.0.0}

  '@eslint/config-array@0.19.1':
    resolution: {integrity: sha512-fo6Mtm5mWyKjA/Chy1BYTdn5mGJoDNjC7C64ug20ADsRDGrA85bN3uK3MaKbeRkRuuIEAR5N33Jr1pbm411/PA==}
    engines: {node: ^18.18.0 || ^20.9.0 || >=21.1.0}

  '@eslint/core@0.9.1':
    resolution: {integrity: sha512-GuUdqkyyzQI5RMIWkHhvTWLCyLo1jNK3vzkSyaExH5kHPDHcuL2VOpHjmMY+y3+NC69qAKToBqldTBgYeLSr9Q==}
    engines: {node: ^18.18.0 || ^20.9.0 || >=21.1.0}

  '@eslint/eslintrc@3.2.0':
    resolution: {integrity: sha512-grOjVNN8P3hjJn/eIETF1wwd12DdnwFDoyceUJLYYdkpbwq3nLi+4fqrTAONx7XDALqlL220wC/RHSC/QTI/0w==}
    engines: {node: ^18.18.0 || ^20.9.0 || >=21.1.0}

  '@eslint/js@9.17.0':
    resolution: {integrity: sha512-Sxc4hqcs1kTu0iID3kcZDW3JHq2a77HO9P8CP6YEA/FpH3Ll8UXE2r/86Rz9YJLKme39S9vU5OWNjC6Xl0Cr3w==}
    engines: {node: ^18.18.0 || ^20.9.0 || >=21.1.0}

  '@eslint/object-schema@2.1.5':
    resolution: {integrity: sha512-o0bhxnL89h5Bae5T318nFoFzGy+YE5i/gGkoPAgkmTVdRKTiv3p8JHevPiPaMwoloKfEiiaHlawCqaZMqRm+XQ==}
    engines: {node: ^18.18.0 || ^20.9.0 || >=21.1.0}

  '@eslint/plugin-kit@0.2.4':
    resolution: {integrity: sha512-zSkKow6H5Kdm0ZUQUB2kV5JIXqoG0+uH5YADhaEHswm664N9Db8dXSi0nMJpacpMf+MyyglF1vnZohpEg5yUtg==}
    engines: {node: ^18.18.0 || ^20.9.0 || >=21.1.0}

  '@floating-ui/core@1.6.9':
    resolution: {integrity: sha512-uMXCuQ3BItDUbAMhIXw7UPXRfAlOAvZzdK9BWpE60MCn+Svt3aLn9jsPTi/WNGlRUu2uI0v5S7JiIUsbsvh3fw==}

  '@floating-ui/dom@1.6.13':
    resolution: {integrity: sha512-umqzocjDgNRGTuO7Q8CU32dkHkECqI8ZdMZ5Swb6QAM0t5rnlrN3lGo1hdpscRd3WS8T6DKYK4ephgIH9iRh3w==}

  '@floating-ui/react-dom@2.1.2':
    resolution: {integrity: sha512-06okr5cgPzMNBy+Ycse2A6udMi4bqwW/zgBF/rwjcNqWkyr82Mcg8b0vjX8OJpZFy/FKjJmw6wV7t44kK6kW7A==}
    peerDependencies:
      react: '>=16.8.0'
      react-dom: '>=16.8.0'

  '@floating-ui/react@0.26.28':
    resolution: {integrity: sha512-yORQuuAtVpiRjpMhdc0wJj06b9JFjrYF4qp96j++v2NBpbi6SEGF7donUJ3TMieerQ6qVkAv1tgr7L4r5roTqw==}
    peerDependencies:
      react: '>=16.8.0'
      react-dom: '>=16.8.0'

  '@floating-ui/utils@0.2.9':
    resolution: {integrity: sha512-MDWhGtE+eHw5JW7lq4qhc5yRLS11ERl1c7Z6Xd0a58DozHES6EnNNwUWbMiG4J9Cgj053Bhk8zvlhFYKVhULwg==}

  '@headlessui/react@2.2.0':
    resolution: {integrity: sha512-RzCEg+LXsuI7mHiSomsu/gBJSjpupm6A1qIZ5sWjd7JhARNlMiSA4kKfJpCKwU9tE+zMRterhhrP74PvfJrpXQ==}
    engines: {node: '>=10'}
    peerDependencies:
      react: ^18 || ^19 || ^19.0.0-rc
      react-dom: ^18 || ^19 || ^19.0.0-rc

  '@humanfs/core@0.19.1':
    resolution: {integrity: sha512-5DyQ4+1JEUzejeK1JGICcideyfUbGixgS9jNgex5nqkW+cY7WZhxBigmieN5Qnw9ZosSNVC9KQKyb+GUaGyKUA==}
    engines: {node: '>=18.18.0'}

  '@humanfs/node@0.16.6':
    resolution: {integrity: sha512-YuI2ZHQL78Q5HbhDiBA1X4LmYdXCKCMQIfw0pw7piHJwyREFebJUvrQN4cMssyES6x+vfUbx1CIpaQUKYdQZOw==}
    engines: {node: '>=18.18.0'}

  '@humanwhocodes/module-importer@1.0.1':
    resolution: {integrity: sha512-bxveV4V8v5Yb4ncFTT3rPSgZBOpCkjfK0y4oVVVJwIuDVBRMDXrPyXRL988i5ap9m9bnyEEjWfm5WkBmtffLfA==}
    engines: {node: '>=12.22'}

  '@humanwhocodes/retry@0.3.1':
    resolution: {integrity: sha512-JBxkERygn7Bv/GbN5Rv8Ul6LVknS+5Bp6RgDC/O8gEBU/yeH5Ui5C/OlWrTb6qct7LjjfT6Re2NxB0ln0yYybA==}
    engines: {node: '>=18.18'}

  '@humanwhocodes/retry@0.4.1':
    resolution: {integrity: sha512-c7hNEllBlenFTHBky65mhq8WD2kbN9Q6gk0bTk8lSBvc554jpXSkST1iePudpt7+A/AQvuHs9EMqjHDXMY1lrA==}
    engines: {node: '>=18.18'}

  '@img/sharp-darwin-arm64@0.33.5':
    resolution: {integrity: sha512-UT4p+iz/2H4twwAoLCqfA9UH5pI6DggwKEGuaPy7nCVQ8ZsiY5PIcrRvD1DzuY3qYL07NtIQcWnBSY/heikIFQ==}
    engines: {node: ^18.17.0 || ^20.3.0 || >=21.0.0}
    cpu: [arm64]
    os: [darwin]

  '@img/sharp-darwin-x64@0.33.5':
    resolution: {integrity: sha512-fyHac4jIc1ANYGRDxtiqelIbdWkIuQaI84Mv45KvGRRxSAa7o7d1ZKAOBaYbnepLC1WqxfpimdeWfvqqSGwR2Q==}
    engines: {node: ^18.17.0 || ^20.3.0 || >=21.0.0}
    cpu: [x64]
    os: [darwin]

  '@img/sharp-libvips-darwin-arm64@1.0.4':
    resolution: {integrity: sha512-XblONe153h0O2zuFfTAbQYAX2JhYmDHeWikp1LM9Hul9gVPjFY427k6dFEcOL72O01QxQsWi761svJ/ev9xEDg==}
    cpu: [arm64]
    os: [darwin]

  '@img/sharp-libvips-darwin-x64@1.0.4':
    resolution: {integrity: sha512-xnGR8YuZYfJGmWPvmlunFaWJsb9T/AO2ykoP3Fz/0X5XV2aoYBPkX6xqCQvUTKKiLddarLaxpzNe+b1hjeWHAQ==}
    cpu: [x64]
    os: [darwin]

  '@img/sharp-libvips-linux-arm64@1.0.4':
    resolution: {integrity: sha512-9B+taZ8DlyyqzZQnoeIvDVR/2F4EbMepXMc/NdVbkzsJbzkUjhXv/70GQJ7tdLA4YJgNP25zukcxpX2/SueNrA==}
    cpu: [arm64]
    os: [linux]

  '@img/sharp-libvips-linux-arm@1.0.5':
    resolution: {integrity: sha512-gvcC4ACAOPRNATg/ov8/MnbxFDJqf/pDePbBnuBDcjsI8PssmjoKMAz4LtLaVi+OnSb5FK/yIOamqDwGmXW32g==}
    cpu: [arm]
    os: [linux]

  '@img/sharp-libvips-linux-s390x@1.0.4':
    resolution: {integrity: sha512-u7Wz6ntiSSgGSGcjZ55im6uvTrOxSIS8/dgoVMoiGE9I6JAfU50yH5BoDlYA1tcuGS7g/QNtetJnxA6QEsCVTA==}
    cpu: [s390x]
    os: [linux]

  '@img/sharp-libvips-linux-x64@1.0.4':
    resolution: {integrity: sha512-MmWmQ3iPFZr0Iev+BAgVMb3ZyC4KeFc3jFxnNbEPas60e1cIfevbtuyf9nDGIzOaW9PdnDciJm+wFFaTlj5xYw==}
    cpu: [x64]
    os: [linux]

  '@img/sharp-libvips-linuxmusl-arm64@1.0.4':
    resolution: {integrity: sha512-9Ti+BbTYDcsbp4wfYib8Ctm1ilkugkA/uscUn6UXK1ldpC1JjiXbLfFZtRlBhjPZ5o1NCLiDbg8fhUPKStHoTA==}
    cpu: [arm64]
    os: [linux]

  '@img/sharp-libvips-linuxmusl-x64@1.0.4':
    resolution: {integrity: sha512-viYN1KX9m+/hGkJtvYYp+CCLgnJXwiQB39damAO7WMdKWlIhmYTfHjwSbQeUK/20vY154mwezd9HflVFM1wVSw==}
    cpu: [x64]
    os: [linux]

  '@img/sharp-linux-arm64@0.33.5':
    resolution: {integrity: sha512-JMVv+AMRyGOHtO1RFBiJy/MBsgz0x4AWrT6QoEVVTyh1E39TrCUpTRI7mx9VksGX4awWASxqCYLCV4wBZHAYxA==}
    engines: {node: ^18.17.0 || ^20.3.0 || >=21.0.0}
    cpu: [arm64]
    os: [linux]

  '@img/sharp-linux-arm@0.33.5':
    resolution: {integrity: sha512-JTS1eldqZbJxjvKaAkxhZmBqPRGmxgu+qFKSInv8moZ2AmT5Yib3EQ1c6gp493HvrvV8QgdOXdyaIBrhvFhBMQ==}
    engines: {node: ^18.17.0 || ^20.3.0 || >=21.0.0}
    cpu: [arm]
    os: [linux]

  '@img/sharp-linux-s390x@0.33.5':
    resolution: {integrity: sha512-y/5PCd+mP4CA/sPDKl2961b+C9d+vPAveS33s6Z3zfASk2j5upL6fXVPZi7ztePZ5CuH+1kW8JtvxgbuXHRa4Q==}
    engines: {node: ^18.17.0 || ^20.3.0 || >=21.0.0}
    cpu: [s390x]
    os: [linux]

  '@img/sharp-linux-x64@0.33.5':
    resolution: {integrity: sha512-opC+Ok5pRNAzuvq1AG0ar+1owsu842/Ab+4qvU879ippJBHvyY5n2mxF1izXqkPYlGuP/M556uh53jRLJmzTWA==}
    engines: {node: ^18.17.0 || ^20.3.0 || >=21.0.0}
    cpu: [x64]
    os: [linux]

  '@img/sharp-linuxmusl-arm64@0.33.5':
    resolution: {integrity: sha512-XrHMZwGQGvJg2V/oRSUfSAfjfPxO+4DkiRh6p2AFjLQztWUuY/o8Mq0eMQVIY7HJ1CDQUJlxGGZRw1a5bqmd1g==}
    engines: {node: ^18.17.0 || ^20.3.0 || >=21.0.0}
    cpu: [arm64]
    os: [linux]

  '@img/sharp-linuxmusl-x64@0.33.5':
    resolution: {integrity: sha512-WT+d/cgqKkkKySYmqoZ8y3pxx7lx9vVejxW/W4DOFMYVSkErR+w7mf2u8m/y4+xHe7yY9DAXQMWQhpnMuFfScw==}
    engines: {node: ^18.17.0 || ^20.3.0 || >=21.0.0}
    cpu: [x64]
    os: [linux]

  '@img/sharp-wasm32@0.33.5':
    resolution: {integrity: sha512-ykUW4LVGaMcU9lu9thv85CbRMAwfeadCJHRsg2GmeRa/cJxsVY9Rbd57JcMxBkKHag5U/x7TSBpScF4U8ElVzg==}
    engines: {node: ^18.17.0 || ^20.3.0 || >=21.0.0}
    cpu: [wasm32]

  '@img/sharp-win32-ia32@0.33.5':
    resolution: {integrity: sha512-T36PblLaTwuVJ/zw/LaH0PdZkRz5rd3SmMHX8GSmR7vtNSP5Z6bQkExdSK7xGWyxLw4sUknBuugTelgw2faBbQ==}
    engines: {node: ^18.17.0 || ^20.3.0 || >=21.0.0}
    cpu: [ia32]
    os: [win32]

  '@img/sharp-win32-x64@0.33.5':
    resolution: {integrity: sha512-MpY/o8/8kj+EcnxwvrP4aTJSWw/aZ7JIGR4aBeZkZw5B7/Jn+tY9/VNwtcoGmdT7GfggGIU4kygOMSbYnOrAbg==}
    engines: {node: ^18.17.0 || ^20.3.0 || >=21.0.0}
    cpu: [x64]
    os: [win32]

  '@ioredis/commands@1.2.0':
    resolution: {integrity: sha512-Sx1pU8EM64o2BrqNpEO1CNLtKQwyhuXuqyfH7oGKCk+1a33d2r5saW8zNwm3j6BTExtjrv2BxTgzzkMwts6vGg==}

  '@isaacs/cliui@8.0.2':
    resolution: {integrity: sha512-O8jcjabXaleOG9DQ0+ARXWZBTfnP4WNAqzuiJK7ll44AmxGKv/J2M4TPjxjY3znBCfvBXFzucm1twdyFybFqEA==}
    engines: {node: '>=12'}

  '@jridgewell/gen-mapping@0.3.8':
    resolution: {integrity: sha512-imAbBGkb+ebQyxKgzv5Hu2nmROxoDOXHh80evxdoXNOrvAnVx7zimzc1Oo5h9RlfV4vPXaE2iM5pOFbvOCClWA==}
    engines: {node: '>=6.0.0'}

  '@jridgewell/resolve-uri@3.1.2':
    resolution: {integrity: sha512-bRISgCIjP20/tbWSPWMEi54QVPRZExkuD9lJL+UIxUKtwVJA8wW1Trb1jMs1RFXo1CBTNZ/5hpC9QvmKWdopKw==}
    engines: {node: '>=6.0.0'}

  '@jridgewell/set-array@1.2.1':
    resolution: {integrity: sha512-R8gLRTZeyp03ymzP/6Lil/28tGeGEzhx1q2k703KGWRAI1VdvPIXdG70VJc2pAMw3NA6JKL5hhFu1sJX0Mnn/A==}
    engines: {node: '>=6.0.0'}

  '@jridgewell/sourcemap-codec@1.5.0':
    resolution: {integrity: sha512-gv3ZRaISU3fjPAgNsriBRqGWQL6quFx04YMPW/zD8XMLsU32mhCCbfbO6KZFLjvYpCZ8zyDEgqsgf+PwPaM7GQ==}

  '@jridgewell/trace-mapping@0.3.25':
    resolution: {integrity: sha512-vNk6aEwybGtawWmy/PzwnGDOjCkLWSD2wqvjGGAgOAwCGWySYXfYoxt00IJkTF+8Lb57DwOb3Aa0o9CApepiYQ==}

  '@lezer/common@1.2.3':
    resolution: {integrity: sha512-w7ojc8ejBqr2REPsWxJjrMFsA/ysDCFICn8zEOR9mrqzOu2amhITYuLD8ag6XZf0CFXDrhKqw7+tW8cX66NaDA==}

  '@lezer/css@1.1.9':
    resolution: {integrity: sha512-TYwgljcDv+YrV0MZFFvYFQHCfGgbPMR6nuqLabBdmZoFH3EP1gvw8t0vae326Ne3PszQkbXfVBjCnf3ZVCr0bA==}

  '@lezer/highlight@1.2.1':
    resolution: {integrity: sha512-Z5duk4RN/3zuVO7Jq0pGLJ3qynpxUVsh7IbUbGj88+uV2ApSAn6kWg2au3iJb+0Zi7kKtqffIESgNcRXWZWmSA==}

  '@lezer/html@1.3.10':
    resolution: {integrity: sha512-dqpT8nISx/p9Do3AchvYGV3qYc4/rKr3IBZxlHmpIKam56P47RSHkSF5f13Vu9hebS1jM0HmtJIwLbWz1VIY6w==}

  '@lezer/javascript@1.4.21':
    resolution: {integrity: sha512-lL+1fcuxWYPURMM/oFZLEDm0XuLN128QPV+VuGtKpeaOGdcl9F2LYC3nh1S9LkPqx9M0mndZFdXCipNAZpzIkQ==}

  '@lezer/json@1.0.3':
    resolution: {integrity: sha512-BP9KzdF9Y35PDpv04r0VeSTKDeox5vVr3efE7eBbx3r4s3oNLfunchejZhjArmeieBH+nVOpgIiBJpEAv8ilqQ==}

  '@lezer/lr@1.4.2':
    resolution: {integrity: sha512-pu0K1jCIdnQ12aWNaAVU5bzi7Bd1w54J3ECgANPmYLtQKP0HBj2cE/5coBD66MT10xbtIuUr7tg0Shbsvk0mDA==}

  '@lezer/python@1.1.15':
    resolution: {integrity: sha512-aVQ43m2zk4FZYedCqL0KHPEUsqZOrmAvRhkhHlVPnDD1HODDyyQv5BRIuod4DadkgBEZd53vQOtXTonNbEgjrQ==}

  '@lezer/yaml@1.0.3':
    resolution: {integrity: sha512-GuBLekbw9jDBDhGur82nuwkxKQ+a3W5H0GfaAthDXcAu+XdpS43VlnxA9E9hllkpSP5ellRDKjLLj7Lu9Wr6xA==}

  '@marijn/find-cluster-break@1.0.2':
    resolution: {integrity: sha512-l0h88YhZFyKdXIFNfSWpyjStDjGHwZ/U7iobcK1cQQD8sejsONdQtTVU+1wVN1PBw40PiiHB1vA5S7VTfQiP9g==}

  '@mdx-js/mdx@3.1.0':
    resolution: {integrity: sha512-/QxEhPAvGwbQmy1Px8F899L5Uc2KZ6JtXwlCgJmjSTBedwOZkByYcBG4GceIGPXRDsmfxhHazuS+hlOShRLeDw==}

  '@mdx-js/react@3.1.0':
    resolution: {integrity: sha512-QjHtSaoameoalGnKDT3FoIl4+9RwyTmo9ZJGBdLOks/YOiWHoRDI3PUwEzOE7kEmGcV3AFcp9K6dYu9rEuKLAQ==}
    peerDependencies:
      '@types/react': '>=16'
      react: '>=16'

  '@monaco-editor/loader@1.4.0':
    resolution: {integrity: sha512-00ioBig0x642hytVspPl7DbQyaSWRaolYie/UFNjoTdvoKPzo6xrXLhTk9ixgIKcLH5b5vDOjVNiGyY+uDCUlg==}
    peerDependencies:
      monaco-editor: '>= 0.21.0 < 1'

  '@monaco-editor/react@4.6.0':
    resolution: {integrity: sha512-RFkU9/i7cN2bsq/iTkurMWOEErmYcY6JiQI3Jn+WeR/FGISH8JbHERjpS9oRuSOPvDMJI0Z8nJeKkbOs9sBYQw==}
    peerDependencies:
      monaco-editor: '>= 0.25.0 < 1'
      react: ^16.8.0 || ^17.0.0 || ^18.0.0
      react-dom: ^16.8.0 || ^17.0.0 || ^18.0.0

  '@mux/mux-player-react@2.9.1':
    resolution: {integrity: sha512-1BpMs1J7P+d+/QCf9/mkTk/NPYR6sOskR4Ih0uFZjDAqNUN7/C9Q0FEJ6hF3sFXwAXo50RhnfCzsC5uYx3QHbA==}
    peerDependencies:
      '@types/react': ^17.0.0 || ^18 || ^19
      '@types/react-dom': '*'
      react: ^17.0.2 || ^18 || ^19
      react-dom: ^17.0.2 || ^18 || ^19
    peerDependenciesMeta:
      '@types/react':
        optional: true
      '@types/react-dom':
        optional: true

  '@mux/mux-player@2.9.1':
    resolution: {integrity: sha512-TAyoUSPTV0IXWGMOknL6O+IeGSEJ8aS154DzyzqZgdd3zDJHM8JpkyNHgtowatMHT2lB6h+qMtWfp4u3ijpo2A==}

  '@mux/mux-video@0.20.2':
    resolution: {integrity: sha512-CqkK9EZZWdQE4U62JKlmWDskirT+D9C4suh2tSqKb2CA/0S4ybbbrVWcCKF7xfadUacfKO1yPsOKbe46F6phVQ==}

  '@mux/playback-core@0.25.2':
    resolution: {integrity: sha512-vrBbCgLHwmPpVxF0QGj+sXHUVXSxgDJJhVm8pxPXEkbw0vjPNHTXgAd/Ty6JA0vZ0ZjoQuAa17AxJ+c02JYeWQ==}

  '@next/env@15.1.2':
    resolution: {integrity: sha512-Hm3jIGsoUl6RLB1vzY+dZeqb+/kWPZ+h34yiWxW0dV87l8Im/eMOwpOA+a0L78U0HM04syEjXuRlCozqpwuojQ==}

  '@next/env@15.1.4':
    resolution: {integrity: sha512-2fZ5YZjedi5AGaeoaC0B20zGntEHRhi2SdWcu61i48BllODcAmmtj8n7YarSPt4DaTsJaBFdxQAVEVzgmx2Zpw==}

  '@next/eslint-plugin-next@15.1.4':
    resolution: {integrity: sha512-HwlEXwCK3sr6zmVGEvWBjW9tBFs1Oe6hTmTLoFQtpm4As5HCdu8jfSE0XJOp7uhfEGLniIx8yrGxEWwNnY0fmQ==}

  '@next/swc-darwin-arm64@15.1.2':
    resolution: {integrity: sha512-b9TN7q+j5/7+rGLhFAVZiKJGIASuo8tWvInGfAd8wsULjB1uNGRCj1z1WZwwPWzVQbIKWFYqc+9L7W09qwt52w==}
    engines: {node: '>= 10'}
    cpu: [arm64]
    os: [darwin]

  '@next/swc-darwin-arm64@15.1.4':
    resolution: {integrity: sha512-wBEMBs+np+R5ozN1F8Y8d/Dycns2COhRnkxRc+rvnbXke5uZBHkUGFgWxfTXn5rx7OLijuUhyfB+gC/ap58dDw==}
    engines: {node: '>= 10'}
    cpu: [arm64]
    os: [darwin]

  '@next/swc-darwin-x64@15.1.2':
    resolution: {integrity: sha512-caR62jNDUCU+qobStO6YJ05p9E+LR0EoXh1EEmyU69cYydsAy7drMcOlUlRtQihM6K6QfvNwJuLhsHcCzNpqtA==}
    engines: {node: '>= 10'}
    cpu: [x64]
    os: [darwin]

  '@next/swc-darwin-x64@15.1.4':
    resolution: {integrity: sha512-7sgf5rM7Z81V9w48F02Zz6DgEJulavC0jadab4ZsJ+K2sxMNK0/BtF8J8J3CxnsJN3DGcIdC260wEKssKTukUw==}
    engines: {node: '>= 10'}
    cpu: [x64]
    os: [darwin]

  '@next/swc-linux-arm64-gnu@15.1.2':
    resolution: {integrity: sha512-fHHXBusURjBmN6VBUtu6/5s7cCeEkuGAb/ZZiGHBLVBXMBy4D5QpM8P33Or8JD1nlOjm/ZT9sEE5HouQ0F+hUA==}
    engines: {node: '>= 10'}
    cpu: [arm64]
    os: [linux]

  '@next/swc-linux-arm64-gnu@15.1.4':
    resolution: {integrity: sha512-JaZlIMNaJenfd55kjaLWMfok+vWBlcRxqnRoZrhFQrhM1uAehP3R0+Aoe+bZOogqlZvAz53nY/k3ZyuKDtT2zQ==}
    engines: {node: '>= 10'}
    cpu: [arm64]
    os: [linux]

  '@next/swc-linux-arm64-musl@15.1.2':
    resolution: {integrity: sha512-9CF1Pnivij7+M3G74lxr+e9h6o2YNIe7QtExWq1KUK4hsOLTBv6FJikEwCaC3NeYTflzrm69E5UfwEAbV2U9/g==}
    engines: {node: '>= 10'}
    cpu: [arm64]
    os: [linux]

  '@next/swc-linux-arm64-musl@15.1.4':
    resolution: {integrity: sha512-7EBBjNoyTO2ipMDgCiORpwwOf5tIueFntKjcN3NK+GAQD7OzFJe84p7a2eQUeWdpzZvhVXuAtIen8QcH71ZCOQ==}
    engines: {node: '>= 10'}
    cpu: [arm64]
    os: [linux]

  '@next/swc-linux-x64-gnu@15.1.2':
    resolution: {integrity: sha512-tINV7WmcTUf4oM/eN3Yuu/f8jQ5C6AkueZPKeALs/qfdfX57eNv4Ij7rt0SA6iZ8+fMobVfcFVv664Op0caCCg==}
    engines: {node: '>= 10'}
    cpu: [x64]
    os: [linux]

  '@next/swc-linux-x64-gnu@15.1.4':
    resolution: {integrity: sha512-9TGEgOycqZFuADyFqwmK/9g6S0FYZ3tphR4ebcmCwhL8Y12FW8pIBKJvSwV+UBjMkokstGNH+9F8F031JZKpHw==}
    engines: {node: '>= 10'}
    cpu: [x64]
    os: [linux]

  '@next/swc-linux-x64-musl@15.1.2':
    resolution: {integrity: sha512-jf2IseC4WRsGkzeUw/cK3wci9pxR53GlLAt30+y+B+2qAQxMw6WAC3QrANIKxkcoPU3JFh/10uFfmoMDF9JXKg==}
    engines: {node: '>= 10'}
    cpu: [x64]
    os: [linux]

  '@next/swc-linux-x64-musl@15.1.4':
    resolution: {integrity: sha512-0578bLRVDJOh+LdIoKvgNDz77+Bd85c5JrFgnlbI1SM3WmEQvsjxTA8ATu9Z9FCiIS/AliVAW2DV/BDwpXbtiQ==}
    engines: {node: '>= 10'}
    cpu: [x64]
    os: [linux]

  '@next/swc-win32-arm64-msvc@15.1.2':
    resolution: {integrity: sha512-wvg7MlfnaociP7k8lxLX4s2iBJm4BrNiNFhVUY+Yur5yhAJHfkS8qPPeDEUH8rQiY0PX3u/P7Q/wcg6Mv6GSAA==}
    engines: {node: '>= 10'}
    cpu: [arm64]
    os: [win32]

  '@next/swc-win32-arm64-msvc@15.1.4':
    resolution: {integrity: sha512-JgFCiV4libQavwII+kncMCl30st0JVxpPOtzWcAI2jtum4HjYaclobKhj+JsRu5tFqMtA5CJIa0MvYyuu9xjjQ==}
    engines: {node: '>= 10'}
    cpu: [arm64]
    os: [win32]

  '@next/swc-win32-x64-msvc@15.1.2':
    resolution: {integrity: sha512-D3cNA8NoT3aWISWmo7HF5Eyko/0OdOO+VagkoJuiTk7pyX3P/b+n8XA/MYvyR+xSVcbKn68B1rY9fgqjNISqzQ==}
    engines: {node: '>= 10'}
    cpu: [x64]
    os: [win32]

  '@next/swc-win32-x64-msvc@15.1.4':
    resolution: {integrity: sha512-xxsJy9wzq7FR5SqPCUqdgSXiNXrMuidgckBa8nH9HtjjxsilgcN6VgXF6tZ3uEWuVEadotQJI8/9EQ6guTC4Yw==}
    engines: {node: '>= 10'}
    cpu: [x64]
    os: [win32]

  '@nodelib/fs.scandir@2.1.5':
    resolution: {integrity: sha512-vq24Bq3ym5HEQm2NKCr3yXDwjc7vTsEThRDnkp2DK9p1uqLR+DHurm/NOTo0KG7HYHU7eppKZj3MyqYuMBf62g==}
    engines: {node: '>= 8'}

  '@nodelib/fs.stat@2.0.5':
    resolution: {integrity: sha512-RkhPPp2zrqDAQA/2jNhnztcPAlv64XdhIp7a7454A5ovI7Bukxgt7MX7udwAu3zg1DcpPU0rz3VV1SeaqvY4+A==}
    engines: {node: '>= 8'}

  '@nodelib/fs.walk@1.2.8':
    resolution: {integrity: sha512-oGB+UxlgWcgQkgwo8GcEGwemoTFt3FIO9ababBmaGwXIoBKZ+GTy0pP185beGg7Llih/NSHSV2XAs1lnznocSg==}
    engines: {node: '>= 8'}

  '@nolyfill/is-core-module@1.0.39':
    resolution: {integrity: sha512-nn5ozdjYQpUCZlWGuxcJY/KpxkWQs4DcbMCmKojjyrYDEAGy4Ce19NN4v5MduafTwJlbKc99UA8YhSVqq9yPZA==}
    engines: {node: '>=12.4.0'}

  '@novnc/novnc@1.5.0':
    resolution: {integrity: sha512-4yGHOtUCnEJUCsgEt/L78eeJu00kthurLBWXFiaXfonNx0pzbs6R/3gJb1byZe6iAE8V9MF0syQb0xIL8MSOtQ==}

  '@one-ini/wasm@0.1.1':
    resolution: {integrity: sha512-XuySG1E38YScSJoMlqovLru4KTUNSjgVTIjyh7qMX6aNN5HY5Ct5LhRJdxO79JtTzKfzV/bnWpz+zquYrISsvw==}

  '@oneidentity/zstd-js@1.0.3':
    resolution: {integrity: sha512-Jm6sawqxLzBrjC4sg2BeXToa33yPzUmq20CKsehKY2++D/gHb/oSwVjNgT+RH4vys+r8FynrgcNzGwhZWMLzfQ==}

  '@opentelemetry/api@1.9.0':
    resolution: {integrity: sha512-3giAOQvZiH5F9bMlMiv8+GSPMeqg0dbaeo58/0SlA9sxSqZhnUtxzX9/2FzyhS9sWQf5S0GJE0AKBrFqjpeYcg==}
    engines: {node: '>=8.0.0'}

  '@panva/hkdf@1.2.1':
    resolution: {integrity: sha512-6oclG6Y3PiDFcoyk8srjLfVKyMfVCKJ27JwNPViuXziFpmdz+MZnZN/aKY0JGXgYuO/VghU0jcOAZgWXZ1Dmrw==}

  '@pkgjs/parseargs@0.11.0':
    resolution: {integrity: sha512-+1VkjdD0QBLPodGrJUeqarH8VAIvQODIbwh9XpP5Syisf7YoQgsJKPNFoqqLQlu+VQ/tVSshMR6loPMn8U+dPg==}
    engines: {node: '>=14'}

  '@pnpm/types@9.4.2':
    resolution: {integrity: sha512-g1hcF8Nv4gd76POilz9gD4LITAPXOe5nX4ijgr8ixCbLQZfcpYiMfJ+C1RlMNRUDo8vhlNB4O3bUlxmT6EAQXA==}
    engines: {node: '>=16.14'}

  '@radix-ui/number@1.1.0':
    resolution: {integrity: sha512-V3gRzhVNU1ldS5XhAPTom1fOIo4ccrjjJgmE+LI2h/WaFpHmx0MQApT+KZHnx8abG6Avtfcz4WoEciMnpFT3HQ==}

  '@radix-ui/primitive@1.1.1':
    resolution: {integrity: sha512-SJ31y+Q/zAyShtXJc8x83i9TYdbAfHZ++tUZnvjJJqFjzsdUnKsxPL6IEtBlxKkU7yzer//GQtZSV4GbldL3YA==}

  '@radix-ui/react-accordion@1.2.2':
    resolution: {integrity: sha512-b1oh54x4DMCdGsB4/7ahiSrViXxaBwRPotiZNnYXjLha9vfuURSAZErki6qjDoSIV0eXx5v57XnTGVtGwnfp2g==}
    peerDependencies:
      '@types/react': '*'
      '@types/react-dom': '*'
      react: ^16.8 || ^17.0 || ^18.0 || ^19.0 || ^19.0.0-rc
      react-dom: ^16.8 || ^17.0 || ^18.0 || ^19.0 || ^19.0.0-rc
    peerDependenciesMeta:
      '@types/react':
        optional: true
      '@types/react-dom':
        optional: true

  '@radix-ui/react-alert-dialog@1.1.4':
    resolution: {integrity: sha512-A6Kh23qZDLy3PSU4bh2UJZznOrUdHImIXqF8YtUa6CN73f8EOO9XlXSCd9IHyPvIquTaa/kwaSWzZTtUvgXVGw==}
    peerDependencies:
      '@types/react': '*'
      '@types/react-dom': '*'
      react: ^16.8 || ^17.0 || ^18.0 || ^19.0 || ^19.0.0-rc
      react-dom: ^16.8 || ^17.0 || ^18.0 || ^19.0 || ^19.0.0-rc
    peerDependenciesMeta:
      '@types/react':
        optional: true
      '@types/react-dom':
        optional: true

  '@radix-ui/react-arrow@1.1.1':
    resolution: {integrity: sha512-NaVpZfmv8SKeZbn4ijN2V3jlHA9ngBG16VnIIm22nUR0Yk8KUALyBxT3KYEUnNuch9sTE8UTsS3whzBgKOL30w==}
    peerDependencies:
      '@types/react': '*'
      '@types/react-dom': '*'
      react: ^16.8 || ^17.0 || ^18.0 || ^19.0 || ^19.0.0-rc
      react-dom: ^16.8 || ^17.0 || ^18.0 || ^19.0 || ^19.0.0-rc
    peerDependenciesMeta:
      '@types/react':
        optional: true
      '@types/react-dom':
        optional: true

  '@radix-ui/react-avatar@1.1.2':
    resolution: {integrity: sha512-GaC7bXQZ5VgZvVvsJ5mu/AEbjYLnhhkoidOboC50Z6FFlLA03wG2ianUoH+zgDQ31/9gCF59bE4+2bBgTyMiig==}
    peerDependencies:
      '@types/react': '*'
      '@types/react-dom': '*'
      react: ^16.8 || ^17.0 || ^18.0 || ^19.0 || ^19.0.0-rc
      react-dom: ^16.8 || ^17.0 || ^18.0 || ^19.0 || ^19.0.0-rc
    peerDependenciesMeta:
      '@types/react':
        optional: true
      '@types/react-dom':
        optional: true

  '@radix-ui/react-checkbox@1.1.3':
    resolution: {integrity: sha512-HD7/ocp8f1B3e6OHygH0n7ZKjONkhciy1Nh0yuBgObqThc3oyx+vuMfFHKAknXRHHWVE9XvXStxJFyjUmB8PIw==}
    peerDependencies:
      '@types/react': '*'
      '@types/react-dom': '*'
      react: ^16.8 || ^17.0 || ^18.0 || ^19.0 || ^19.0.0-rc
      react-dom: ^16.8 || ^17.0 || ^18.0 || ^19.0 || ^19.0.0-rc
    peerDependenciesMeta:
      '@types/react':
        optional: true
      '@types/react-dom':
        optional: true

  '@radix-ui/react-collapsible@1.1.2':
    resolution: {integrity: sha512-PliMB63vxz7vggcyq0IxNYk8vGDrLXVWw4+W4B8YnwI1s18x7YZYqlG9PLX7XxAJUi0g2DxP4XKJMFHh/iVh9A==}
    peerDependencies:
      '@types/react': '*'
      '@types/react-dom': '*'
      react: ^16.8 || ^17.0 || ^18.0 || ^19.0 || ^19.0.0-rc
      react-dom: ^16.8 || ^17.0 || ^18.0 || ^19.0 || ^19.0.0-rc
    peerDependenciesMeta:
      '@types/react':
        optional: true
      '@types/react-dom':
        optional: true

  '@radix-ui/react-collection@1.1.1':
    resolution: {integrity: sha512-LwT3pSho9Dljg+wY2KN2mrrh6y3qELfftINERIzBUO9e0N+t0oMTyn3k9iv+ZqgrwGkRnLpNJrsMv9BZlt2yuA==}
    peerDependencies:
      '@types/react': '*'
      '@types/react-dom': '*'
      react: ^16.8 || ^17.0 || ^18.0 || ^19.0 || ^19.0.0-rc
      react-dom: ^16.8 || ^17.0 || ^18.0 || ^19.0 || ^19.0.0-rc
    peerDependenciesMeta:
      '@types/react':
        optional: true
      '@types/react-dom':
        optional: true

  '@radix-ui/react-compose-refs@1.1.1':
    resolution: {integrity: sha512-Y9VzoRDSJtgFMUCoiZBDVo084VQ5hfpXxVE+NgkdNsjiDBByiImMZKKhxMwCbdHvhlENG6a833CbFkOQvTricw==}
    peerDependencies:
      '@types/react': '*'
      react: ^16.8 || ^17.0 || ^18.0 || ^19.0 || ^19.0.0-rc
    peerDependenciesMeta:
      '@types/react':
        optional: true

  '@radix-ui/react-context@1.1.1':
    resolution: {integrity: sha512-UASk9zi+crv9WteK/NU4PLvOoL3OuE6BWVKNF6hPRBtYBDXQ2u5iu3O59zUlJiTVvkyuycnqrztsHVJwcK9K+Q==}
    peerDependencies:
      '@types/react': '*'
      react: ^16.8 || ^17.0 || ^18.0 || ^19.0 || ^19.0.0-rc
    peerDependenciesMeta:
      '@types/react':
        optional: true

  '@radix-ui/react-dialog@1.1.4':
    resolution: {integrity: sha512-Ur7EV1IwQGCyaAuyDRiOLA5JIUZxELJljF+MbM/2NC0BYwfuRrbpS30BiQBJrVruscgUkieKkqXYDOoByaxIoA==}
    peerDependencies:
      '@types/react': '*'
      '@types/react-dom': '*'
      react: ^16.8 || ^17.0 || ^18.0 || ^19.0 || ^19.0.0-rc
      react-dom: ^16.8 || ^17.0 || ^18.0 || ^19.0 || ^19.0.0-rc
    peerDependenciesMeta:
      '@types/react':
        optional: true
      '@types/react-dom':
        optional: true

  '@radix-ui/react-direction@1.1.0':
    resolution: {integrity: sha512-BUuBvgThEiAXh2DWu93XsT+a3aWrGqolGlqqw5VU1kG7p/ZH2cuDlM1sRLNnY3QcBS69UIz2mcKhMxDsdewhjg==}
    peerDependencies:
      '@types/react': '*'
      react: ^16.8 || ^17.0 || ^18.0 || ^19.0 || ^19.0.0-rc
    peerDependenciesMeta:
      '@types/react':
        optional: true

  '@radix-ui/react-dismissable-layer@1.1.3':
    resolution: {integrity: sha512-onrWn/72lQoEucDmJnr8uczSNTujT0vJnA/X5+3AkChVPowr8n1yvIKIabhWyMQeMvvmdpsvcyDqx3X1LEXCPg==}
    peerDependencies:
      '@types/react': '*'
      '@types/react-dom': '*'
      react: ^16.8 || ^17.0 || ^18.0 || ^19.0 || ^19.0.0-rc
      react-dom: ^16.8 || ^17.0 || ^18.0 || ^19.0 || ^19.0.0-rc
    peerDependenciesMeta:
      '@types/react':
        optional: true
      '@types/react-dom':
        optional: true

  '@radix-ui/react-dropdown-menu@2.1.4':
    resolution: {integrity: sha512-iXU1Ab5ecM+yEepGAWK8ZhMyKX4ubFdCNtol4sT9D0OVErG9PNElfx3TQhjw7n7BC5nFVz68/5//clWy+8TXzA==}
    peerDependencies:
      '@types/react': '*'
      '@types/react-dom': '*'
      react: ^16.8 || ^17.0 || ^18.0 || ^19.0 || ^19.0.0-rc
      react-dom: ^16.8 || ^17.0 || ^18.0 || ^19.0 || ^19.0.0-rc
    peerDependenciesMeta:
      '@types/react':
        optional: true
      '@types/react-dom':
        optional: true

  '@radix-ui/react-focus-guards@1.1.1':
    resolution: {integrity: sha512-pSIwfrT1a6sIoDASCSpFwOasEwKTZWDw/iBdtnqKO7v6FeOzYJ7U53cPzYFVR3geGGXgVHaH+CdngrrAzqUGxg==}
    peerDependencies:
      '@types/react': '*'
      react: ^16.8 || ^17.0 || ^18.0 || ^19.0 || ^19.0.0-rc
    peerDependenciesMeta:
      '@types/react':
        optional: true

  '@radix-ui/react-focus-scope@1.1.1':
    resolution: {integrity: sha512-01omzJAYRxXdG2/he/+xy+c8a8gCydoQ1yOxnWNcRhrrBW5W+RQJ22EK1SaO8tb3WoUsuEw7mJjBozPzihDFjA==}
    peerDependencies:
      '@types/react': '*'
      '@types/react-dom': '*'
      react: ^16.8 || ^17.0 || ^18.0 || ^19.0 || ^19.0.0-rc
      react-dom: ^16.8 || ^17.0 || ^18.0 || ^19.0 || ^19.0.0-rc
    peerDependenciesMeta:
      '@types/react':
        optional: true
      '@types/react-dom':
        optional: true

  '@radix-ui/react-icons@1.3.2':
    resolution: {integrity: sha512-fyQIhGDhzfc9pK2kH6Pl9c4BDJGfMkPqkyIgYDthyNYoNg3wVhoJMMh19WS4Up/1KMPFVpNsT2q3WmXn2N1m6g==}
    peerDependencies:
      react: ^16.x || ^17.x || ^18.x || ^19.0.0 || ^19.0.0-rc

  '@radix-ui/react-id@1.1.0':
    resolution: {integrity: sha512-EJUrI8yYh7WOjNOqpoJaf1jlFIH2LvtgAl+YcFqNCa+4hj64ZXmPkAKOFs/ukjz3byN6bdb/AVUqHkI8/uWWMA==}
    peerDependencies:
      '@types/react': '*'
      react: ^16.8 || ^17.0 || ^18.0 || ^19.0 || ^19.0.0-rc
    peerDependenciesMeta:
      '@types/react':
        optional: true

  '@radix-ui/react-label@2.1.1':
    resolution: {integrity: sha512-UUw5E4e/2+4kFMH7+YxORXGWggtY6sM8WIwh5RZchhLuUg2H1hc98Py+pr8HMz6rdaYrK2t296ZEjYLOCO5uUw==}
    peerDependencies:
      '@types/react': '*'
      '@types/react-dom': '*'
      react: ^16.8 || ^17.0 || ^18.0 || ^19.0 || ^19.0.0-rc
      react-dom: ^16.8 || ^17.0 || ^18.0 || ^19.0 || ^19.0.0-rc
    peerDependenciesMeta:
      '@types/react':
        optional: true
      '@types/react-dom':
        optional: true

  '@radix-ui/react-menu@2.1.4':
    resolution: {integrity: sha512-BnOgVoL6YYdHAG6DtXONaR29Eq4nvbi8rutrV/xlr3RQCMMb3yqP85Qiw/3NReozrSW+4dfLkK+rc1hb4wPU/A==}
    peerDependencies:
      '@types/react': '*'
      '@types/react-dom': '*'
      react: ^16.8 || ^17.0 || ^18.0 || ^19.0 || ^19.0.0-rc
      react-dom: ^16.8 || ^17.0 || ^18.0 || ^19.0 || ^19.0.0-rc
    peerDependenciesMeta:
      '@types/react':
        optional: true
      '@types/react-dom':
        optional: true

  '@radix-ui/react-popover@1.1.4':
    resolution: {integrity: sha512-aUACAkXx8LaFymDma+HQVji7WhvEhpFJ7+qPz17Nf4lLZqtreGOFRiNQWQmhzp7kEWg9cOyyQJpdIMUMPc/CPw==}
    peerDependencies:
      '@types/react': '*'
      '@types/react-dom': '*'
      react: ^16.8 || ^17.0 || ^18.0 || ^19.0 || ^19.0.0-rc
      react-dom: ^16.8 || ^17.0 || ^18.0 || ^19.0 || ^19.0.0-rc
    peerDependenciesMeta:
      '@types/react':
        optional: true
      '@types/react-dom':
        optional: true

  '@radix-ui/react-popper@1.2.1':
    resolution: {integrity: sha512-3kn5Me69L+jv82EKRuQCXdYyf1DqHwD2U/sxoNgBGCB7K9TRc3bQamQ+5EPM9EvyPdli0W41sROd+ZU1dTCztw==}
    peerDependencies:
      '@types/react': '*'
      '@types/react-dom': '*'
      react: ^16.8 || ^17.0 || ^18.0 || ^19.0 || ^19.0.0-rc
      react-dom: ^16.8 || ^17.0 || ^18.0 || ^19.0 || ^19.0.0-rc
    peerDependenciesMeta:
      '@types/react':
        optional: true
      '@types/react-dom':
        optional: true

  '@radix-ui/react-portal@1.1.3':
    resolution: {integrity: sha512-NciRqhXnGojhT93RPyDaMPfLH3ZSl4jjIFbZQ1b/vxvZEdHsBZ49wP9w8L3HzUQwep01LcWtkUvm0OVB5JAHTw==}
    peerDependencies:
      '@types/react': '*'
      '@types/react-dom': '*'
      react: ^16.8 || ^17.0 || ^18.0 || ^19.0 || ^19.0.0-rc
      react-dom: ^16.8 || ^17.0 || ^18.0 || ^19.0 || ^19.0.0-rc
    peerDependenciesMeta:
      '@types/react':
        optional: true
      '@types/react-dom':
        optional: true

  '@radix-ui/react-presence@1.1.2':
    resolution: {integrity: sha512-18TFr80t5EVgL9x1SwF/YGtfG+l0BS0PRAlCWBDoBEiDQjeKgnNZRVJp/oVBl24sr3Gbfwc/Qpj4OcWTQMsAEg==}
    peerDependencies:
      '@types/react': '*'
      '@types/react-dom': '*'
      react: ^16.8 || ^17.0 || ^18.0 || ^19.0 || ^19.0.0-rc
      react-dom: ^16.8 || ^17.0 || ^18.0 || ^19.0 || ^19.0.0-rc
    peerDependenciesMeta:
      '@types/react':
        optional: true
      '@types/react-dom':
        optional: true

  '@radix-ui/react-primitive@2.0.1':
    resolution: {integrity: sha512-sHCWTtxwNn3L3fH8qAfnF3WbUZycW93SM1j3NFDzXBiz8D6F5UTTy8G1+WFEaiCdvCVRJWj6N2R4Xq6HdiHmDg==}
    peerDependencies:
      '@types/react': '*'
      '@types/react-dom': '*'
      react: ^16.8 || ^17.0 || ^18.0 || ^19.0 || ^19.0.0-rc
      react-dom: ^16.8 || ^17.0 || ^18.0 || ^19.0 || ^19.0.0-rc
    peerDependenciesMeta:
      '@types/react':
        optional: true
      '@types/react-dom':
        optional: true

  '@radix-ui/react-progress@1.1.1':
    resolution: {integrity: sha512-6diOawA84f/eMxFHcWut0aE1C2kyE9dOyCTQOMRR2C/qPiXz/X0SaiA/RLbapQaXUCmy0/hLMf9meSccD1N0pA==}
    peerDependencies:
      '@types/react': '*'
      '@types/react-dom': '*'
      react: ^16.8 || ^17.0 || ^18.0 || ^19.0 || ^19.0.0-rc
      react-dom: ^16.8 || ^17.0 || ^18.0 || ^19.0 || ^19.0.0-rc
    peerDependenciesMeta:
      '@types/react':
        optional: true
      '@types/react-dom':
        optional: true

  '@radix-ui/react-radio-group@1.2.2':
    resolution: {integrity: sha512-E0MLLGfOP0l8P/NxgVzfXJ8w3Ch8cdO6UDzJfDChu4EJDy+/WdO5LqpdY8PYnCErkmZH3gZhDL1K7kQ41fAHuQ==}
    peerDependencies:
      '@types/react': '*'
      '@types/react-dom': '*'
      react: ^16.8 || ^17.0 || ^18.0 || ^19.0 || ^19.0.0-rc
      react-dom: ^16.8 || ^17.0 || ^18.0 || ^19.0 || ^19.0.0-rc
    peerDependenciesMeta:
      '@types/react':
        optional: true
      '@types/react-dom':
        optional: true

  '@radix-ui/react-roving-focus@1.1.1':
    resolution: {integrity: sha512-QE1RoxPGJ/Nm8Qmk0PxP8ojmoaS67i0s7hVssS7KuI2FQoc/uzVlZsqKfQvxPE6D8hICCPHJ4D88zNhT3OOmkw==}
    peerDependencies:
      '@types/react': '*'
      '@types/react-dom': '*'
      react: ^16.8 || ^17.0 || ^18.0 || ^19.0 || ^19.0.0-rc
      react-dom: ^16.8 || ^17.0 || ^18.0 || ^19.0 || ^19.0.0-rc
    peerDependenciesMeta:
      '@types/react':
        optional: true
      '@types/react-dom':
        optional: true

  '@radix-ui/react-scroll-area@1.2.2':
    resolution: {integrity: sha512-EFI1N/S3YxZEW/lJ/H1jY3njlvTd8tBmgKEn4GHi51+aMm94i6NmAJstsm5cu3yJwYqYc93gpCPm21FeAbFk6g==}
    peerDependencies:
      '@types/react': '*'
      '@types/react-dom': '*'
      react: ^16.8 || ^17.0 || ^18.0 || ^19.0 || ^19.0.0-rc
      react-dom: ^16.8 || ^17.0 || ^18.0 || ^19.0 || ^19.0.0-rc
    peerDependenciesMeta:
      '@types/react':
        optional: true
      '@types/react-dom':
        optional: true

  '@radix-ui/react-select@2.1.4':
    resolution: {integrity: sha512-pOkb2u8KgO47j/h7AylCj7dJsm69BXcjkrvTqMptFqsE2i0p8lHkfgneXKjAgPzBMivnoMyt8o4KiV4wYzDdyQ==}
    peerDependencies:
      '@types/react': '*'
      '@types/react-dom': '*'
      react: ^16.8 || ^17.0 || ^18.0 || ^19.0 || ^19.0.0-rc
      react-dom: ^16.8 || ^17.0 || ^18.0 || ^19.0 || ^19.0.0-rc
    peerDependenciesMeta:
      '@types/react':
        optional: true
      '@types/react-dom':
        optional: true

  '@radix-ui/react-separator@1.1.1':
    resolution: {integrity: sha512-RRiNRSrD8iUiXriq/Y5n4/3iE8HzqgLHsusUSg5jVpU2+3tqcUFPJXHDymwEypunc2sWxDUS3UC+rkZRlHedsw==}
    peerDependencies:
      '@types/react': '*'
      '@types/react-dom': '*'
      react: ^16.8 || ^17.0 || ^18.0 || ^19.0 || ^19.0.0-rc
      react-dom: ^16.8 || ^17.0 || ^18.0 || ^19.0 || ^19.0.0-rc
    peerDependenciesMeta:
      '@types/react':
        optional: true
      '@types/react-dom':
        optional: true

  '@radix-ui/react-slider@1.2.2':
    resolution: {integrity: sha512-sNlU06ii1/ZcbHf8I9En54ZPW0Vil/yPVg4vQMcFNjrIx51jsHbFl1HYHQvCIWJSr1q0ZmA+iIs/ZTv8h7HHSA==}
    peerDependencies:
      '@types/react': '*'
      '@types/react-dom': '*'
      react: ^16.8 || ^17.0 || ^18.0 || ^19.0 || ^19.0.0-rc
      react-dom: ^16.8 || ^17.0 || ^18.0 || ^19.0 || ^19.0.0-rc
    peerDependenciesMeta:
      '@types/react':
        optional: true
      '@types/react-dom':
        optional: true

  '@radix-ui/react-slot@1.1.1':
    resolution: {integrity: sha512-RApLLOcINYJA+dMVbOju7MYv1Mb2EBp2nH4HdDzXTSyaR5optlm6Otrz1euW3HbdOR8UmmFK06TD+A9frYWv+g==}
    peerDependencies:
      '@types/react': '*'
      react: ^16.8 || ^17.0 || ^18.0 || ^19.0 || ^19.0.0-rc
    peerDependenciesMeta:
      '@types/react':
        optional: true

  '@radix-ui/react-switch@1.1.2':
    resolution: {integrity: sha512-zGukiWHjEdBCRyXvKR6iXAQG6qXm2esuAD6kDOi9Cn+1X6ev3ASo4+CsYaD6Fov9r/AQFekqnD/7+V0Cs6/98g==}
    peerDependencies:
      '@types/react': '*'
      '@types/react-dom': '*'
      react: ^16.8 || ^17.0 || ^18.0 || ^19.0 || ^19.0.0-rc
      react-dom: ^16.8 || ^17.0 || ^18.0 || ^19.0 || ^19.0.0-rc
    peerDependenciesMeta:
      '@types/react':
        optional: true
      '@types/react-dom':
        optional: true

  '@radix-ui/react-tabs@1.1.2':
    resolution: {integrity: sha512-9u/tQJMcC2aGq7KXpGivMm1mgq7oRJKXphDwdypPd/j21j/2znamPU8WkXgnhUaTrSFNIt8XhOyCAupg8/GbwQ==}
    peerDependencies:
      '@types/react': '*'
      '@types/react-dom': '*'
      react: ^16.8 || ^17.0 || ^18.0 || ^19.0 || ^19.0.0-rc
      react-dom: ^16.8 || ^17.0 || ^18.0 || ^19.0 || ^19.0.0-rc
    peerDependenciesMeta:
      '@types/react':
        optional: true
      '@types/react-dom':
        optional: true

  '@radix-ui/react-toast@1.2.4':
    resolution: {integrity: sha512-Sch9idFJHJTMH9YNpxxESqABcAFweJG4tKv+0zo0m5XBvUSL8FM5xKcJLFLXononpePs8IclyX1KieL5SDUNgA==}
    peerDependencies:
      '@types/react': '*'
      '@types/react-dom': '*'
      react: ^16.8 || ^17.0 || ^18.0 || ^19.0 || ^19.0.0-rc
      react-dom: ^16.8 || ^17.0 || ^18.0 || ^19.0 || ^19.0.0-rc
    peerDependenciesMeta:
      '@types/react':
        optional: true
      '@types/react-dom':
        optional: true

  '@radix-ui/react-tooltip@1.1.6':
    resolution: {integrity: sha512-TLB5D8QLExS1uDn7+wH/bjEmRurNMTzNrtq7IjaS4kjion9NtzsTGkvR5+i7yc9q01Pi2KMM2cN3f8UG4IvvXA==}
    peerDependencies:
      '@types/react': '*'
      '@types/react-dom': '*'
      react: ^16.8 || ^17.0 || ^18.0 || ^19.0 || ^19.0.0-rc
      react-dom: ^16.8 || ^17.0 || ^18.0 || ^19.0 || ^19.0.0-rc
    peerDependenciesMeta:
      '@types/react':
        optional: true
      '@types/react-dom':
        optional: true

  '@radix-ui/react-use-callback-ref@1.1.0':
    resolution: {integrity: sha512-CasTfvsy+frcFkbXtSJ2Zu9JHpN8TYKxkgJGWbjiZhFivxaeW7rMeZt7QELGVLaYVfFMsKHjb7Ak0nMEe+2Vfw==}
    peerDependencies:
      '@types/react': '*'
      react: ^16.8 || ^17.0 || ^18.0 || ^19.0 || ^19.0.0-rc
    peerDependenciesMeta:
      '@types/react':
        optional: true

  '@radix-ui/react-use-controllable-state@1.1.0':
    resolution: {integrity: sha512-MtfMVJiSr2NjzS0Aa90NPTnvTSg6C/JLCV7ma0W6+OMV78vd8OyRpID+Ng9LxzsPbLeuBnWBA1Nq30AtBIDChw==}
    peerDependencies:
      '@types/react': '*'
      react: ^16.8 || ^17.0 || ^18.0 || ^19.0 || ^19.0.0-rc
    peerDependenciesMeta:
      '@types/react':
        optional: true

  '@radix-ui/react-use-escape-keydown@1.1.0':
    resolution: {integrity: sha512-L7vwWlR1kTTQ3oh7g1O0CBF3YCyyTj8NmhLR+phShpyA50HCfBFKVJTpshm9PzLiKmehsrQzTYTpX9HvmC9rhw==}
    peerDependencies:
      '@types/react': '*'
      react: ^16.8 || ^17.0 || ^18.0 || ^19.0 || ^19.0.0-rc
    peerDependenciesMeta:
      '@types/react':
        optional: true

  '@radix-ui/react-use-layout-effect@1.1.0':
    resolution: {integrity: sha512-+FPE0rOdziWSrH9athwI1R0HDVbWlEhd+FR+aSDk4uWGmSJ9Z54sdZVDQPZAinJhJXwfT+qnj969mCsT2gfm5w==}
    peerDependencies:
      '@types/react': '*'
      react: ^16.8 || ^17.0 || ^18.0 || ^19.0 || ^19.0.0-rc
    peerDependenciesMeta:
      '@types/react':
        optional: true

  '@radix-ui/react-use-previous@1.1.0':
    resolution: {integrity: sha512-Z/e78qg2YFnnXcW88A4JmTtm4ADckLno6F7OXotmkQfeuCVaKuYzqAATPhVzl3delXE7CxIV8shofPn3jPc5Og==}
    peerDependencies:
      '@types/react': '*'
      react: ^16.8 || ^17.0 || ^18.0 || ^19.0 || ^19.0.0-rc
    peerDependenciesMeta:
      '@types/react':
        optional: true

  '@radix-ui/react-use-rect@1.1.0':
    resolution: {integrity: sha512-0Fmkebhr6PiseyZlYAOtLS+nb7jLmpqTrJyv61Pe68MKYW6OWdRE2kI70TaYY27u7H0lajqM3hSMMLFq18Z7nQ==}
    peerDependencies:
      '@types/react': '*'
      react: ^16.8 || ^17.0 || ^18.0 || ^19.0 || ^19.0.0-rc
    peerDependenciesMeta:
      '@types/react':
        optional: true

  '@radix-ui/react-use-size@1.1.0':
    resolution: {integrity: sha512-XW3/vWuIXHa+2Uwcc2ABSfcCledmXhhQPlGbfcRXbiUQI5Icjcg19BGCZVKKInYbvUCut/ufbbLLPFC5cbb1hw==}
    peerDependencies:
      '@types/react': '*'
      react: ^16.8 || ^17.0 || ^18.0 || ^19.0 || ^19.0.0-rc
    peerDependenciesMeta:
      '@types/react':
        optional: true

  '@radix-ui/react-visually-hidden@1.1.1':
    resolution: {integrity: sha512-vVfA2IZ9q/J+gEamvj761Oq1FpWgCDaNOOIfbPVp2MVPLEomUr5+Vf7kJGwQ24YxZSlQVar7Bes8kyTo5Dshpg==}
    peerDependencies:
      '@types/react': '*'
      '@types/react-dom': '*'
      react: ^16.8 || ^17.0 || ^18.0 || ^19.0 || ^19.0.0-rc
      react-dom: ^16.8 || ^17.0 || ^18.0 || ^19.0 || ^19.0.0-rc
    peerDependenciesMeta:
      '@types/react':
        optional: true
      '@types/react-dom':
        optional: true

  '@radix-ui/rect@1.1.0':
    resolution: {integrity: sha512-A9+lCBZoaMJlVKcRBz2YByCG+Cp2t6nAnMnNba+XiWxnj6r4JUFqfsgwocMBZU9LPtdxC6wB56ySYpc7LQIoJg==}

  '@react-aria/focus@3.19.0':
    resolution: {integrity: sha512-hPF9EXoUQeQl1Y21/rbV2H4FdUR2v+4/I0/vB+8U3bT1CJ+1AFj1hc/rqx2DqEwDlEwOHN+E4+mRahQmlybq0A==}
    peerDependencies:
      react: ^16.8.0 || ^17.0.0-rc.1 || ^18.0.0 || ^19.0.0-rc.1

  '@react-aria/interactions@3.22.5':
    resolution: {integrity: sha512-kMwiAD9E0TQp+XNnOs13yVJghiy8ET8L0cbkeuTgNI96sOAp/63EJ1FSrDf17iD8sdjt41LafwX/dKXW9nCcLQ==}
    peerDependencies:
      react: ^16.8.0 || ^17.0.0-rc.1 || ^18.0.0 || ^19.0.0-rc.1

  '@react-aria/ssr@3.9.7':
    resolution: {integrity: sha512-GQygZaGlmYjmYM+tiNBA5C6acmiDWF52Nqd40bBp0Znk4M4hP+LTmI0lpI1BuKMw45T8RIhrAsICIfKwZvi2Gg==}
    engines: {node: '>= 12'}
    peerDependencies:
      react: ^16.8.0 || ^17.0.0-rc.1 || ^18.0.0 || ^19.0.0-rc.1

  '@react-aria/utils@3.26.0':
    resolution: {integrity: sha512-LkZouGSjjQ0rEqo4XJosS4L3YC/zzQkfRM3KoqK6fUOmUJ9t0jQ09WjiF+uOoG9u+p30AVg3TrZRUWmoTS+koQ==}
    peerDependencies:
      react: ^16.8.0 || ^17.0.0-rc.1 || ^18.0.0 || ^19.0.0-rc.1

  '@react-email/body@0.0.11':
    resolution: {integrity: sha512-ZSD2SxVSgUjHGrB0Wi+4tu3MEpB4fYSbezsFNEJk2xCWDBkFiOeEsjTmR5dvi+CxTK691hQTQlHv0XWuP7ENTg==}
    peerDependencies:
      react: ^18.0 || ^19.0 || ^19.0.0-rc

  '@react-email/button@0.0.19':
    resolution: {integrity: sha512-HYHrhyVGt7rdM/ls6FuuD6XE7fa7bjZTJqB2byn6/oGsfiEZaogY77OtoLL/mrQHjHjZiJadtAMSik9XLcm7+A==}
    engines: {node: '>=18.0.0'}
    peerDependencies:
      react: ^18.0 || ^19.0 || ^19.0.0-rc

  '@react-email/code-block@0.0.11':
    resolution: {integrity: sha512-4D43p+LIMjDzm66gTDrZch0Flkip5je91mAT7iGs6+SbPyalHgIA+lFQoQwhz/VzHHLxuD0LV6gwmU/WUQ2WEg==}
    engines: {node: '>=18.0.0'}
    peerDependencies:
      react: ^18.0 || ^19.0 || ^19.0.0-rc

  '@react-email/code-inline@0.0.5':
    resolution: {integrity: sha512-MmAsOzdJpzsnY2cZoPHFPk6uDO/Ncpb4Kh1hAt9UZc1xOW3fIzpe1Pi9y9p6wwUmpaeeDalJxAxH6/fnTquinA==}
    engines: {node: '>=18.0.0'}
    peerDependencies:
      react: ^18.0 || ^19.0 || ^19.0.0-rc

  '@react-email/column@0.0.13':
    resolution: {integrity: sha512-Lqq17l7ShzJG/d3b1w/+lVO+gp2FM05ZUo/nW0rjxB8xBICXOVv6PqjDnn3FXKssvhO5qAV20lHM6S+spRhEwQ==}
    engines: {node: '>=18.0.0'}
    peerDependencies:
      react: ^18.0 || ^19.0 || ^19.0.0-rc

  '@react-email/components@0.0.31':
    resolution: {integrity: sha512-rQsTY9ajobncix9raexhBjC7O6cXUMc87eNez2gnB1FwtkUO8DqWZcktbtwOJi7GKmuAPTx0o/IOFtiBNXziKA==}
    engines: {node: '>=18.0.0'}
    peerDependencies:
      react: ^18.0 || ^19.0 || ^19.0.0-rc

  '@react-email/container@0.0.15':
    resolution: {integrity: sha512-Qo2IQo0ru2kZq47REmHW3iXjAQaKu4tpeq/M8m1zHIVwKduL2vYOBQWbC2oDnMtWPmkBjej6XxgtZByxM6cCFg==}
    engines: {node: '>=18.0.0'}
    peerDependencies:
      react: ^18.0 || ^19.0 || ^19.0.0-rc

  '@react-email/font@0.0.9':
    resolution: {integrity: sha512-4zjq23oT9APXkerqeslPH3OZWuh5X4crHK6nx82mVHV2SrLba8+8dPEnWbaACWTNjOCbcLIzaC9unk7Wq2MIXw==}
    peerDependencies:
      react: ^18.0 || ^19.0 || ^19.0.0-rc

  '@react-email/head@0.0.12':
    resolution: {integrity: sha512-X2Ii6dDFMF+D4niNwMAHbTkeCjlYYnMsd7edXOsi0JByxt9wNyZ9EnhFiBoQdqkE+SMDcu8TlNNttMrf5sJeMA==}
    engines: {node: '>=18.0.0'}
    peerDependencies:
      react: ^18.0 || ^19.0 || ^19.0.0-rc

  '@react-email/heading@0.0.15':
    resolution: {integrity: sha512-xF2GqsvBrp/HbRHWEfOgSfRFX+Q8I5KBEIG5+Lv3Vb2R/NYr0s8A5JhHHGf2pWBMJdbP4B2WHgj/VUrhy8dkIg==}
    engines: {node: '>=18.0.0'}
    peerDependencies:
      react: ^18.0 || ^19.0 || ^19.0.0-rc

  '@react-email/hr@0.0.11':
    resolution: {integrity: sha512-S1gZHVhwOsd1Iad5IFhpfICwNPMGPJidG/Uysy1AwmspyoAP5a4Iw3OWEpINFdgh9MHladbxcLKO2AJO+cA9Lw==}
    engines: {node: '>=18.0.0'}
    peerDependencies:
      react: ^18.0 || ^19.0 || ^19.0.0-rc

  '@react-email/html@0.0.11':
    resolution: {integrity: sha512-qJhbOQy5VW5qzU74AimjAR9FRFQfrMa7dn4gkEXKMB/S9xZN8e1yC1uA9C15jkXI/PzmJ0muDIWmFwatm5/+VA==}
    engines: {node: '>=18.0.0'}
    peerDependencies:
      react: ^18.0 || ^19.0 || ^19.0.0-rc

  '@react-email/img@0.0.11':
    resolution: {integrity: sha512-aGc8Y6U5C3igoMaqAJKsCpkbm1XjguQ09Acd+YcTKwjnC2+0w3yGUJkjWB2vTx4tN8dCqQCXO8FmdJpMfOA9EQ==}
    engines: {node: '>=18.0.0'}
    peerDependencies:
      react: ^18.0 || ^19.0 || ^19.0.0-rc

  '@react-email/link@0.0.12':
    resolution: {integrity: sha512-vF+xxQk2fGS1CN7UPQDbzvcBGfffr+GjTPNiWM38fhBfsLv6A/YUfaqxWlmL7zLzVmo0K2cvvV9wxlSyNba1aQ==}
    engines: {node: '>=18.0.0'}
    peerDependencies:
      react: ^18.0 || ^19.0 || ^19.0.0-rc

  '@react-email/markdown@0.0.14':
    resolution: {integrity: sha512-5IsobCyPkb4XwnQO8uFfGcNOxnsg3311GRXhJ3uKv51P7Jxme4ycC/MITnwIZ10w2zx7HIyTiqVzTj4XbuIHbg==}
    engines: {node: '>=18.0.0'}
    peerDependencies:
      react: ^18.0 || ^19.0 || ^19.0.0-rc

  '@react-email/preview@0.0.12':
    resolution: {integrity: sha512-g/H5fa9PQPDK6WUEG7iTlC19sAktI23qyoiJtMLqQiXFCfWeQMhqjLGKeLSKkfzszqmfJCjZtpSiKtBoOdxp3Q==}
    engines: {node: '>=18.0.0'}
    peerDependencies:
      react: ^18.0 || ^19.0 || ^19.0.0-rc

  '@react-email/render@1.0.1':
    resolution: {integrity: sha512-W3gTrcmLOVYnG80QuUp22ReIT/xfLsVJ+n7ghSlG2BITB8evNABn1AO2rGQoXuK84zKtDAlxCdm3hRyIpZdGSA==}
    engines: {node: '>=18.0.0'}
    peerDependencies:
      react: ^18.0 || ^19.0 || ^19.0.0-rc
      react-dom: ^18.0 || ^19.0 || ^19.0.0-rc

  '@react-email/render@1.0.3':
    resolution: {integrity: sha512-VQ8g4SuIq/jWdfBTdTjb7B8Np0jj+OoD7VebfdHhLTZzVQKesR2aigpYqE/ZXmwj4juVxDm8T2b6WIIu48rPCg==}
    engines: {node: '>=18.0.0'}
    peerDependencies:
      react: ^18.0 || ^19.0 || ^19.0.0-rc
      react-dom: ^18.0 || ^19.0 || ^19.0.0-rc

  '@react-email/row@0.0.12':
    resolution: {integrity: sha512-HkCdnEjvK3o+n0y0tZKXYhIXUNPDx+2vq1dJTmqappVHXS5tXS6W5JOPZr5j+eoZ8gY3PShI2LWj5rWF7ZEtIQ==}
    engines: {node: '>=18.0.0'}
    peerDependencies:
      react: ^18.0 || ^19.0 || ^19.0.0-rc

  '@react-email/section@0.0.16':
    resolution: {integrity: sha512-FjqF9xQ8FoeUZYKSdt8sMIKvoT9XF8BrzhT3xiFKdEMwYNbsDflcjfErJe3jb7Wj/es/lKTbV5QR1dnLzGpL3w==}
    engines: {node: '>=18.0.0'}
    peerDependencies:
      react: ^18.0 || ^19.0 || ^19.0.0-rc

  '@react-email/tailwind@0.1.0':
    resolution: {integrity: sha512-qysVUEY+M3SKUvu35XDpzn7yokhqFOT3tPU6Mj/pgc62TL5tQFj6msEbBtwoKs2qO3WZvai0DIHdLhaOxBQSow==}
    engines: {node: '>=18.0.0'}
    peerDependencies:
      react: ^18.0 || ^19.0 || ^19.0.0-rc

  '@react-email/tailwind@1.0.4':
    resolution: {integrity: sha512-tJdcusncdqgvTUYZIuhNC6LYTfL9vNTSQpwWdTCQhQ1lsrNCEE4OKCSdzSV3S9F32pi0i0xQ+YPJHKIzGjdTSA==}
    engines: {node: '>=18.0.0'}
    peerDependencies:
      react: ^18.0 || ^19.0 || ^19.0.0-rc

  '@react-email/text@0.0.11':
    resolution: {integrity: sha512-a7nl/2KLpRHOYx75YbYZpWspUbX1DFY7JIZbOv5x0QU8SvwDbJt+Hm01vG34PffFyYvHEXrc6Qnip2RTjljNjg==}
    engines: {node: '>=18.0.0'}
    peerDependencies:
      react: ^18.0 || ^19.0 || ^19.0.0-rc

  '@react-stately/utils@3.10.5':
    resolution: {integrity: sha512-iMQSGcpaecghDIh3mZEpZfoFH3ExBwTtuBEcvZ2XnGzCgQjeYXcMdIUwAfVQLXFTdHUHGF6Gu6/dFrYsCzySBQ==}
    peerDependencies:
      react: ^16.8.0 || ^17.0.0-rc.1 || ^18.0.0 || ^19.0.0-rc.1

  '@react-types/shared@3.26.0':
    resolution: {integrity: sha512-6FuPqvhmjjlpEDLTiYx29IJCbCNWPlsyO+ZUmCUXzhUv2ttShOXfw8CmeHWHftT/b2KweAWuzqSlfeXPR76jpw==}
    peerDependencies:
      react: ^16.8.0 || ^17.0.0-rc.1 || ^18.0.0 || ^19.0.0-rc.1

  '@reactflow/background@11.3.14':
    resolution: {integrity: sha512-Gewd7blEVT5Lh6jqrvOgd4G6Qk17eGKQfsDXgyRSqM+CTwDqRldG2LsWN4sNeno6sbqVIC2fZ+rAUBFA9ZEUDA==}
    peerDependencies:
      react: '>=17'
      react-dom: '>=17'

  '@reactflow/controls@11.2.14':
    resolution: {integrity: sha512-MiJp5VldFD7FrqaBNIrQ85dxChrG6ivuZ+dcFhPQUwOK3HfYgX2RHdBua+gx+40p5Vw5It3dVNp/my4Z3jF0dw==}
    peerDependencies:
      react: '>=17'
      react-dom: '>=17'

  '@reactflow/core@11.11.4':
    resolution: {integrity: sha512-H4vODklsjAq3AMq6Np4LE12i1I4Ta9PrDHuBR9GmL8uzTt2l2jh4CiQbEMpvMDcp7xi4be0hgXj+Ysodde/i7Q==}
    peerDependencies:
      react: '>=17'
      react-dom: '>=17'

  '@reactflow/minimap@11.7.14':
    resolution: {integrity: sha512-mpwLKKrEAofgFJdkhwR5UQ1JYWlcAAL/ZU/bctBkuNTT1yqV+y0buoNVImsRehVYhJwffSWeSHaBR5/GJjlCSQ==}
    peerDependencies:
      react: '>=17'
      react-dom: '>=17'

  '@reactflow/node-resizer@2.2.14':
    resolution: {integrity: sha512-fwqnks83jUlYr6OHcdFEedumWKChTHRGw/kbCxj0oqBd+ekfs+SIp4ddyNU0pdx96JIm5iNFS0oNrmEiJbbSaA==}
    peerDependencies:
      react: '>=17'
      react-dom: '>=17'

  '@reactflow/node-toolbar@1.3.14':
    resolution: {integrity: sha512-rbynXQnH/xFNu4P9H+hVqlEUafDCkEoCy0Dg9mG22Sg+rY/0ck6KkrAQrYrTgXusd+cEJOMK0uOOFCK2/5rSGQ==}
    peerDependencies:
      react: '>=17'
      react-dom: '>=17'

  '@rrweb/packer@2.0.0-alpha.18':
    resolution: {integrity: sha512-rEXltE/gnflEv/NatVNPIp4/6EtVlPLSwzIbd4WPSMtQGvwZe5OfAAk/Y88HkbAwb1nHfdA3PtFGn2Epik4inQ==}

  '@rrweb/replay@2.0.0-alpha.18':
    resolution: {integrity: sha512-EGCdydiQHCEbh1j+EF7OupwRHD1/EnAYYF4ENBz4CReoH+jGsLKu0LT2962CWPnQttMvpxwzhmD5gFGf63Gm0g==}

  '@rrweb/types@2.0.0-alpha.18':
    resolution: {integrity: sha512-iMH3amHthJZ9x3gGmBPmdfim7wLGygC2GciIkw2A6SO8giSn8PHYtRT8OKNH4V+k3SZ6RSnYHcTQxBA7pSWZ3Q==}

  '@rrweb/utils@2.0.0-alpha.18':
    resolution: {integrity: sha512-qV8azQYo9RuwW4NGRtOiQfTBdHNL1B0Q//uRLMbCSjbaKqJYd88Js17Bdskj65a0Vgp2dwTLPIZ0gK47dfjfaA==}

  '@rtsao/scc@1.1.0':
    resolution: {integrity: sha512-zt6OdqaDoOnJ1ZYsCYGt9YmWzDXl4vQdKTyJev62gFhRGKdx7mcT54V9KIjg+d2wi9EXsPvAPKe7i7WjfVWB8g==}

  '@rushstack/eslint-patch@1.10.5':
    resolution: {integrity: sha512-kkKUDVlII2DQiKy7UstOR1ErJP8kUKAQ4oa+SQtM0K+lPdmmjj0YnnxBgtTVYH7mUKtbsxeFC9y0AmK7Yb78/A==}

  '@selderee/plugin-htmlparser2@0.11.0':
    resolution: {integrity: sha512-P33hHGdldxGabLFjPPpaTxVolMrzrcegejx+0GxjrIb9Zv48D8yAIA/QTDR2dFl7Uz7urX8aX6+5bCZslr+gWQ==}

  '@smithy/abort-controller@4.0.1':
    resolution: {integrity: sha512-fiUIYgIgRjMWznk6iLJz35K2YxSLHzLBA/RC6lBrKfQ8fHbPfvk7Pk9UvpKoHgJjI18MnbPuEju53zcVy6KF1g==}
    engines: {node: '>=18.0.0'}

  '@smithy/chunked-blob-reader-native@4.0.0':
    resolution: {integrity: sha512-R9wM2yPmfEMsUmlMlIgSzOyICs0x9uu7UTHoccMyt7BWw8shcGM8HqB355+BZCPBcySvbTYMs62EgEQkNxz2ig==}
    engines: {node: '>=18.0.0'}

  '@smithy/chunked-blob-reader@5.0.0':
    resolution: {integrity: sha512-+sKqDBQqb036hh4NPaUiEkYFkTUGYzRsn3EuFhyfQfMy6oGHEUJDurLP9Ufb5dasr/XiAmPNMr6wa9afjQB+Gw==}
    engines: {node: '>=18.0.0'}

  '@smithy/config-resolver@4.0.1':
    resolution: {integrity: sha512-Igfg8lKu3dRVkTSEm98QpZUvKEOa71jDX4vKRcvJVyRc3UgN3j7vFMf0s7xLQhYmKa8kyJGQgUJDOV5V3neVlQ==}
    engines: {node: '>=18.0.0'}

  '@smithy/core@3.1.0':
    resolution: {integrity: sha512-swFv0wQiK7TGHeuAp6lfF5Kw1dHWsTrCuc+yh4Kh05gEShjsE2RUxHucEerR9ih9JITNtaHcSpUThn5Y/vDw0A==}
    engines: {node: '>=18.0.0'}

  '@smithy/credential-provider-imds@4.0.1':
    resolution: {integrity: sha512-l/qdInaDq1Zpznpmev/+52QomsJNZ3JkTl5yrTl02V6NBgJOQ4LY0SFw/8zsMwj3tLe8vqiIuwF6nxaEwgf6mg==}
    engines: {node: '>=18.0.0'}

  '@smithy/eventstream-codec@4.0.1':
    resolution: {integrity: sha512-Q2bCAAR6zXNVtJgifsU16ZjKGqdw/DyecKNgIgi7dlqw04fqDu0mnq+JmGphqheypVc64CYq3azSuCpAdFk2+A==}
    engines: {node: '>=18.0.0'}

  '@smithy/eventstream-serde-browser@4.0.1':
    resolution: {integrity: sha512-HbIybmz5rhNg+zxKiyVAnvdM3vkzjE6ccrJ620iPL8IXcJEntd3hnBl+ktMwIy12Te/kyrSbUb8UCdnUT4QEdA==}
    engines: {node: '>=18.0.0'}

  '@smithy/eventstream-serde-config-resolver@4.0.1':
    resolution: {integrity: sha512-lSipaiq3rmHguHa3QFF4YcCM3VJOrY9oq2sow3qlhFY+nBSTF/nrO82MUQRPrxHQXA58J5G1UnU2WuJfi465BA==}
    engines: {node: '>=18.0.0'}

  '@smithy/eventstream-serde-node@4.0.1':
    resolution: {integrity: sha512-o4CoOI6oYGYJ4zXo34U8X9szDe3oGjmHgsMGiZM0j4vtNoT+h80TLnkUcrLZR3+E6HIxqW+G+9WHAVfl0GXK0Q==}
    engines: {node: '>=18.0.0'}

  '@smithy/eventstream-serde-universal@4.0.1':
    resolution: {integrity: sha512-Z94uZp0tGJuxds3iEAZBqGU2QiaBHP4YytLUjwZWx+oUeohCsLyUm33yp4MMBmhkuPqSbQCXq5hDet6JGUgHWA==}
    engines: {node: '>=18.0.0'}

  '@smithy/fetch-http-handler@5.0.1':
    resolution: {integrity: sha512-3aS+fP28urrMW2KTjb6z9iFow6jO8n3MFfineGbndvzGZit3taZhKWtTorf+Gp5RpFDDafeHlhfsGlDCXvUnJA==}
    engines: {node: '>=18.0.0'}

  '@smithy/hash-blob-browser@4.0.1':
    resolution: {integrity: sha512-rkFIrQOKZGS6i1D3gKJ8skJ0RlXqDvb1IyAphksaFOMzkn3v3I1eJ8m7OkLj0jf1McP63rcCEoLlkAn/HjcTRw==}
    engines: {node: '>=18.0.0'}

  '@smithy/hash-node@4.0.1':
    resolution: {integrity: sha512-TJ6oZS+3r2Xu4emVse1YPB3Dq3d8RkZDKcPr71Nj/lJsdAP1c7oFzYqEn1IBc915TsgLl2xIJNuxCz+gLbLE0w==}
    engines: {node: '>=18.0.0'}

  '@smithy/hash-stream-node@4.0.1':
    resolution: {integrity: sha512-U1rAE1fxmReCIr6D2o/4ROqAQX+GffZpyMt3d7njtGDr2pUNmAKRWa49gsNVhCh2vVAuf3wXzWwNr2YN8PAXIw==}
    engines: {node: '>=18.0.0'}

  '@smithy/invalid-dependency@4.0.1':
    resolution: {integrity: sha512-gdudFPf4QRQ5pzj7HEnu6FhKRi61BfH/Gk5Yf6O0KiSbr1LlVhgjThcvjdu658VE6Nve8vaIWB8/fodmS1rBPQ==}
    engines: {node: '>=18.0.0'}

  '@smithy/is-array-buffer@2.2.0':
    resolution: {integrity: sha512-GGP3O9QFD24uGeAXYUjwSTXARoqpZykHadOmA8G5vfJPK0/DC67qa//0qvqrJzL1xc8WQWX7/yc7fwudjPHPhA==}
    engines: {node: '>=14.0.0'}

  '@smithy/is-array-buffer@4.0.0':
    resolution: {integrity: sha512-saYhF8ZZNoJDTvJBEWgeBccCg+yvp1CX+ed12yORU3NilJScfc6gfch2oVb4QgxZrGUx3/ZJlb+c/dJbyupxlw==}
    engines: {node: '>=18.0.0'}

  '@smithy/md5-js@4.0.1':
    resolution: {integrity: sha512-HLZ647L27APi6zXkZlzSFZIjpo8po45YiyjMGJZM3gyDY8n7dPGdmxIIljLm4gPt/7rRvutLTTkYJpZVfG5r+A==}
    engines: {node: '>=18.0.0'}

  '@smithy/middleware-content-length@4.0.1':
    resolution: {integrity: sha512-OGXo7w5EkB5pPiac7KNzVtfCW2vKBTZNuCctn++TTSOMpe6RZO/n6WEC1AxJINn3+vWLKW49uad3lo/u0WJ9oQ==}
    engines: {node: '>=18.0.0'}

  '@smithy/middleware-endpoint@4.0.1':
    resolution: {integrity: sha512-hCCOPu9+sRI7Wj0rZKKnGylKXBEd9cQJetzjQqe8cT4PWvtQAbvNVa6cgAONiZg9m8LaXtP9/waxm3C3eO4hiw==}
    engines: {node: '>=18.0.0'}

  '@smithy/middleware-retry@4.0.1':
    resolution: {integrity: sha512-n3g2zZFgOWaz2ZYCy8+4wxSmq+HSTD8QKkRhFDv+nkxY1o7gzyp4PDz/+tOdcNPMPZ/A6Mt4aVECYNjQNiaHJw==}
    engines: {node: '>=18.0.0'}

  '@smithy/middleware-serde@4.0.1':
    resolution: {integrity: sha512-Fh0E2SOF+S+P1+CsgKyiBInAt3o2b6Qk7YOp2W0Qx2XnfTdfMuSDKUEcnrtpxCzgKJnqXeLUZYqtThaP0VGqtA==}
    engines: {node: '>=18.0.0'}

  '@smithy/middleware-stack@4.0.1':
    resolution: {integrity: sha512-dHwDmrtR/ln8UTHpaIavRSzeIk5+YZTBtLnKwDW3G2t6nAupCiQUvNzNoHBpik63fwUaJPtlnMzXbQrNFWssIA==}
    engines: {node: '>=18.0.0'}

  '@smithy/node-config-provider@4.0.1':
    resolution: {integrity: sha512-8mRTjvCtVET8+rxvmzRNRR0hH2JjV0DFOmwXPrISmTIJEfnCBugpYYGAsCj8t41qd+RB5gbheSQ/6aKZCQvFLQ==}
    engines: {node: '>=18.0.0'}

  '@smithy/node-http-handler@4.0.1':
    resolution: {integrity: sha512-ddQc7tvXiVLC5c3QKraGWde761KSk+mboCheZoWtuqnXh5l0WKyFy3NfDIM/dsKrI9HlLVH/21pi9wWK2gUFFA==}
    engines: {node: '>=18.0.0'}

  '@smithy/property-provider@4.0.1':
    resolution: {integrity: sha512-o+VRiwC2cgmk/WFV0jaETGOtX16VNPp2bSQEzu0whbReqE1BMqsP2ami2Vi3cbGVdKu1kq9gQkDAGKbt0WOHAQ==}
    engines: {node: '>=18.0.0'}

  '@smithy/protocol-http@5.0.1':
    resolution: {integrity: sha512-TE4cpj49jJNB/oHyh/cRVEgNZaoPaxd4vteJNB0yGidOCVR0jCw/hjPVsT8Q8FRmj8Bd3bFZt8Dh7xGCT+xMBQ==}
    engines: {node: '>=18.0.0'}

  '@smithy/querystring-builder@4.0.1':
    resolution: {integrity: sha512-wU87iWZoCbcqrwszsOewEIuq+SU2mSoBE2CcsLwE0I19m0B2gOJr1MVjxWcDQYOzHbR1xCk7AcOBbGFUYOKvdg==}
    engines: {node: '>=18.0.0'}

  '@smithy/querystring-parser@4.0.1':
    resolution: {integrity: sha512-Ma2XC7VS9aV77+clSFylVUnPZRindhB7BbmYiNOdr+CHt/kZNJoPP0cd3QxCnCFyPXC4eybmyE98phEHkqZ5Jw==}
    engines: {node: '>=18.0.0'}

  '@smithy/service-error-classification@4.0.1':
    resolution: {integrity: sha512-3JNjBfOWpj/mYfjXJHB4Txc/7E4LVq32bwzE7m28GN79+M1f76XHflUaSUkhOriprPDzev9cX/M+dEB80DNDKA==}
    engines: {node: '>=18.0.0'}

  '@smithy/shared-ini-file-loader@4.0.1':
    resolution: {integrity: sha512-hC8F6qTBbuHRI/uqDgqqi6J0R4GtEZcgrZPhFQnMhfJs3MnUTGSnR1NSJCJs5VWlMydu0kJz15M640fJlRsIOw==}
    engines: {node: '>=18.0.0'}

  '@smithy/signature-v4@5.0.1':
    resolution: {integrity: sha512-nCe6fQ+ppm1bQuw5iKoeJ0MJfz2os7Ic3GBjOkLOPtavbD1ONoyE3ygjBfz2ythFWm4YnRm6OxW+8p/m9uCoIA==}
    engines: {node: '>=18.0.0'}

  '@smithy/smithy-client@4.1.0':
    resolution: {integrity: sha512-NiboZnrsrZY+Cy5hQNbYi+nVNssXVi2I+yL4CIKNIanOhH8kpC5PKQ2jx/MQpwVr21a3XcVoQBArlpRF36OeEQ==}
    engines: {node: '>=18.0.0'}

  '@smithy/types@4.1.0':
    resolution: {integrity: sha512-enhjdwp4D7CXmwLtD6zbcDMbo6/T6WtuuKCY49Xxc6OMOmUWlBEBDREsxxgV2LIdeQPW756+f97GzcgAwp3iLw==}
    engines: {node: '>=18.0.0'}

  '@smithy/url-parser@4.0.1':
    resolution: {integrity: sha512-gPXcIEUtw7VlK8f/QcruNXm7q+T5hhvGu9tl63LsJPZ27exB6dtNwvh2HIi0v7JcXJ5emBxB+CJxwaLEdJfA+g==}
    engines: {node: '>=18.0.0'}

  '@smithy/util-base64@4.0.0':
    resolution: {integrity: sha512-CvHfCmO2mchox9kjrtzoHkWHxjHZzaFojLc8quxXY7WAAMAg43nuxwv95tATVgQFNDwd4M9S1qFzj40Ul41Kmg==}
    engines: {node: '>=18.0.0'}

  '@smithy/util-body-length-browser@4.0.0':
    resolution: {integrity: sha512-sNi3DL0/k64/LO3A256M+m3CDdG6V7WKWHdAiBBMUN8S3hK3aMPhwnPik2A/a2ONN+9doY9UxaLfgqsIRg69QA==}
    engines: {node: '>=18.0.0'}

  '@smithy/util-body-length-node@4.0.0':
    resolution: {integrity: sha512-q0iDP3VsZzqJyje8xJWEJCNIu3lktUGVoSy1KB0UWym2CL1siV3artm+u1DFYTLejpsrdGyCSWBdGNjJzfDPjg==}
    engines: {node: '>=18.0.0'}

  '@smithy/util-buffer-from@2.2.0':
    resolution: {integrity: sha512-IJdWBbTcMQ6DA0gdNhh/BwrLkDR+ADW5Kr1aZmd4k3DIF6ezMV4R2NIAmT08wQJ3yUK82thHWmC/TnK/wpMMIA==}
    engines: {node: '>=14.0.0'}

  '@smithy/util-buffer-from@4.0.0':
    resolution: {integrity: sha512-9TOQ7781sZvddgO8nxueKi3+yGvkY35kotA0Y6BWRajAv8jjmigQ1sBwz0UX47pQMYXJPahSKEKYFgt+rXdcug==}
    engines: {node: '>=18.0.0'}

  '@smithy/util-config-provider@4.0.0':
    resolution: {integrity: sha512-L1RBVzLyfE8OXH+1hsJ8p+acNUSirQnWQ6/EgpchV88G6zGBTDPdXiiExei6Z1wR2RxYvxY/XLw6AMNCCt8H3w==}
    engines: {node: '>=18.0.0'}

  '@smithy/util-defaults-mode-browser@4.0.1':
    resolution: {integrity: sha512-nkQifWzWUHw/D0aLPgyKut+QnJ5X+5E8wBvGfvrYLLZ86xPfVO6MoqfQo/9s4bF3Xscefua1M6KLZtobHMWrBg==}
    engines: {node: '>=18.0.0'}

  '@smithy/util-defaults-mode-node@4.0.1':
    resolution: {integrity: sha512-LeAx2faB83litC9vaOdwFaldtto2gczUHxfFf8yoRwDU3cwL4/pDm7i0hxsuBCRk5mzHsrVGw+3EVCj32UZMdw==}
    engines: {node: '>=18.0.0'}

  '@smithy/util-endpoints@3.0.1':
    resolution: {integrity: sha512-zVdUENQpdtn9jbpD9SCFK4+aSiavRb9BxEtw9ZGUR1TYo6bBHbIoi7VkrFQ0/RwZlzx0wRBaRmPclj8iAoJCLA==}
    engines: {node: '>=18.0.0'}

  '@smithy/util-hex-encoding@4.0.0':
    resolution: {integrity: sha512-Yk5mLhHtfIgW2W2WQZWSg5kuMZCVbvhFmC7rV4IO2QqnZdbEFPmQnCcGMAX2z/8Qj3B9hYYNjZOhWym+RwhePw==}
    engines: {node: '>=18.0.0'}

  '@smithy/util-middleware@4.0.1':
    resolution: {integrity: sha512-HiLAvlcqhbzhuiOa0Lyct5IIlyIz0PQO5dnMlmQ/ubYM46dPInB+3yQGkfxsk6Q24Y0n3/JmcA1v5iEhmOF5mA==}
    engines: {node: '>=18.0.0'}

  '@smithy/util-retry@4.0.1':
    resolution: {integrity: sha512-WmRHqNVwn3kI3rKk1LsKcVgPBG6iLTBGC1iYOV3GQegwJ3E8yjzHytPt26VNzOWr1qu0xE03nK0Ug8S7T7oufw==}
    engines: {node: '>=18.0.0'}

  '@smithy/util-stream@4.0.1':
    resolution: {integrity: sha512-Js16gOgU6Qht6qTPfuJgb+1YD4AEO+5Y1UPGWKSp3BNo8ONl/qhXSYDhFKJtwybRJynlCqvP5IeiaBsUmkSPTQ==}
    engines: {node: '>=18.0.0'}

  '@smithy/util-uri-escape@4.0.0':
    resolution: {integrity: sha512-77yfbCbQMtgtTylO9itEAdpPXSog3ZxMe09AEhm0dU0NLTalV70ghDZFR+Nfi1C60jnJoh/Re4090/DuZh2Omg==}
    engines: {node: '>=18.0.0'}

  '@smithy/util-utf8@2.3.0':
    resolution: {integrity: sha512-R8Rdn8Hy72KKcebgLiv8jQcQkXoLMOGGv5uI1/k0l+snqkOzQ1R0ChUBCxWMlBsFMekWjq0wRudIweFs7sKT5A==}
    engines: {node: '>=14.0.0'}

  '@smithy/util-utf8@4.0.0':
    resolution: {integrity: sha512-b+zebfKCfRdgNJDknHCob3O7FpeYQN6ZG6YLExMcasDHsCXlsXCEuiPZeLnJLpwa5dvPetGlnGCiMHuLwGvFow==}
    engines: {node: '>=18.0.0'}

  '@smithy/util-waiter@4.0.2':
    resolution: {integrity: sha512-piUTHyp2Axx3p/kc2CIJkYSv0BAaheBQmbACZgQSSfWUumWNW+R1lL+H9PDBxKJkvOeEX+hKYEFiwO8xagL8AQ==}
    engines: {node: '>=18.0.0'}

  '@socket.io/component-emitter@3.1.2':
    resolution: {integrity: sha512-9BCxFwvbGg/RsZK9tjXd8s4UcwR0MWeFQ1XEKIQVVvAGJyINdrqKMcTRyLoK8Rse1GjzLV9cwjWV1olXRWEXVA==}

  '@supabase/auth-js@2.67.3':
    resolution: {integrity: sha512-NJDaW8yXs49xMvWVOkSIr8j46jf+tYHV0wHhrwOaLLMZSFO4g6kKAf+MfzQ2RaD06OCUkUHIzctLAxjTgEVpzw==}

  '@supabase/functions-js@2.4.4':
    resolution: {integrity: sha512-WL2p6r4AXNGwop7iwvul2BvOtuJ1YQy8EbOd0dhG1oN1q8el/BIRSFCFnWAMM/vJJlHWLi4ad22sKbKr9mvjoA==}

  '@supabase/node-fetch@2.6.15':
    resolution: {integrity: sha512-1ibVeYUacxWYi9i0cf5efil6adJ9WRyZBLivgjs+AUpewx1F3xPi7gLgaASI2SmIQxPoCEjAsLAzKPgMJVgOUQ==}
    engines: {node: 4.x || >=6.0.0}

  '@supabase/postgrest-js@1.17.10':
    resolution: {integrity: sha512-GlcwOjEmPcXfaEU0wHg1MgHU+peR+zZFyaEWjr7a7EOCB1gCtw3nW7ABfnPPH411coXHV90eb/isDgT9HRshLg==}

  '@supabase/realtime-js@2.11.2':
    resolution: {integrity: sha512-u/XeuL2Y0QEhXSoIPZZwR6wMXgB+RQbJzG9VErA3VghVt7uRfSVsjeqd7m5GhX3JR6dM/WRmLbVR8URpDWG4+w==}

  '@supabase/storage-js@2.7.1':
    resolution: {integrity: sha512-asYHcyDR1fKqrMpytAS1zjyEfvxuOIp1CIXX7ji4lHHcJKqyk+sLl/Vxgm4sN6u8zvuUtae9e4kDxQP2qrwWBA==}

  '@supabase/supabase-js@2.47.12':
    resolution: {integrity: sha512-My8X5K1KwOBFjQhAqIf7QJaQhP5EILjJwAgjzRNjstlMLJmdVBctwRYD6IGDWKzw+i6/aNGuRd5c9/pI/Y6UFw==}

  '@swc/counter@0.1.3':
    resolution: {integrity: sha512-e2BR4lsJkkRlKZ/qCHPw9ZaSxc0MVUd7gtbtaB7aMvHeJVYe8sOB8DBZkP2DtISHGSku9sCK6T6cnY0CtXrOCQ==}

  '@swc/helpers@0.5.15':
    resolution: {integrity: sha512-JQ5TuMi45Owi4/BIMAJBoSQoOJu12oOk/gADqlcUL9JEdHB8vyjUSsxqeNXnmXHjYKMi2WcYtezGEEhqUI/E2g==}

  '@tailwindcss/typography@0.5.16':
    resolution: {integrity: sha512-0wDLwCVF5V3x3b1SGXPCDcdsbDHMBe+lkFzBRaHeLvNi+nrrnZ1lA18u+OTWO8iSWU2GxUOCvlXtDuqftc1oiA==}
    peerDependencies:
      tailwindcss: '>=3.0.0 || insiders || >=4.0.0-alpha.20 || >=4.0.0-beta.1'

  '@tanstack/react-table@8.20.6':
    resolution: {integrity: sha512-w0jluT718MrOKthRcr2xsjqzx+oEM7B7s/XXyfs19ll++hlId3fjTm+B2zrR3ijpANpkzBAr15j1XGVOMxpggQ==}
    engines: {node: '>=12'}
    peerDependencies:
      react: '>=16.8'
      react-dom: '>=16.8'

  '@tanstack/react-virtual@3.11.2':
    resolution: {integrity: sha512-OuFzMXPF4+xZgx8UzJha0AieuMihhhaWG0tCqpp6tDzlFwOmNBPYMuLOtMJ1Tr4pXLHmgjcWhG6RlknY2oNTdQ==}
    peerDependencies:
      react: ^16.8.0 || ^17.0.0 || ^18.0.0 || ^19.0.0
      react-dom: ^16.8.0 || ^17.0.0 || ^18.0.0 || ^19.0.0

  '@tanstack/table-core@8.20.5':
    resolution: {integrity: sha512-P9dF7XbibHph2PFRz8gfBKEXEY/HJPOhym8CHmjF8y3q5mWpKx9xtZapXQUWCgkqvsK0R46Azuz+VaxD4Xl+Tg==}
    engines: {node: '>=12'}

  '@tanstack/virtual-core@3.11.2':
    resolution: {integrity: sha512-vTtpNt7mKCiZ1pwU9hfKPhpdVO2sVzFQsxoVBGtOSHxlrRRzYr8iQ2TlwbAcRYCcEiZ9ECAM8kBzH0v2+VzfKw==}

  '@tsconfig/svelte@1.0.13':
    resolution: {integrity: sha512-5lYJP45Xllo4yE/RUBccBT32eBlRDbqN8r1/MIvQbKxW3aFqaYPCNgm8D5V20X4ShHcwvYWNlKg3liDh1MlBoA==}

  '@types/acorn@4.0.6':
    resolution: {integrity: sha512-veQTnWP+1D/xbxVrPC3zHnCZRjSrKfhbMUlEA43iMZLu7EsnTtkJklIuwrCPbOi8YkvDQAiW05VQQFvvz9oieQ==}

  '@types/cookie@0.4.1':
    resolution: {integrity: sha512-XW/Aa8APYr6jSVVA1y/DEIZX0/GMKLEVekNG727R8cs56ahETkRAy/3DR7+fJyh7oUgGwNQaRfXCun0+KbWY7Q==}

  '@types/cors@2.8.17':
    resolution: {integrity: sha512-8CGDvrBj1zgo2qE+oS3pOCyYNqCPryMWY2bGfwA0dcfopWGgxs+78df0Rs3rc9THP4JkOhLsAa+15VdpAqkcUA==}

  '@types/css-font-loading-module@0.0.7':
    resolution: {integrity: sha512-nl09VhutdjINdWyXxHWN/w9zlNCfr60JUqJbd24YXUuCwgeL0TpFSdElCwb6cxfB6ybE19Gjj4g0jsgkXxKv1Q==}

  '@types/d3-array@3.2.1':
    resolution: {integrity: sha512-Y2Jn2idRrLzUfAKV2LyRImR+y4oa2AntrgID95SHJxuMUrkNXmanDSed71sRNZysveJVt1hLLemQZIady0FpEg==}

  '@types/d3-axis@3.0.6':
    resolution: {integrity: sha512-pYeijfZuBd87T0hGn0FO1vQ/cgLk6E1ALJjfkC0oJ8cbwkZl3TpgS8bVBLZN+2jjGgg38epgxb2zmoGtSfvgMw==}

  '@types/d3-brush@3.0.6':
    resolution: {integrity: sha512-nH60IZNNxEcrh6L1ZSMNA28rj27ut/2ZmI3r96Zd+1jrZD++zD3LsMIjWlvg4AYrHn/Pqz4CF3veCxGjtbqt7A==}

  '@types/d3-chord@3.0.6':
    resolution: {integrity: sha512-LFYWWd8nwfwEmTZG9PfQxd17HbNPksHBiJHaKuY1XeqscXacsS2tyoo6OdRsjf+NQYeB6XrNL3a25E3gH69lcg==}

  '@types/d3-color@3.1.3':
    resolution: {integrity: sha512-iO90scth9WAbmgv7ogoq57O9YpKmFBbmoEoCHDB2xMBY0+/KVrqAaCDyCE16dUspeOvIxFFRI+0sEtqDqy2b4A==}

  '@types/d3-contour@3.0.6':
    resolution: {integrity: sha512-BjzLgXGnCWjUSYGfH1cpdo41/hgdWETu4YxpezoztawmqsvCeep+8QGfiY6YbDvfgHz/DkjeIkkZVJavB4a3rg==}

  '@types/d3-delaunay@6.0.4':
    resolution: {integrity: sha512-ZMaSKu4THYCU6sV64Lhg6qjf1orxBthaC161plr5KuPHo3CNm8DTHiLw/5Eq2b6TsNP0W0iJrUOFscY6Q450Hw==}

  '@types/d3-dispatch@3.0.6':
    resolution: {integrity: sha512-4fvZhzMeeuBJYZXRXrRIQnvUYfyXwYmLsdiN7XXmVNQKKw1cM8a5WdID0g1hVFZDqT9ZqZEY5pD44p24VS7iZQ==}

  '@types/d3-drag@3.0.7':
    resolution: {integrity: sha512-HE3jVKlzU9AaMazNufooRJ5ZpWmLIoc90A37WU2JMmeq28w1FQqCZswHZ3xR+SuxYftzHq6WU6KJHvqxKzTxxQ==}

  '@types/d3-dsv@3.0.7':
    resolution: {integrity: sha512-n6QBF9/+XASqcKK6waudgL0pf/S5XHPPI8APyMLLUHd8NqouBGLsU8MgtO7NINGtPBtk9Kko/W4ea0oAspwh9g==}

  '@types/d3-ease@3.0.2':
    resolution: {integrity: sha512-NcV1JjO5oDzoK26oMzbILE6HW7uVXOHLQvHshBUW4UMdZGfiY6v5BeQwh9a9tCzv+CeefZQHJt5SRgK154RtiA==}

  '@types/d3-fetch@3.0.7':
    resolution: {integrity: sha512-fTAfNmxSb9SOWNB9IoG5c8Hg6R+AzUHDRlsXsDZsNp6sxAEOP0tkP3gKkNSO/qmHPoBFTxNrjDprVHDQDvo5aA==}

  '@types/d3-force@3.0.10':
    resolution: {integrity: sha512-ZYeSaCF3p73RdOKcjj+swRlZfnYpK1EbaDiYICEEp5Q6sUiqFaFQ9qgoshp5CzIyyb/yD09kD9o2zEltCexlgw==}

  '@types/d3-format@3.0.4':
    resolution: {integrity: sha512-fALi2aI6shfg7vM5KiR1wNJnZ7r6UuggVqtDA+xiEdPZQwy/trcQaHnwShLuLdta2rTymCNpxYTiMZX/e09F4g==}

  '@types/d3-geo@3.1.0':
    resolution: {integrity: sha512-856sckF0oP/diXtS4jNsiQw/UuK5fQG8l/a9VVLeSouf1/PPbBE1i1W852zVwKwYCBkFJJB7nCFTbk6UMEXBOQ==}

  '@types/d3-hierarchy@3.1.7':
    resolution: {integrity: sha512-tJFtNoYBtRtkNysX1Xq4sxtjK8YgoWUNpIiUee0/jHGRwqvzYxkq0hGVbbOGSz+JgFxxRu4K8nb3YpG3CMARtg==}

  '@types/d3-interpolate@3.0.4':
    resolution: {integrity: sha512-mgLPETlrpVV1YRJIglr4Ez47g7Yxjl1lj7YKsiMCb27VJH9W8NVM6Bb9d8kkpG/uAQS5AmbA48q2IAolKKo1MA==}

  '@types/d3-path@3.1.0':
    resolution: {integrity: sha512-P2dlU/q51fkOc/Gfl3Ul9kicV7l+ra934qBFXCFhrZMOL6du1TM0pm1ThYvENukyOn5h9v+yMJ9Fn5JK4QozrQ==}

  '@types/d3-polygon@3.0.2':
    resolution: {integrity: sha512-ZuWOtMaHCkN9xoeEMr1ubW2nGWsp4nIql+OPQRstu4ypeZ+zk3YKqQT0CXVe/PYqrKpZAi+J9mTs05TKwjXSRA==}

  '@types/d3-quadtree@3.0.6':
    resolution: {integrity: sha512-oUzyO1/Zm6rsxKRHA1vH0NEDG58HrT5icx/azi9MF1TWdtttWl0UIUsjEQBBh+SIkrpd21ZjEv7ptxWys1ncsg==}

  '@types/d3-random@3.0.3':
    resolution: {integrity: sha512-Imagg1vJ3y76Y2ea0871wpabqp613+8/r0mCLEBfdtqC7xMSfj9idOnmBYyMoULfHePJyxMAw3nWhJxzc+LFwQ==}

  '@types/d3-scale-chromatic@3.1.0':
    resolution: {integrity: sha512-iWMJgwkK7yTRmWqRB5plb1kadXyQ5Sj8V/zYlFGMUBbIPKQScw+Dku9cAAMgJG+z5GYDoMjWGLVOvjghDEFnKQ==}

  '@types/d3-scale@4.0.8':
    resolution: {integrity: sha512-gkK1VVTr5iNiYJ7vWDI+yUFFlszhNMtVeneJ6lUTKPjprsvLLI9/tgEGiXJOnlINJA8FyA88gfnQsHbybVZrYQ==}

  '@types/d3-selection@3.0.11':
    resolution: {integrity: sha512-bhAXu23DJWsrI45xafYpkQ4NtcKMwWnAC/vKrd2l+nxMFuvOT3XMYTIj2opv8vq8AO5Yh7Qac/nSeP/3zjTK0w==}

  '@types/d3-shape@3.1.7':
    resolution: {integrity: sha512-VLvUQ33C+3J+8p+Daf+nYSOsjB4GXp19/S/aGo60m9h1v6XaxjiT82lKVWJCfzhtuZ3yD7i/TPeC/fuKLLOSmg==}

  '@types/d3-time-format@4.0.3':
    resolution: {integrity: sha512-5xg9rC+wWL8kdDj153qZcsJ0FWiFt0J5RB6LYUNZjwSnesfblqrI/bJ1wBdJ8OQfncgbJG5+2F+qfqnqyzYxyg==}

  '@types/d3-time@3.0.4':
    resolution: {integrity: sha512-yuzZug1nkAAaBlBBikKZTgzCeA+k1uy4ZFwWANOfKw5z5LRhV0gNA7gNkKm7HoK+HRN0wX3EkxGk0fpbWhmB7g==}

  '@types/d3-timer@3.0.2':
    resolution: {integrity: sha512-Ps3T8E8dZDam6fUyNiMkekK3XUsaUEik+idO9/YjPtfj2qruF8tFBXS7XhtE4iIXBLxhmLjP3SXpLhVf21I9Lw==}

  '@types/d3-transition@3.0.9':
    resolution: {integrity: sha512-uZS5shfxzO3rGlu0cC3bjmMFKsXv+SmZZcgp0KD22ts4uGXp5EVYGzu/0YdwZeKmddhcAccYtREJKkPfXkZuCg==}

  '@types/d3-zoom@3.0.8':
    resolution: {integrity: sha512-iqMC4/YlFCSlO8+2Ii1GGGliCAY4XdeG748w5vQUbevlbDu0zSjH/+jojorQVBK/se0j6DUFNPBGSqD3YWYnDw==}

  '@types/d3@7.4.3':
    resolution: {integrity: sha512-lZXZ9ckh5R8uiFVt8ogUNf+pIrK4EsWrx2Np75WvF/eTpJ0FMHNhjXk8CKEx/+gpHbNQyJWehbFaTvqmHWB3ww==}

  '@types/debug@4.1.12':
    resolution: {integrity: sha512-vIChWdVG3LG1SMxEvI/AK+FWJthlrqlTu7fbrlywTkkaONwk/UAGaULXRlf8vkzFBLVm0zkMdCquhL5aOjhXPQ==}

  '@types/diff-match-patch@1.0.36':
    resolution: {integrity: sha512-xFdR6tkm0MWvBfO8xXCSsinYxHcqkQUlcHeSpMC2ukzOb6lwQAfDmW+Qt0AvlGd8HpsS28qKsB+oPeJn9I39jg==}

  '@types/emscripten@1.40.0':
    resolution: {integrity: sha512-MD2JJ25S4tnjnhjWyalMS6K6p0h+zQV6+Ylm+aGbiS8tSn/aHLSGNzBgduj6FB4zH0ax2GRMGYi/8G1uOxhXWA==}

  '@types/estree-jsx@1.0.5':
    resolution: {integrity: sha512-52CcUVNFyfb1A2ALocQw/Dd1BQFNmSdkuC3BkZ6iqhdMfQz7JWOFRuJFloOzjk+6WijU56m9oKXFAXc7o3Towg==}

  '@types/estree@1.0.6':
    resolution: {integrity: sha512-AYnb1nQyY49te+VRAVgmzfcgjYS91mY5P0TKUDCLEM+gNnA+3T6rWITXRLYCpahpqSQbN5cE+gHpnPyXjHWxcw==}

  '@types/geojson@7946.0.15':
    resolution: {integrity: sha512-9oSxFzDCT2Rj6DfcHF8G++jxBKS7mBqXl5xrRW+Kbvjry6Uduya2iiwqHPhVXpasAVMBYKkEPGgKhd3+/HZ6xA==}

  '@types/hast@2.3.10':
    resolution: {integrity: sha512-McWspRw8xx8J9HurkVBfYj0xKoE25tOFlHGdx4MJ5xORQrMGZNqJhVQWaIbm6Oyla5kYOXtDiopzKRJzEOkwJw==}

  '@types/hast@3.0.4':
    resolution: {integrity: sha512-WPs+bbQw5aCj+x6laNGWLH3wviHtoCv/P3+otBhbOhJgG8qtpdAMlTCxLtsTWA7LH1Oh/bFCHsBn0TPS5m30EQ==}

  '@types/json-schema@7.0.15':
    resolution: {integrity: sha512-5+fP8P8MFNC+AyZCDxrB2pkZFPGzqQWUzpSeuuVLvm8VMcorNYavBqoFcxK8bQz4Qsbn4oUEEem4wDLfcysGHA==}

  '@types/json5@0.0.29':
    resolution: {integrity: sha512-dRLjCWHYg4oaA77cxO64oO+7JwCwnIzkZPdrrC71jQmQtlhM556pwKo5bUzqvZndkVbeFLIIi+9TC40JNF5hNQ==}

  '@types/jsonwebtoken@9.0.7':
    resolution: {integrity: sha512-ugo316mmTYBl2g81zDFnZ7cfxlut3o+/EQdaP7J8QN2kY6lJ22hmQYCK5EHcJHbrW+dkCGSCPgbG8JtYj6qSrg==}

  '@types/libsodium-wrappers@0.7.14':
    resolution: {integrity: sha512-5Kv68fXuXK0iDuUir1WPGw2R9fOZUlYlSAa0ztMcL0s0BfIDTqg9GXz8K30VJpPP3sxWhbolnQma2x+/TfkzDQ==}

  '@types/lodash@4.17.15':
    resolution: {integrity: sha512-w/P33JFeySuhN6JLkysYUK2gEmy9kHHFN7E8ro0tkfmlDOgxBDzWEZ/J8cWA+fHqFevpswDTFZnDx+R9lbL6xw==}

  '@types/mdast@4.0.4':
    resolution: {integrity: sha512-kGaNbPh1k7AFzgpud/gMdvIm5xuECykRR+JnWKQno9TAXVa6WIVCGTPvYGekIDL4uwCZQSYbUxNBSb1aUo79oA==}

  '@types/mdx@2.0.13':
    resolution: {integrity: sha512-+OWZQfAYyio6YkJb3HLxDrvnx6SWWDbC0zVPfBRzUk0/nqoDyf6dNxQi3eArPe8rJ473nobTMQ/8Zk+LxJ+Yuw==}

  '@types/ms@0.7.34':
    resolution: {integrity: sha512-nG96G3Wp6acyAgJqGasjODb+acrI7KltPiRxzHPXnP3NgI28bpQDRv53olbqGXbfcgF5aiiHmO3xpwEpS5Ld9g==}

  '@types/node@22.10.5':
    resolution: {integrity: sha512-F8Q+SeGimwOo86fiovQh8qiXfFEh2/ocYv7tU5pJ3EXMSSxk1Joj5wefpFK2fHTf/N6HKGSxIDBT9f3gCxXPkQ==}

  '@types/pako@2.0.3':
    resolution: {integrity: sha512-bq0hMV9opAcrmE0Byyo0fY3Ew4tgOevJmQ9grUhpXQhYfyLJ1Kqg3P33JT5fdbT2AjeAjR51zqqVjAL/HMkx7Q==}

  '@types/parse-json@4.0.2':
    resolution: {integrity: sha512-dISoDXWWQwUquiKsyZ4Ng+HX2KsPL7LyHKHQwgGFEA3IaKac4Obd+h2a/a6waisAoepJlBcx9paWqjA8/HVjCw==}

  '@types/phoenix@1.6.6':
    resolution: {integrity: sha512-PIzZZlEppgrpoT2QgbnDU+MMzuR6BbCjllj0bM70lWoejMeNJAxCchxnv7J3XFkI8MpygtRpzXrIlmWUBclP5A==}

  '@types/react-dom@19.0.2':
    resolution: {integrity: sha512-c1s+7TKFaDRRxr1TxccIX2u7sfCnc3RxkVyBIUA2lCpyqCF+QoAwQ/CBg7bsMdVwP120HEH143VQezKtef5nCg==}
    peerDependencies:
      '@types/react': ^19.0.0

  '@types/react-syntax-highlighter@15.5.13':
    resolution: {integrity: sha512-uLGJ87j6Sz8UaBAooU0T6lWJ0dBmjZgN1PZTrj05TNql2/XpC6+4HhMT5syIdFUUt+FASfCeLLv4kBygNU+8qA==}

  '@types/react-transition-group@4.4.12':
    resolution: {integrity: sha512-8TV6R3h2j7a91c+1DXdJi3Syo69zzIZbz7Lg5tORM5LEJG7X/E6a1V3drRyBRZq7/utz7A+c4OgYLiLcYGHG6w==}
    peerDependencies:
      '@types/react': '*'

  '@types/react@19.0.4':
    resolution: {integrity: sha512-3O4QisJDYr1uTUMZHA2YswiQZRq+Pd8D+GdVFYikTutYsTz+QZgWkAPnP7rx9txoI6EXKcPiluMqWPFV3tT9Wg==}

  '@types/unist@2.0.11':
    resolution: {integrity: sha512-CmBKiL6NNo/OqgmMn95Fk9Whlp2mtvIv+KNpQKN2F4SjvrEesubTRWGYSg+BnWZOnlCaSTU1sMpsBOzgbYhnsA==}

  '@types/unist@3.0.3':
    resolution: {integrity: sha512-ko/gIFJRv177XgZsZcBwnqJN5x/Gien8qNOn0D5bQU/zAzVf9Zt3BlcUiLqhV9y4ARk0GbT3tnUiPNgnTXzc/Q==}

  '@types/uuid@9.0.8':
    resolution: {integrity: sha512-jg+97EGIcY9AGHJJRaaPVgetKDsrTgbRjQ5Msgjh/DQKEFl0DtyRr/VCOyD1T2R1MNeWPK/u7JoGhlDZnKBAfA==}

  '@types/ws@8.5.13':
    resolution: {integrity: sha512-osM/gWBTPKgHV8XkTunnegTRIsvF6owmf5w+JtAfOw472dptdm0dlGv4xCt6GwQRcC2XVOvvRE/0bAoQcL2QkA==}

  '@typescript-eslint/eslint-plugin@8.19.1':
    resolution: {integrity: sha512-tJzcVyvvb9h/PB96g30MpxACd9IrunT7GF9wfA9/0TJ1LxGOJx1TdPzSbBBnNED7K9Ka8ybJsnEpiXPktolTLg==}
    engines: {node: ^18.18.0 || ^20.9.0 || >=21.1.0}
    peerDependencies:
      '@typescript-eslint/parser': ^8.0.0 || ^8.0.0-alpha.0
      eslint: ^8.57.0 || ^9.0.0
      typescript: '>=4.8.4 <5.8.0'

  '@typescript-eslint/parser@8.19.1':
    resolution: {integrity: sha512-67gbfv8rAwawjYx3fYArwldTQKoYfezNUT4D5ioWetr/xCrxXxvleo3uuiFuKfejipvq+og7mjz3b0G2bVyUCw==}
    engines: {node: ^18.18.0 || ^20.9.0 || >=21.1.0}
    peerDependencies:
      eslint: ^8.57.0 || ^9.0.0
      typescript: '>=4.8.4 <5.8.0'

  '@typescript-eslint/scope-manager@8.19.1':
    resolution: {integrity: sha512-60L9KIuN/xgmsINzonOcMDSB8p82h95hoBfSBtXuO4jlR1R9L1xSkmVZKgCPVfavDlXihh4ARNjXhh1gGnLC7Q==}
    engines: {node: ^18.18.0 || ^20.9.0 || >=21.1.0}

  '@typescript-eslint/type-utils@8.19.1':
    resolution: {integrity: sha512-Rp7k9lhDKBMRJB/nM9Ksp1zs4796wVNyihG9/TU9R6KCJDNkQbc2EOKjrBtLYh3396ZdpXLtr/MkaSEmNMtykw==}
    engines: {node: ^18.18.0 || ^20.9.0 || >=21.1.0}
    peerDependencies:
      eslint: ^8.57.0 || ^9.0.0
      typescript: '>=4.8.4 <5.8.0'

  '@typescript-eslint/types@8.19.1':
    resolution: {integrity: sha512-JBVHMLj7B1K1v1051ZaMMgLW4Q/jre5qGK0Ew6UgXz1Rqh+/xPzV1aW581OM00X6iOfyr1be+QyW8LOUf19BbA==}
    engines: {node: ^18.18.0 || ^20.9.0 || >=21.1.0}

  '@typescript-eslint/typescript-estree@8.19.1':
    resolution: {integrity: sha512-jk/TZwSMJlxlNnqhy0Eod1PNEvCkpY6MXOXE/WLlblZ6ibb32i2We4uByoKPv1d0OD2xebDv4hbs3fm11SMw8Q==}
    engines: {node: ^18.18.0 || ^20.9.0 || >=21.1.0}
    peerDependencies:
      typescript: '>=4.8.4 <5.8.0'

  '@typescript-eslint/utils@8.19.1':
    resolution: {integrity: sha512-IxG5gLO0Ne+KaUc8iW1A+XuKLd63o4wlbI1Zp692n1xojCl/THvgIKXJXBZixTh5dd5+yTJ/VXH7GJaaw21qXA==}
    engines: {node: ^18.18.0 || ^20.9.0 || >=21.1.0}
    peerDependencies:
      eslint: ^8.57.0 || ^9.0.0
      typescript: '>=4.8.4 <5.8.0'

  '@typescript-eslint/visitor-keys@8.19.1':
    resolution: {integrity: sha512-fzmjU8CHK853V/avYZAvuVut3ZTfwN5YtMaoi+X9Y9MA9keaWNHC3zEQ9zvyX/7Hj+5JkNyK1l7TOR2hevHB6Q==}
    engines: {node: ^18.18.0 || ^20.9.0 || >=21.1.0}

  '@uiw/codemirror-extensions-basic-setup@4.23.7':
    resolution: {integrity: sha512-9/2EUa1Lck4kFKkR2BkxlZPpgD/EWuKHnOlysf1yHKZGraaZmZEaUw+utDK4QcuJc8Iz097vsLz4f4th5EU27g==}
    peerDependencies:
      '@codemirror/autocomplete': '>=6.0.0'
      '@codemirror/commands': '>=6.0.0'
      '@codemirror/language': '>=6.0.0'
      '@codemirror/lint': '>=6.0.0'
      '@codemirror/search': '>=6.0.0'
      '@codemirror/state': '>=6.0.0'
      '@codemirror/view': '>=6.0.0'

  '@uiw/codemirror-theme-github@4.23.7':
    resolution: {integrity: sha512-r9SstBZD7Ow1sQ8F0EpsRGx9b11K552M2FayvyLWTkal64YJmQMKW0S2KcWykgCMKLWhmDFi7LX+h8cg6nek8g==}

  '@uiw/codemirror-themes@4.23.7':
    resolution: {integrity: sha512-UNf1XOx1hG9OmJnrtT86PxKcdcwhaNhbrcD+nsk8WxRJ3n5c8nH6euDvgVPdVLPwbizsaQcZTILACgA/FjRpVg==}
    peerDependencies:
      '@codemirror/language': '>=6.0.0'
      '@codemirror/state': '>=6.0.0'
      '@codemirror/view': '>=6.0.0'

  '@uiw/react-codemirror@4.23.7':
    resolution: {integrity: sha512-Nh/0P6W+kWta+ARp9YpnKPD9ick5teEnwmtNoPQnyd6NPv0EQP3Ui4YmRVNj1nkUEo+QjrAUaEfcejJ2up/HZA==}
    peerDependencies:
      '@babel/runtime': '>=7.11.0'
      '@codemirror/state': '>=6.0.0'
      '@codemirror/theme-one-dark': '>=6.0.0'
      '@codemirror/view': '>=6.0.0'
      codemirror: '>=6.0.0'
      react: '>=16.8.0'
      react-dom: '>=16.8.0'

  '@ungap/structured-clone@1.2.1':
    resolution: {integrity: sha512-fEzPV3hSkSMltkw152tJKNARhOupqbH96MZWyRjNaYZOMIzbrTeQDG+MTc6Mr2pgzFQzFxAfmhGDNP5QK++2ZA==}

  '@xstate/fsm@1.6.5':
    resolution: {integrity: sha512-b5o1I6aLNeYlU/3CPlj/Z91ybk1gUsKT+5NAJI+2W4UjvS5KLG28K9v5UvNoFVjHV8PajVZ00RH3vnjyQO7ZAw==}

  abbrev@2.0.0:
    resolution: {integrity: sha512-6/mh1E2u2YgEsCHdY0Yx5oW+61gZU+1vXaoiHHrpKeuRNNgFvS+/jrwHiQhB5apAf5oB7UB7E19ol2R2LKH8hQ==}
    engines: {node: ^14.17.0 || ^16.13.0 || >=18.0.0}

  accepts@1.3.8:
    resolution: {integrity: sha512-PYAthTa2m2VKxuvSD3DPC/Gy+U+sOA1LAuT8mkmRuvw+NACSaeXEQ+NHcVF7rONl6qcaxV3Uuemwawk+7+SJLw==}
    engines: {node: '>= 0.6'}

  ace-builds@1.37.4:
    resolution: {integrity: sha512-niaXM/b7Nm6l/GKpc/jtG0jjExBOkqRN1pZbyV/ngb3GrQQF5fCB2032n5qaaAr7hWSGbc+PGfZ3C0LsmYQptA==}

  acorn-jsx@5.3.2:
    resolution: {integrity: sha512-rq9s+JNhf0IChjtDXxllJ7g41oZk5SlXtp0LHwyA5cejwn7vKmKp4pPri6YEePv2PU65sAsegbXtIinmDFDXgQ==}
    peerDependencies:
      acorn: ^6.0.0 || ^7.0.0 || ^8.0.0

  acorn@8.14.0:
    resolution: {integrity: sha512-cl669nCJTZBsL97OF4kUQm5g5hC2uihk0NxY3WENAC0TYdILVkAyHymAntgxGkl7K+t0cXIrH5siy5S4XkFycA==}
    engines: {node: '>=0.4.0'}
    hasBin: true

  ai@4.1.39:
    resolution: {integrity: sha512-+KV/zAS3Vcw9bBvjE7i0ILgmLrhG49Cy0hZQDovxTEY24V3vbgVSIUe2Lsji7c4okc6sttBps2Y5ADVW6Wpkqw==}
    engines: {node: '>=18'}
    peerDependencies:
      react: ^18 || ^19 || ^19.0.0-rc
      zod: ^3.0.0
    peerDependenciesMeta:
      react:
        optional: true
      zod:
        optional: true

  ajv@6.12.6:
    resolution: {integrity: sha512-j3fVLgvTo527anyYyJOGTYJbG+vnnQYvE0m5mmkc1TK+nxAppkCLMIL0aZ4dblVCNoGShhm+kzE4ZUykBoMg4g==}

  ansi-regex@5.0.1:
    resolution: {integrity: sha512-quJQXlTSUGL2LH9SUXo8VwsY4soanhgo6LNSm84E1LBcE8s3O0wpdiRzyR9z/ZZJMlMWv37qOOb9pdJlMUEKFQ==}
    engines: {node: '>=8'}

  ansi-regex@6.1.0:
    resolution: {integrity: sha512-7HSX4QQb4CspciLpVFwyRe79O3xsIZDDLER21kERQ71oaPodF8jL725AgJMFAYbooIqolJoRLuM81SpeUkpkvA==}
    engines: {node: '>=12'}

  ansi-styles@4.3.0:
    resolution: {integrity: sha512-zbB9rCJAT1rbjiVDb2hqKFHNYLxgtk8NURxZ3IZwD3F6NtxbXZQCnnSi1Lkx+IDohdPlFp222wVALIheZJQSEg==}
    engines: {node: '>=8'}

  ansi-styles@6.2.1:
    resolution: {integrity: sha512-bN798gFfQX+viw3R7yrGWRqnrN2oRkEkUjjl4JNn4E8GxxbjtG3FbrEIIY3l8/hrwUwIeCZvi4QuOTP4MErVug==}
    engines: {node: '>=12'}

  any-promise@1.3.0:
    resolution: {integrity: sha512-7UvmKalWRt1wgjL1RrGxoSJW/0QZFIegpeGvZG9kjp8vrRu55XTHbwnqq2GpXm9uLbcuhxm3IqX9OB4MZR1b2A==}

  anymatch@3.1.3:
    resolution: {integrity: sha512-KMReFUr0B4t+D+OBkjR3KYqvocp2XaSzO55UcB6mgQMd3KbcE+mWTyvVV7D/zsdEbNnV6acZUutkiHQXvTr1Rw==}
    engines: {node: '>= 8'}

  arg@5.0.2:
    resolution: {integrity: sha512-PYjyFOLKQ9y57JvQ6QLo8dAgNqswh8M1RMJYdQduT6xbWSgK36P/Z/v+p888pM69jMMfS8Xd8F6I1kQ/I9HUGg==}

  argparse@1.0.10:
    resolution: {integrity: sha512-o5Roy6tNG4SL/FOkCAN6RzjiakZS25RLYFrcMttJqbdd8BWrnA+fGz57iN5Pb06pvBGvl5gQ0B48dJlslXvoTg==}

  argparse@2.0.1:
    resolution: {integrity: sha512-8+9WqebbFzpX9OR+Wa6O29asIogeRMzcGtAINdpMHHyAg10f05aSFVBbcEqGf/PXw1EjAZ+q2/bEBg3DvurK3Q==}

  aria-hidden@1.2.4:
    resolution: {integrity: sha512-y+CcFFwelSXpLZk/7fMB2mUbGtX9lKycf1MWJ7CaTIERyitVlyQx6C+sxcROU2BAJ24OiZyK+8wj2i8AlBoS3A==}
    engines: {node: '>=10'}

  aria-query@5.3.2:
    resolution: {integrity: sha512-COROpnaoap1E2F000S62r6A60uHZnmlvomhfyT2DlTcrY1OrBKn2UhH7qn5wTC9zMvD0AY7csdPSNwKP+7WiQw==}
    engines: {node: '>= 0.4'}

  array-buffer-byte-length@1.0.2:
    resolution: {integrity: sha512-LHE+8BuR7RYGDKvnrmcuSq3tDcKv9OFEXQt/HpbZhY7V6h0zlUXutnAD82GiFx9rdieCMjkvtcsPqBwgUl1Iiw==}
    engines: {node: '>= 0.4'}

  array-includes@3.1.8:
    resolution: {integrity: sha512-itaWrbYbqpGXkGhZPGUulwnhVf5Hpy1xiCFsGqyIGglbBxmG5vSjxQen3/WGOjPpNEv1RtBLKxbmVXm8HpJStQ==}
    engines: {node: '>= 0.4'}

  array.prototype.findlast@1.2.5:
    resolution: {integrity: sha512-CVvd6FHg1Z3POpBLxO6E6zr+rSKEQ9L6rZHAaY7lLfhKsWYUBBOuMs0e9o24oopj6H+geRCX0YJ+TJLBK2eHyQ==}
    engines: {node: '>= 0.4'}

  array.prototype.findlastindex@1.2.5:
    resolution: {integrity: sha512-zfETvRFA8o7EiNn++N5f/kaCw221hrpGsDmcpndVupkPzEc1Wuf3VgC0qby1BbHs7f5DVYjgtEU2LLh5bqeGfQ==}
    engines: {node: '>= 0.4'}

  array.prototype.flat@1.3.3:
    resolution: {integrity: sha512-rwG/ja1neyLqCuGZ5YYrznA62D4mZXg0i1cIskIUKSiqF3Cje9/wXAls9B9s1Wa2fomMsIv8czB8jZcPmxCXFg==}
    engines: {node: '>= 0.4'}

  array.prototype.flatmap@1.3.3:
    resolution: {integrity: sha512-Y7Wt51eKJSyi80hFrJCePGGNo5ktJCslFuboqJsbf57CCPcm5zztluPlc4/aD8sWsKvlwatezpV4U1efk8kpjg==}
    engines: {node: '>= 0.4'}

  array.prototype.tosorted@1.1.4:
    resolution: {integrity: sha512-p6Fx8B7b7ZhL/gmUsAy0D15WhvDccw3mnGNbZpi3pmeJdxtWsj2jEaI4Y6oo3XiHfzuSgPwKc04MYt6KgvC/wA==}
    engines: {node: '>= 0.4'}

  arraybuffer.prototype.slice@1.0.4:
    resolution: {integrity: sha512-BNoCY6SXXPQ7gF2opIP4GBE+Xw7U+pHMYKuzjgCN3GwiaIR09UUeKfheyIry77QtrCBlC0KK0q5/TER/tYh3PQ==}
    engines: {node: '>= 0.4'}

  ast-types-flow@0.0.8:
    resolution: {integrity: sha512-OH/2E5Fg20h2aPrbe+QL8JZQFko0YZaF+j4mnQ7BGhfavO7OpSLa8a0y9sBwomHdSbkhTS8TQNayBfnW5DwbvQ==}

  astring@1.9.0:
    resolution: {integrity: sha512-LElXdjswlqjWrPpJFg1Fx4wpkOCxj1TDHlSV4PlaRxHGWko024xICaa97ZkMfs6DRKlCguiAI+rbXv5GWwXIkg==}
    hasBin: true

  asynckit@0.4.0:
    resolution: {integrity: sha512-Oei9OH4tRh0YqU3GxhX79dM/mwVgvbZJaSNaRk+bshkj0S5cfHcgYakreBjrHwatXKbz+IoIdYLxrKim2MjW0Q==}

  autoprefixer@10.4.20:
    resolution: {integrity: sha512-XY25y5xSv/wEoqzDyXXME4AFfkZI0P23z6Fs3YgymDnKJkCGOnkL0iTxCa85UTqaSgfcqyf3UA6+c7wUvx/16g==}
    engines: {node: ^10 || ^12 || >=14}
    hasBin: true
    peerDependencies:
      postcss: ^8.1.0

  available-typed-arrays@1.0.7:
    resolution: {integrity: sha512-wvUjBtSGN7+7SjNpq/9M2Tg350UZD3q62IFZLbRAR1bSMlCo1ZaeW+BJ+D090e4hIIZLBcTDWe4Mh4jvUDajzQ==}
    engines: {node: '>= 0.4'}

  aws4fetch@1.0.20:
    resolution: {integrity: sha512-/djoAN709iY65ETD6LKCtyyEI04XIBP5xVvfmNxsEP0uJB5tyaGBztSryRr4HqMStr9R06PisQE7m9zDTXKu6g==}

  axe-core@4.10.2:
    resolution: {integrity: sha512-RE3mdQ7P3FRSe7eqCWoeQ/Z9QXrtniSjp1wUjt5nRC3WIpz5rSCve6o3fsZ2aCpJtrZjSZgjwXAoTO5k4tEI0w==}
    engines: {node: '>=4'}

  axios@1.7.9:
    resolution: {integrity: sha512-LhLcE7Hbiryz8oMDdDptSrWowmB4Bl6RCt6sIJKpRB4XtVf0iEgewX3au/pJqm+Py1kCASkb/FFKjxQaLtxJvw==}

  axobject-query@4.1.0:
    resolution: {integrity: sha512-qIj0G9wZbMGNLjLmg1PT6v2mE9AH2zlnADJD/2tC6E00hgmhUOfEB6greHPAfLRSufHqROIUTkw6E+M3lH0PTQ==}
    engines: {node: '>= 0.4'}

  babel-plugin-macros@3.1.0:
    resolution: {integrity: sha512-Cg7TFGpIr01vOQNODXOOaGz2NpCU5gl8x1qJFbb6hbZxR7XrcE2vtbAsTAbJ7/xwJtUuJEw8K8Zr/AE0LHlesg==}
    engines: {node: '>=10', npm: '>=6'}

  bail@2.0.2:
    resolution: {integrity: sha512-0xO6mYd7JB2YesxDKplafRpsiOzPt9V02ddPCLbY1xYGPOX24NTyN50qnUxgCPcSoYMhKpAuBTjQoRZCAkUDRw==}

  balanced-match@1.0.2:
    resolution: {integrity: sha512-3oSeUO0TMV67hN1AmbXsK4yaqU7tjiHlbxRDZOpH0KW9+CeX4bRAaX0Anxt0tx2MrpRpWwQaPwIlISEJhYU5Pw==}

  base64-arraybuffer@1.0.2:
    resolution: {integrity: sha512-I3yl4r9QB5ZRY3XuJVEPfc2XhZO6YweFPI+UovAzn+8/hb3oJ6lnysaFcjVpkCPfVWFUDvoZ8kmVDP7WyRtYtQ==}
    engines: {node: '>= 0.6.0'}

  base64-js@1.5.1:
    resolution: {integrity: sha512-AKpaYlHn8t4SVbOHCy+b5+KKgvR4vrsD8vbvrbiQJps7fKDTkjkDry6ji0rUJjC0kzbNePLwzxq8iypo41qeWA==}

  base64id@2.0.0:
    resolution: {integrity: sha512-lGe34o6EHj9y3Kts9R4ZYs/Gr+6N7MCaMlIFA3F1R2O5/m7K06AxfSeO5530PEERE6/WyEg3lsuyw4GHlPZHog==}
    engines: {node: ^4.5.0 || >= 5.9}

  binary-extensions@2.3.0:
    resolution: {integrity: sha512-Ceh+7ox5qe7LJuLHoY0feh3pHuUDHAcRUeyL2VYghZwfpkNIy/+8Ocg0a3UuSoYzavmylwuLWQOf3hl0jjMMIw==}
    engines: {node: '>=8'}

  bl@4.1.0:
    resolution: {integrity: sha512-1W07cM9gS6DcLperZfFSj+bWLtaPGSOHWhPiGzXmvVJbRLdG82sH/Kn8EtW1VqWVA54AKf2h5k5BbnIbwF3h6w==}

  bowser@2.11.0:
    resolution: {integrity: sha512-AlcaJBi/pqqJBIQ8U9Mcpc9i8Aqxn88Skv5d+xBX006BY5u8N3mGLHa5Lgppa7L/HfwgwLgZ6NYs+Ag6uUmJRA==}

  brace-expansion@1.1.11:
    resolution: {integrity: sha512-iCuPHDFgrHX7H2vEI/5xpz07zSHB00TpugqhmYtVmMO6518mCuRMoOYFldEBl0g187ufozdaHgWKcYFb61qGiA==}

  brace-expansion@2.0.1:
    resolution: {integrity: sha512-XnAIvQ8eM+kC6aULx6wuQiwVsnzsi9d3WxzV3FpWTGA19F621kwdbsAcFKXgKUHZWsy+mY6iL1sHTxWEFCytDA==}

  braces@3.0.3:
    resolution: {integrity: sha512-yQbXgO/OSZVD2IsiLlro+7Hf6Q18EJrKSEsdoMzKePKXct3gvD8oLcOQdIzGupr5Fj+EDe8gO/lxc1BzfMpxvA==}
    engines: {node: '>=8'}

  browserslist@4.24.4:
    resolution: {integrity: sha512-KDi1Ny1gSePi1vm0q4oxSF8b4DR44GF4BbmS2YdhPLOEqd8pDviZOGH/GsmRwoWJ2+5Lr085X7naowMwKHDG1A==}
    engines: {node: ^6 || ^7 || ^8 || ^9 || ^10 || ^11 || ^12 || >=13.7}
    hasBin: true

  buffer-equal-constant-time@1.0.1:
    resolution: {integrity: sha512-zRpUiDwd/xk6ADqPMATG8vc9VPrkck7T07OIx0gnjmJAnHnTVXNQG3vfvWNuiZIkwu9KrKdA1iJKfsfTVxE6NA==}

  buffer-from@1.1.2:
    resolution: {integrity: sha512-E+XQCRwSbaaiChtv6k6Dwgc+bx+Bs6vuKJHHl5kox/BaKbhiXzqQOwK4cO22yElGp2OCmjwVhT3HmxgyPGnJfQ==}

  buffer@5.7.1:
    resolution: {integrity: sha512-EHcyIPBQ4BSGlvjB16k5KgAJ27CIsHY/2JBmCRReo48y9rQ3MaUzWX3KVlBa4U7MyX02HdVj0K7C3WaB3ju7FQ==}

  busboy@1.6.0:
    resolution: {integrity: sha512-8SFQbg/0hQ9xy3UNTB0YEnsNBbWfhf7RtnzpL7TkBiTBRfrQ9Fxcnz7VJsleJpyp6rVLvXiuORqjlHi5q+PYuA==}
    engines: {node: '>=10.16.0'}

  call-bind-apply-helpers@1.0.1:
    resolution: {integrity: sha512-BhYE+WDaywFg2TBWYNXAE+8B1ATnThNBqXHP5nQu0jWJdVvY2hvkpyB3qOmtmDePiS5/BDQ8wASEWGMWRG148g==}
    engines: {node: '>= 0.4'}

  call-bind@1.0.8:
    resolution: {integrity: sha512-oKlSFMcMwpUg2ednkhQ454wfWiU/ul3CkJe/PEHcTKuiX6RpbehUiFMXu13HalGZxfUwCQzZG747YXBn1im9ww==}
    engines: {node: '>= 0.4'}

  call-bound@1.0.3:
    resolution: {integrity: sha512-YTd+6wGlNlPxSuri7Y6X8tY2dmm12UMH66RpKMhiX6rsk5wXXnYgbUcOt8kiS31/AjfoTOvCsE+w8nZQLQnzHA==}
    engines: {node: '>= 0.4'}

  callsites@3.1.0:
    resolution: {integrity: sha512-P8BjAsXvZS+VIDUI11hHCQEv74YT67YUi5JJFNWIqL235sBmjX4+qx9Muvls5ivyNENctx46xQLQ3aTuE7ssaQ==}
    engines: {node: '>=6'}

  camelcase-css@2.0.1:
    resolution: {integrity: sha512-QOSvevhslijgYwRx6Rv7zKdMF8lbRmx+uQGx2+vDc+KI/eBnsy9kit5aj23AgGu3pa4t9AgwbnXWqS+iOY+2aA==}
    engines: {node: '>= 6'}

  caniuse-lite@1.0.30001692:
    resolution: {integrity: sha512-A95VKan0kdtrsnMubMKxEKUKImOPSuCpYgxSQBo036P5YYgVIcOYJEgt/txJWqObiRQeISNCfef9nvlQ0vbV7A==}

  canvas@3.0.1:
    resolution: {integrity: sha512-PcpVF4f8RubAeN/jCQQ/UymDKzOiLmRPph8fOTzDnlsUihkO/AUlxuhaa7wGRc3vMcCbV1fzuvyu5cWZlIcn1w==}
    engines: {node: ^18.12.0 || >= 20.9.0}

  castable-video@1.0.10:
    resolution: {integrity: sha512-tJgUv+8/zE191y8EKojvB0eKIyKA9obIttd6Wpdm6x2qBmuwZ7wDgzVCSmf5cN2v9jBiuu0s7O5poz8a8cFX/w==}

  ccount@2.0.1:
    resolution: {integrity: sha512-eyrF0jiFpY+3drT6383f1qhkbGsLSifNAjA61IUjZjmLCWjItY6LB9ft9YhoDgwfmclB2zhu51Lc7+95b8NRAg==}

  chalk@4.1.2:
    resolution: {integrity: sha512-oKnbhFyRIXpUuez8iBMmyEa4nbj4IOQyuhc/wy9kY7/WVPcwIO9VA668Pu8RkO7+0G76SLROeyw9CpQ061i4mA==}
    engines: {node: '>=10'}

  chalk@5.4.1:
    resolution: {integrity: sha512-zgVZuo2WcZgfUEmsn6eO3kINexW8RAE4maiQ8QNs8CtpPCSyMiYsULR3HQYkm3w8FIA3SberyMJMSldGsW+U3w==}
    engines: {node: ^12.17.0 || ^14.13 || >=16.0.0}

  character-entities-html4@2.1.0:
    resolution: {integrity: sha512-1v7fgQRj6hnSwFpq1Eu0ynr/CDEw0rXo2B61qXrLNdHZmPKgb7fqS1a2JwF0rISo9q77jDI8VMEHoApn8qDoZA==}

  character-entities-legacy@1.1.4:
    resolution: {integrity: sha512-3Xnr+7ZFS1uxeiUDvV02wQ+QDbc55o97tIV5zHScSPJpcLm/r0DFPcoY3tYRp+VZukxuMeKgXYmsXQHO05zQeA==}

  character-entities-legacy@3.0.0:
    resolution: {integrity: sha512-RpPp0asT/6ufRm//AJVwpViZbGM/MkjQFxJccQRHmISF/22NBtsHqAWmL+/pmkPWoIUJdWyeVleTl1wydHATVQ==}

  character-entities@1.2.4:
    resolution: {integrity: sha512-iBMyeEHxfVnIakwOuDXpVkc54HijNgCyQB2w0VfGQThle6NXn50zU6V/u+LDhxHcDUPojn6Kpga3PTAD8W1bQw==}

  character-entities@2.0.2:
    resolution: {integrity: sha512-shx7oQ0Awen/BRIdkjkvz54PnEEI/EjwXDSIZp86/KKdbafHh1Df/RYGBhn4hbe2+uKC9FnT5UCEdyPz3ai9hQ==}

  character-reference-invalid@1.1.4:
    resolution: {integrity: sha512-mKKUkUbhPpQlCOfIuZkvSEgktjPFIsZKRRbC6KWVEMvlzblj3i3asQv5ODsrwt0N3pHAEvjP8KTQPHkp0+6jOg==}

  character-reference-invalid@2.0.1:
    resolution: {integrity: sha512-iBZ4F4wRbyORVsu0jPV7gXkOsGYjGHPmAyv+HiHG8gi5PtC9KI2j1+v8/tlibRvjoWX027ypmG/n0HtO5t7unw==}

  chokidar@3.6.0:
    resolution: {integrity: sha512-7VT13fmjotKpGipCW9JEQAusEPE+Ei8nl6/g4FBAmIm0GOOLMua9NDDo/DWp0ZAxCr3cPq5ZpBqmPAQgDda2Pw==}
    engines: {node: '>= 8.10.0'}

  chokidar@4.0.3:
    resolution: {integrity: sha512-Qgzu8kfBvo+cA4962jnP1KkS6Dop5NS6g7R5LFYJr4b8Ub94PPQXUksCw9PvXoeXPRRddRNC5C1JQUR2SMGtnA==}
    engines: {node: '>= 14.16.0'}

  chownr@1.1.4:
    resolution: {integrity: sha512-jJ0bqzaylmJtVnNgzTeSOs8DPavpbYgEr/b0YL8/2GO3xJEhInFmhKMUnEJQjZumK7KXGFhUy89PrsJWlakBVg==}

  class-variance-authority@0.7.1:
    resolution: {integrity: sha512-Ka+9Trutv7G8M6WT6SeiRWz792K5qEqIGEGzXKhAE6xOWAY6pPH8U+9IY3oCMv6kqTmLsv7Xh/2w2RigkePMsg==}

  classcat@5.0.5:
    resolution: {integrity: sha512-JhZUT7JFcQy/EzW605k/ktHtncoo9vnyW/2GspNYwFlN1C/WmjuV/xtS04e9SOkL2sTdw0VAZ2UGCcQ9lR6p6w==}

  cli-cursor@3.1.0:
    resolution: {integrity: sha512-I/zHAwsKf9FqGoXM4WWRACob9+SNukZTd94DWF57E4toouRulbCxcUh6RKUEOQlYTHJnzkPMySvPNaaSLNfLZw==}
    engines: {node: '>=8'}

  cli-spinners@2.9.2:
    resolution: {integrity: sha512-ywqV+5MmyL4E7ybXgKys4DugZbX0FC6LnwrhjuykIjnK9k8OQacQ7axGKnjDXWNhns0xot3bZI5h55H8yo9cJg==}
    engines: {node: '>=6'}

  client-only@0.0.1:
    resolution: {integrity: sha512-IV3Ou0jSMzZrd3pZ48nLkT9DA7Ag1pnPzaiQhpW7c3RbcqqzvzzVu+L8gfqMp/8IM2MQtSiqaCxrrcfu8I8rMA==}

  clone@1.0.4:
    resolution: {integrity: sha512-JQHZ2QMW6l3aH/j6xCqQThY/9OH4D/9ls34cgkUBiEeocRTU04tHfKPBsUK1PqZCUQM7GiA0IIXJSuXHI64Kbg==}
    engines: {node: '>=0.8'}

  clsx@2.1.1:
    resolution: {integrity: sha512-eYm0QWBtUrBWZWG0d386OGAw16Z995PiOVo2B7bjWSbHedGl5e0ZWaq65kOGgUSNesEIDkB9ISbTg/JK9dhCZA==}
    engines: {node: '>=6'}

  cluster-key-slot@1.1.2:
    resolution: {integrity: sha512-RMr0FhtfXemyinomL4hrWcYJxmX6deFdCxpJzhDttxgO1+bcCnkk+9drydLVDmAMG7NE6aN/fl4F7ucU/90gAA==}
    engines: {node: '>=0.10.0'}

  cmdk@1.0.4:
    resolution: {integrity: sha512-AnsjfHyHpQ/EFeAnG216WY7A5LiYCoZzCSygiLvfXC3H3LFGCprErteUcszaVluGOhuOTbJS3jWHrSDYPBBygg==}
    peerDependencies:
      react: ^18 || ^19 || ^19.0.0-rc
      react-dom: ^18 || ^19 || ^19.0.0-rc

  codemirror@6.0.1:
    resolution: {integrity: sha512-J8j+nZ+CdWmIeFIGXEFbFPtpiYacFMDR8GlHK3IyHQJMCaVRfGx9NT+Hxivv1ckLWPvNdZqndbr/7lVhrf/Svg==}

  collapse-white-space@2.1.0:
    resolution: {integrity: sha512-loKTxY1zCOuG4j9f6EPnuyyYkf58RnhhWTvRoZEokgB+WbdXehfjFviyOVYkqzEWz1Q5kRiZdBYS5SwxbQYwzw==}

  color-convert@2.0.1:
    resolution: {integrity: sha512-RRECPsj7iu/xb5oKYcsFHSppFNnsj/52OVTRKb4zP5onXwVF3zVmmToNcOfGC+CRDpfK/U584fMg38ZHCaElKQ==}
    engines: {node: '>=7.0.0'}

  color-name@1.1.4:
    resolution: {integrity: sha512-dOy+3AuW3a2wNbZHIuMZpTcgjGuLU/uBL/ubcZF9OXbDo8ff4O8yVp5Bf0efS8uEoYo5q4Fx7dY9OgQGXgAsQA==}

  color-string@1.9.1:
    resolution: {integrity: sha512-shrVawQFojnZv6xM40anx4CkoDP+fZsw/ZerEMsW/pyzsRbElpsL/DBVW7q3ExxwusdNXI3lXpuhEZkzs8p5Eg==}

  color@4.2.3:
    resolution: {integrity: sha512-1rXeuUUiGGrykh+CeBdu5Ie7OJwinCgQY0bc7GCRxy5xVHy+moaqkpL/jqQq0MtQOeYcrqEz4abc5f0KtU7W4A==}
    engines: {node: '>=12.5.0'}

  combined-stream@1.0.8:
    resolution: {integrity: sha512-FQN4MRfuJeHf7cBbBMJFXhKSDq+2kAArBlmRBvcvFE5BB1HZKXtSFASDhdlz9zOYwxh8lDdnvmMOe/+5cdoEdg==}
    engines: {node: '>= 0.8'}

  comma-separated-tokens@1.0.8:
    resolution: {integrity: sha512-GHuDRO12Sypu2cV70d1dkA2EUmXHgntrzbpvOB+Qy+49ypNfGgFQIC2fhhXbnyrJRynDCAARsT7Ou0M6hirpfw==}

  comma-separated-tokens@2.0.3:
    resolution: {integrity: sha512-Fu4hJdvzeylCfQPp9SGWidpzrMs7tTrlu6Vb8XGaRGck8QSNZJJp538Wrb60Lax4fPwR64ViY468OIUTbRlGZg==}

  commander@10.0.1:
    resolution: {integrity: sha512-y4Mg2tXshplEbSGzx7amzPwKKOCGuoSRP/CjEdwwk0FOGlUbq6lKuoyDZTNZkmxHdJtp54hdfY/JUrdL7Xfdug==}
    engines: {node: '>=14'}

  commander@11.1.0:
    resolution: {integrity: sha512-yPVavfyCcRhmorC7rWlkHn15b4wDVgVmBA7kV4QVBsF7kv/9TKJAbAXVTxvTnwP8HHKjRCJDClKbciiYS7p0DQ==}
    engines: {node: '>=16'}

  commander@4.1.1:
    resolution: {integrity: sha512-NOKm8xhkzAjzFx8B2v5OAHT+u5pRQc2UCa2Vq9jYL/31o2wi9mxBA7LIFs3sV5VSC49z6pEhfbMULvShKj26WA==}
    engines: {node: '>= 6'}

  concat-map@0.0.1:
    resolution: {integrity: sha512-/Srv4dswyQNBfohGpz9o6Yb3Gz3SrUDqBH5rTuhGR7ahtlbYKnVxw2bCFMRljaA7EXHaXZ8wsHdodFvbkhKmqg==}

  config-chain@1.1.13:
    resolution: {integrity: sha512-qj+f8APARXHrM0hraqXYb2/bOVSV4PvJQlNZ/DVj0QrmNM2q2euizkeuVckQ57J+W0mRH6Hvi+k50M4Jul2VRQ==}

  convert-source-map@1.9.0:
    resolution: {integrity: sha512-ASFBup0Mz1uyiIjANan1jzLQami9z1PoYSZCiiYW2FczPbenXc45FZdBZLzOT+r6+iciuEModtmCti+hjaAk0A==}

  convert-source-map@2.0.0:
    resolution: {integrity: sha512-Kvp459HrV2FEJ1CAsi1Ku+MY3kasH19TFykTz2xWmMeq6bk2NU3XXvfJ+Q61m0xktWwt+1HSYf3JZsTms3aRJg==}

  cookie@0.7.2:
    resolution: {integrity: sha512-yki5XnKuf750l50uGTllt6kKILY4nQ1eNIQatoXEByZ5dWgnKqbnqmTrBE5B4N7lrMJKQ2ytWMiTO2o0v6Ew/w==}
    engines: {node: '>= 0.6'}

  core-js@3.40.0:
    resolution: {integrity: sha512-7vsMc/Lty6AGnn7uFpYT56QesI5D2Y/UkgKounk87OP9Z2H9Z8kj6jzcSGAxFmUtDOS0ntK6lbQz+Nsa0Jj6mQ==}

  cors@2.8.5:
    resolution: {integrity: sha512-KIHbLJqu73RGr/hnbrO9uBeixNGuvSQjul/jdFvS/KFSIH1hWVd1ng7zOHx+YrEfInLG7q4n6GHQ9cDtxv/P6g==}
    engines: {node: '>= 0.10'}

  cosmiconfig@7.1.0:
    resolution: {integrity: sha512-AdmX6xUzdNASswsFtmwSt7Vj8po9IuqXm0UXz7QKPuEUmPB4XyjGfaAr2PSuELMwkRMVH1EpIkX5bTZGRB3eCA==}
    engines: {node: '>=10'}

  crelt@1.0.6:
    resolution: {integrity: sha512-VQ2MBenTq1fWZUH9DJNGti7kKv6EeAuYr3cLwxUWhIu1baTaXh4Ib5W2CqHVqib4/MqbYGJqiL3Zb8GJZr3l4g==}

  cross-spawn@7.0.6:
    resolution: {integrity: sha512-uV2QOWP2nWzsy2aMp8aRibhi9dlzF5Hgh5SHaB9OiTGEyDTiJJyx0uy51QXdyWbtAHNua4XJzUKca3OzKUd3vA==}
    engines: {node: '>= 8'}

  cssesc@3.0.0:
    resolution: {integrity: sha512-/Tb/JcjK111nNScGob5MNtsntNM1aCNUDipB/TkwZFhyDrrE47SOx/18wF2bbjgc3ZzCSKW1T5nt5EbFoAz/Vg==}
    engines: {node: '>=4'}
    hasBin: true

  csstype@3.1.3:
    resolution: {integrity: sha512-M1uQkMl8rQK/szD0LNhtqxIPLpimGm8sOBwU7lLnCpSbTyY3yeU1Vc7l4KT5zT4s/yOxHH5O7tIuuLOCnLADRw==}

  custom-media-element@1.3.3:
    resolution: {integrity: sha512-5Tenv3iLP8ZiLHcT0qSyfDPrqzkCMxczeLY7cTndbsMF7EkVgL/74a6hxNrn/F6RuD74TLK6R2r0GsmntTTtRg==}

  d3-array@3.2.4:
    resolution: {integrity: sha512-tdQAmyA18i4J7wprpYq8ClcxZy3SC31QMeByyCFyRt7BVHdREQZ5lpzoe5mFEYZUWe+oq8HBvk9JjpibyEV4Jg==}
    engines: {node: '>=12'}

  d3-color@3.1.0:
    resolution: {integrity: sha512-zg/chbXyeBtMQ1LbD/WSoW2DpC3I0mpmPdW+ynRTj/x2DAWYrIY7qeZIHidozwV24m4iavr15lNwIwLxRmOxhA==}
    engines: {node: '>=12'}

  d3-dispatch@3.0.1:
    resolution: {integrity: sha512-rzUyPU/S7rwUflMyLc1ETDeBj0NRuHKKAcvukozwhshr6g6c5d8zh4c2gQjY2bZ0dXeGLWc1PF174P2tVvKhfg==}
    engines: {node: '>=12'}

  d3-drag@3.0.0:
    resolution: {integrity: sha512-pWbUJLdETVA8lQNJecMxoXfH6x+mO2UQo8rSmZ+QqxcbyA3hfeprFgIT//HW2nlHChWeIIMwS2Fq+gEARkhTkg==}
    engines: {node: '>=12'}

  d3-ease@3.0.1:
    resolution: {integrity: sha512-wR/XK3D3XcLIZwpbvQwQ5fK+8Ykds1ip7A2Txe0yxncXSdq1L9skcG7blcedkOX+ZcgxGAmLX1FrRGbADwzi0w==}
    engines: {node: '>=12'}

  d3-format@3.1.0:
    resolution: {integrity: sha512-YyUI6AEuY/Wpt8KWLgZHsIU86atmikuoOmCfommt0LYHiQSPjvX2AcFc38PX0CBpr2RCyZhjex+NS/LPOv6YqA==}
    engines: {node: '>=12'}

  d3-interpolate@3.0.1:
    resolution: {integrity: sha512-3bYs1rOD33uo8aqJfKP3JWPAibgw8Zm2+L9vBKEHJ2Rg+viTR7o5Mmv5mZcieN+FRYaAOWX5SJATX6k1PWz72g==}
    engines: {node: '>=12'}

  d3-path@3.1.0:
    resolution: {integrity: sha512-p3KP5HCf/bvjBSSKuXid6Zqijx7wIfNW+J/maPs+iwR35at5JCbLUT0LzF1cnjbCHWhqzQTIN2Jpe8pRebIEFQ==}
    engines: {node: '>=12'}

  d3-scale@4.0.2:
    resolution: {integrity: sha512-GZW464g1SH7ag3Y7hXjf8RoUuAFIqklOAq3MRl4OaWabTFJY9PN/E1YklhXLh+OQ3fM9yS2nOkCoS+WLZ6kvxQ==}
    engines: {node: '>=12'}

  d3-selection@3.0.0:
    resolution: {integrity: sha512-fmTRWbNMmsmWq6xJV8D19U/gw/bwrHfNXxrIN+HfZgnzqTHp9jOmKMhsTUjXOJnZOdZY9Q28y4yebKzqDKlxlQ==}
    engines: {node: '>=12'}

  d3-shape@3.2.0:
    resolution: {integrity: sha512-SaLBuwGm3MOViRq2ABk3eLoxwZELpH6zhl3FbAoJ7Vm1gofKx6El1Ib5z23NUEhF9AsGl7y+dzLe5Cw2AArGTA==}
    engines: {node: '>=12'}

  d3-time-format@4.1.0:
    resolution: {integrity: sha512-dJxPBlzC7NugB2PDLwo9Q8JiTR3M3e4/XANkreKSUxF8vvXKqm1Yfq4Q5dl8budlunRVlUUaDUgFt7eA8D6NLg==}
    engines: {node: '>=12'}

  d3-time@3.1.0:
    resolution: {integrity: sha512-VqKjzBLejbSMT4IgbmVgDjpkYrNWUYJnbCGo874u7MMKIWsILRX+OpX/gTk8MqjpT1A/c6HY2dCA77ZN0lkQ2Q==}
    engines: {node: '>=12'}

  d3-timer@3.0.1:
    resolution: {integrity: sha512-ndfJ/JxxMd3nw31uyKoY2naivF+r29V+Lc0svZxe1JvvIRmi8hUsrMvdOwgS1o6uBHmiz91geQ0ylPP0aj1VUA==}
    engines: {node: '>=12'}

  d3-transition@3.0.1:
    resolution: {integrity: sha512-ApKvfjsSR6tg06xrL434C0WydLr7JewBB3V+/39RMHsaXTOG0zmt/OAXeng5M5LBm0ojmxJrpomQVZ1aPvBL4w==}
    engines: {node: '>=12'}
    peerDependencies:
      d3-selection: 2 - 3

  d3-zoom@3.0.0:
    resolution: {integrity: sha512-b8AmV3kfQaqWAuacbPuNbL6vahnOJflOhexLzMMNLga62+/nh0JzvJ0aO/5a5MVgUFGS7Hu1P9P03o3fJkDCyw==}
    engines: {node: '>=12'}

  damerau-levenshtein@1.0.8:
    resolution: {integrity: sha512-sdQSFB7+llfUcQHUQO3+B8ERRj0Oa4w9POWMI/puGtuf7gFywGmkaLCElnudfTiKZV+NvHqL0ifzdrI8Ro7ESA==}

  data-view-buffer@1.0.2:
    resolution: {integrity: sha512-EmKO5V3OLXh1rtK2wgXRansaK1/mtVdTUEiEI0W8RkvgT05kfxaH29PliLnpLP73yYO6142Q72QNa8Wx/A5CqQ==}
    engines: {node: '>= 0.4'}

  data-view-byte-length@1.0.2:
    resolution: {integrity: sha512-tuhGbE6CfTM9+5ANGf+oQb72Ky/0+s3xKUpHvShfiz2RxMFgFPjsXuRLBVMtvMs15awe45SRb83D6wH4ew6wlQ==}
    engines: {node: '>= 0.4'}

  data-view-byte-offset@1.0.1:
    resolution: {integrity: sha512-BS8PfmtDGnrgYdOonGZQdLZslWIeCGFP9tpan0hi1Co2Zr2NKADsvGYA8XxuG/4UWgJ6Cjtv+YJnB6MM69QGlQ==}
    engines: {node: '>= 0.4'}

  date-fns-jalali@4.1.0-0:
    resolution: {integrity: sha512-hTIP/z+t+qKwBDcmmsnmjWTduxCg+5KfdqWQvb2X/8C9+knYY6epN/pfxdDuyVlSVeFz0sM5eEfwIUQ70U4ckg==}

  date-fns@3.6.0:
    resolution: {integrity: sha512-fRHTG8g/Gif+kSh50gaGEdToemgfj74aRX3swtiouboip5JDLAyDE9F11nHMIcvOaXeOC6D7SpNhi7uFyB7Uww==}

  date-fns@4.1.0:
    resolution: {integrity: sha512-Ukq0owbQXxa/U3EGtsdVBkR1w7KOQ5gIBqdH2hkvknzZPYvBxb/aa6E8L7tmjFtkwZBu3UXBbjIgPo/Ez4xaNg==}

  debounce@2.0.0:
    resolution: {integrity: sha512-xRetU6gL1VJbs85Mc4FoEGSjQxzpdxRyFhe3lmWFyy2EzydIcD4xzUvRJMD+NPDfMwKNhxa3PvsIOU32luIWeA==}
    engines: {node: '>=18'}

  debug@3.2.7:
    resolution: {integrity: sha512-CFjzYYAi4ThfiQvizrFQevTTXHtnCqWfe7x1AhgEscTz6ZbLbfoLRLPugTQyBth6f8ZERVUSyWHFD/7Wu4t1XQ==}
    peerDependencies:
      supports-color: '*'
    peerDependenciesMeta:
      supports-color:
        optional: true

  debug@4.3.7:
    resolution: {integrity: sha512-Er2nc/H7RrMXZBFCEim6TCmMk02Z8vLC2Rbi1KEBggpo0fS6l0S1nnapwmIi3yW/+GOJap1Krg4w0Hg80oCqgQ==}
    engines: {node: '>=6.0'}
    peerDependencies:
      supports-color: '*'
    peerDependenciesMeta:
      supports-color:
        optional: true

  debug@4.4.0:
    resolution: {integrity: sha512-6WTZ/IxCY/T6BALoZHaE4ctp9xm+Z5kY/pzYaCHRFeyVhojxlrm+46y68HA6hr0TcwEssoxNiDEUJQjfPZ/RYA==}
    engines: {node: '>=6.0'}
    peerDependencies:
      supports-color: '*'
    peerDependenciesMeta:
      supports-color:
        optional: true

  decimal.js-light@2.5.1:
    resolution: {integrity: sha512-qIMFpTMZmny+MMIitAB6D7iVPEorVw6YQRWkvarTkT4tBeSLLiHzcwj6q0MmYSFCiVpiqPJTJEYIrpcPzVEIvg==}

  decode-named-character-reference@1.0.2:
    resolution: {integrity: sha512-O8x12RzrUF8xyVcY0KJowWsmaJxQbmy0/EtnNtHRpsOcT7dFk5W598coHqBVpmWo1oQQfsCqfCmkZN5DJrZVdg==}

  decompress-response@4.2.1:
    resolution: {integrity: sha512-jOSne2qbyE+/r8G1VU+G/82LBs2Fs4LAsTiLSHOCOMZQl2OKZ6i8i4IyHemTe+/yIXOtTcRQMzPcgyhoFlqPkw==}
    engines: {node: '>=8'}

  decompress-response@6.0.0:
    resolution: {integrity: sha512-aW35yZM6Bb/4oJlZncMH2LCoZtJXTRxES17vE3hoRiowU2kWHaJKFkSBDnDR+cm9J+9QhXmREyIfv0pji9ejCQ==}
    engines: {node: '>=10'}

  deeks@3.1.0:
    resolution: {integrity: sha512-e7oWH1LzIdv/prMQ7pmlDlaVoL64glqzvNgkgQNgyec9ORPHrT2jaOqMtRyqJuwWjtfb6v+2rk9pmaHj+F137A==}
    engines: {node: '>= 16'}

  deep-extend@0.6.0:
    resolution: {integrity: sha512-LOHxIOaPYdHlJRtCQfDIVZtfw/ufM8+rVj649RIHzcm/vGwQRXFt6OPqIFWsm2XEMrNIEtWR64sY1LEKD2vAOA==}
    engines: {node: '>=4.0.0'}

  deep-is@0.1.4:
    resolution: {integrity: sha512-oIPzksmTg4/MriiaYGO+okXDT7ztn/w3Eptv/+gSIdMdKsJo0u4CfYNFJPy+4SKMuCqGw2wxnA+URMg3t8a/bQ==}

  deepmerge@4.3.1:
    resolution: {integrity: sha512-3sUqbMEc77XqpdNO7FRyRog+eW3ph+GYCbj+rK+uYyRMuwsVy0rMiVtPn+QJlKFvWP/1PYpapqYn0Me2knFn+A==}
    engines: {node: '>=0.10.0'}

  defaults@1.0.4:
    resolution: {integrity: sha512-eFuaLoy/Rxalv2kr+lqMlUnrDWV+3j4pljOIJgLIhI058IQfWJ7vXhyEIHu+HtC738klGALYxOKDO0bQP3tg8A==}

  define-data-property@1.1.4:
    resolution: {integrity: sha512-rBMvIzlpA8v6E+SJZoo++HAYqsLrkg7MSfIinMPFhmkorw7X+dOXVJQs+QT69zGkzMyfDnIMN2Wid1+NbL3T+A==}
    engines: {node: '>= 0.4'}

  define-properties@1.2.1:
    resolution: {integrity: sha512-8QmQKqEASLd5nx0U1B1okLElbUuuttJ/AnYmRXbbbGDWh6uS208EjD4Xqq/I9wK7u0v6O08XhTWnt5XtEbR6Dg==}
    engines: {node: '>= 0.4'}

  delayed-stream@1.0.0:
    resolution: {integrity: sha512-ZySD7Nf91aLB0RxL4KGrKHBXl7Eds1DAmEdcoVawXnLD7SDhpNgtuII2aAkg7a7QS41jxPSZ17p4VdGnMHk3MQ==}
    engines: {node: '>=0.4.0'}

  denque@2.1.0:
    resolution: {integrity: sha512-HVQE3AAb/pxF8fQAoiqpvg9i3evqug3hoiwakOyZAwJm+6vZehbkYXZ0l4JxS+I3QxM97v5aaRNhj8v5oBhekw==}
    engines: {node: '>=0.10'}

  dequal@2.0.3:
    resolution: {integrity: sha512-0je+qPKHEMohvfRTCEo3CrPG6cAzAYgmzKyxRiYSSDkS6eGJdyVJm7WaYA5ECaAD9wLB2T4EEeymA5aFVcYXCA==}
    engines: {node: '>=6'}

  detect-libc@2.0.3:
    resolution: {integrity: sha512-bwy0MGW55bG41VqxxypOsdSdGqLwXPI/focwgTYCFMbdUiBAxLg9CFzG08sz2aqzknwiX7Hkl0bQENjg8iLByw==}
    engines: {node: '>=8'}

  detect-node-es@1.1.0:
    resolution: {integrity: sha512-ypdmJU/TbBby2Dxibuv7ZLW3Bs1QEmM7nHjEANfohJLvE0XVujisn1qPJcZxg+qDucsr+bP6fLD1rPS3AhJ7EQ==}

  devlop@1.1.0:
    resolution: {integrity: sha512-RWmIqhcFf1lRYBvNmr7qTNuyCt/7/ns2jbpp1+PalgE/rDQcBT0fioSMUpJ93irlUhC5hrg4cYqe6U+0ImW0rA==}

  didyoumean@1.2.2:
    resolution: {integrity: sha512-gxtyfqMg7GKyhQmb056K7M3xszy/myH8w+B4RT+QXBQsvAOdc3XymqDDPHx1BgPgsdAA5SIifona89YtRATDzw==}

  diff-match-patch@1.0.5:
    resolution: {integrity: sha512-IayShXAgj/QMXgB0IWmKx+rOPuGMhqm5w6jvFxmVenXKIzRqTAAsbBPT3kWQeGANj3jGgvcvv4yK6SxqYmikgw==}

  dlv@1.1.3:
    resolution: {integrity: sha512-+HlytyjlPKnIG8XuRG8WvmBP8xs8P71y+SKKS6ZXWoEgLuePxtDoUEiH7WkdePWrQ5JBpE6aoVqfZfJUQkjXwA==}

  doc-path@4.1.1:
    resolution: {integrity: sha512-h1ErTglQAVv2gCnOpD3sFS6uolDbOKHDU1BZq+Kl3npPqroU3dYL42lUgMfd5UimlwtRgp7C9dLGwqQ5D2HYgQ==}
    engines: {node: '>=16'}

  doctrine@2.1.0:
    resolution: {integrity: sha512-35mSku4ZXK0vfCuHEDAwt55dg2jNajHZ1odvF+8SSr82EsZY4QmXfuWso8oEd8zRhVObSN18aM0CjSdoBX7zIw==}
    engines: {node: '>=0.10.0'}

  dom-helpers@5.2.1:
    resolution: {integrity: sha512-nRCa7CK3VTrM2NmGkIy4cbK7IZlgBE/PYMn55rrXefr5xXDP0LdtfPnblFDoVdcAfslJ7or6iqAUnx0CCGIWQA==}

  dom-serializer@2.0.0:
    resolution: {integrity: sha512-wIkAryiqt/nV5EQKqQpo3SToSOV9J0DnbJqwK7Wv/Trc92zIAYZ4FlMu+JPFW1DfGFt81ZTCGgDEabffXeLyJg==}

  domelementtype@2.3.0:
    resolution: {integrity: sha512-OLETBj6w0OsagBwdXnPdN0cnMfF9opN69co+7ZrbfPGrdpPVNBUj02spi6B1N7wChLQiPn4CSH/zJvXw56gmHw==}

  domhandler@5.0.3:
    resolution: {integrity: sha512-cgwlv/1iFQiFnU96XXgROh8xTeetsnJiDsTc7TYCLFd9+/WNkIqPTxiM/8pSd8VIrhXGTf1Ny1q1hquVqDJB5w==}
    engines: {node: '>= 4'}

  domutils@3.2.2:
    resolution: {integrity: sha512-6kZKyUajlDuqlHKVX1w7gyslj9MPIXzIFiz/rGu35uC1wMi+kMhQwGhl4lt9unC9Vb9INnY9Z3/ZA3+FhASLaw==}

  dotenv@16.4.7:
    resolution: {integrity: sha512-47qPchRCykZC03FhkYAhrvwU4xDBFIj1QPqaarj6mdM/hgUzfPHcpkHJOn3mJAufFeeAxAzeGsr5X0M4k6fLZQ==}
    engines: {node: '>=12'}

  drizzle-kit@0.30.4:
    resolution: {integrity: sha512-B2oJN5UkvwwNHscPWXDG5KqAixu7AUzZ3qbe++KU9SsQ+cZWR4DXEPYcvWplyFAno0dhRJECNEhNxiDmFaPGyQ==}
    hasBin: true

  drizzle-orm@0.38.3:
    resolution: {integrity: sha512-w41Y+PquMpSff/QDRGdItG0/aWca+/J3Sda9PPGkTxBtjWQvgU1jxlFBXdjog5tYvTu58uvi3PwR1NuCx0KeZg==}
    peerDependencies:
      '@aws-sdk/client-rds-data': '>=3'
      '@cloudflare/workers-types': '>=4'
      '@electric-sql/pglite': '>=0.2.0'
      '@libsql/client': '>=0.10.0'
      '@libsql/client-wasm': '>=0.10.0'
      '@neondatabase/serverless': '>=0.10.0'
      '@op-engineering/op-sqlite': '>=2'
      '@opentelemetry/api': ^1.4.1
      '@planetscale/database': '>=1'
      '@prisma/client': '*'
      '@tidbcloud/serverless': '*'
      '@types/better-sqlite3': '*'
      '@types/pg': '*'
      '@types/react': '>=18'
      '@types/sql.js': '*'
      '@vercel/postgres': '>=0.8.0'
      '@xata.io/client': '*'
      better-sqlite3: '>=7'
      bun-types: '*'
      expo-sqlite: '>=14.0.0'
      knex: '*'
      kysely: '*'
      mysql2: '>=2'
      pg: '>=8'
      postgres: '>=3'
      prisma: '*'
      react: '>=18'
      sql.js: '>=1'
      sqlite3: '>=5'
    peerDependenciesMeta:
      '@aws-sdk/client-rds-data':
        optional: true
      '@cloudflare/workers-types':
        optional: true
      '@electric-sql/pglite':
        optional: true
      '@libsql/client':
        optional: true
      '@libsql/client-wasm':
        optional: true
      '@neondatabase/serverless':
        optional: true
      '@op-engineering/op-sqlite':
        optional: true
      '@opentelemetry/api':
        optional: true
      '@planetscale/database':
        optional: true
      '@prisma/client':
        optional: true
      '@tidbcloud/serverless':
        optional: true
      '@types/better-sqlite3':
        optional: true
      '@types/pg':
        optional: true
      '@types/react':
        optional: true
      '@types/sql.js':
        optional: true
      '@vercel/postgres':
        optional: true
      '@xata.io/client':
        optional: true
      better-sqlite3:
        optional: true
      bun-types:
        optional: true
      expo-sqlite:
        optional: true
      knex:
        optional: true
      kysely:
        optional: true
      mysql2:
        optional: true
      pg:
        optional: true
      postgres:
        optional: true
      prisma:
        optional: true
      react:
        optional: true
      sql.js:
        optional: true
      sqlite3:
        optional: true

  dunder-proto@1.0.1:
    resolution: {integrity: sha512-KIN/nDJBQRcXw0MLVhZE9iQHmG68qAVIBg9CqmUYjmQIhgij9U5MFvrqkUL5FbtyyzZuOeOt0zdeRe4UY7ct+A==}
    engines: {node: '>= 0.4'}

  eastasianwidth@0.2.0:
    resolution: {integrity: sha512-I88TYZWc9XiYHRQ4/3c5rjjfgkjhLyW2luGIheGERbNQ6OY7yTybanSpDXZa8y7VUP9YmDcYa+eyq4ca7iLqWA==}

  ecdsa-sig-formatter@1.0.11:
    resolution: {integrity: sha512-nagl3RYrbNv6kQkeJIpt6NJZy8twLB/2vtz6yN9Z4vRKHN4/QZJIEbqohALSgwKdnksuY3k5Addp5lg8sVoVcQ==}

  editorconfig@1.0.4:
    resolution: {integrity: sha512-L9Qe08KWTlqYMVvMcTIvMAdl1cDUubzRNYL+WfA4bLDMHe4nemKkpmYzkznE1FwLKu0EEmy6obgQKzMJrg4x9Q==}
    engines: {node: '>=14'}
    hasBin: true

  electron-to-chromium@1.5.80:
    resolution: {integrity: sha512-LTrKpW0AqIuHwmlVNV+cjFYTnXtM9K37OGhpe0ZI10ScPSxqVSryZHIY3WnCS5NSYbBODRTZyhRMS2h5FAEqAw==}

  emoji-regex@8.0.0:
    resolution: {integrity: sha512-MSjYzcWNOA0ewAHpz0MxpYFvwg6yjy1NG3xteoqz644VCo/RPgnr1/GGt+ic3iJTzQ8Eu3TdM14SawnVUmGE6A==}

  emoji-regex@9.2.2:
    resolution: {integrity: sha512-L18DaJsXSUk2+42pv8mLs5jJT2hqFkFE4j21wOmgbUqsZ2hL72NsUU785g9RXgo3s0ZNgVl42TiHp3ZtOv/Vyg==}

  end-of-stream@1.4.4:
    resolution: {integrity: sha512-+uw1inIHVPQoaVuHzRyXd21icM+cnt4CzD5rW+NC1wjOUSTOs+Te7FOv7AhN7vS9x/oIyhLP5PR1H+phQAHu5Q==}

  engine.io-parser@5.2.3:
    resolution: {integrity: sha512-HqD3yTBfnBxIrbnM1DoD6Pcq8NECnh8d4As1Qgh0z5Gg3jRRIqijury0CL3ghu/edArpUYiYqQiDUQBIs4np3Q==}
    engines: {node: '>=10.0.0'}

  engine.io@6.6.2:
    resolution: {integrity: sha512-gmNvsYi9C8iErnZdVcJnvCpSKbWTt1E8+JZo8b+daLninywUWi5NQ5STSHZ9rFjFO7imNcvb8Pc5pe/wMR5xEw==}
    engines: {node: '>=10.2.0'}

  enhanced-resolve@5.18.0:
    resolution: {integrity: sha512-0/r0MySGYG8YqlayBZ6MuCfECmHFdJ5qyPh8s8wa5Hnm6SaFLSK1VYCbj+NKp090Nm1caZhD+QTnmxO7esYGyQ==}
    engines: {node: '>=10.13.0'}

  entities@4.5.0:
    resolution: {integrity: sha512-V0hjH4dGPh9Ao5p0MoRY6BVqtwCjhz6vI5LT8AJ55H+4g9/4vbHx1I54fS0XuclLhDHArPQCiMjDxjaL8fPxhw==}
    engines: {node: '>=0.12'}

  error-ex@1.3.2:
    resolution: {integrity: sha512-7dFHNmqeFSEt2ZBsCriorKnn3Z2pj+fd9kmI6QoWw4//DL+icEBfc0U7qJCisqrTsKTjw4fNFy2pW9OqStD84g==}

  es-abstract@1.23.9:
    resolution: {integrity: sha512-py07lI0wjxAC/DcfK1S6G7iANonniZwTISvdPzk9hzeH0IZIshbuuFxLIU96OyF89Yb9hiqWn8M/bY83KY5vzA==}
    engines: {node: '>= 0.4'}

  es-define-property@1.0.1:
    resolution: {integrity: sha512-e3nRfgfUZ4rNGL232gUgX06QNyyez04KdjFrF+LTRoOXmrOgFKDg4BCdsjW8EnT69eqdYGmRpJwiPVYNrCaW3g==}
    engines: {node: '>= 0.4'}

  es-errors@1.3.0:
    resolution: {integrity: sha512-Zf5H2Kxt2xjTvbJvP2ZWLEICxA6j+hAmMzIlypy4xcBg1vKVnx89Wy0GbS+kf5cwCVFFzdCFh2XSCFNULS6csw==}
    engines: {node: '>= 0.4'}

  es-iterator-helpers@1.2.1:
    resolution: {integrity: sha512-uDn+FE1yrDzyC0pCo961B2IHbdM8y/ACZsKD4dG6WqrjV53BADjwa7D+1aom2rsNVfLyDgU/eigvlJGJ08OQ4w==}
    engines: {node: '>= 0.4'}

  es-object-atoms@1.0.0:
    resolution: {integrity: sha512-MZ4iQ6JwHOBQjahnjwaC1ZtIBH+2ohjamzAO3oaHcXYup7qxjF2fixyH+Q71voWHeOkI2q/TnJao/KfXYIZWbw==}
    engines: {node: '>= 0.4'}

  es-set-tostringtag@2.1.0:
    resolution: {integrity: sha512-j6vWzfrGVfyXxge+O0x5sh6cvxAog0a/4Rdd2K36zCMV5eJ+/+tOAngRO8cODMNWbVRdVlmGZQL2YS3yR8bIUA==}
    engines: {node: '>= 0.4'}

  es-shim-unscopables@1.0.2:
    resolution: {integrity: sha512-J3yBRXCzDu4ULnQwxyToo/OjdMx6akgVC7K6few0a7F/0wLtmKKN7I73AH5T2836UuXRqN7Qg+IIUw/+YJksRw==}

  es-to-primitive@1.3.0:
    resolution: {integrity: sha512-w+5mJ3GuFL+NjVtJlvydShqE1eN3h3PbI7/5LAsYJP/2qtuMXjfL2LpHSRqo4b4eSF5K/DH1JXKUAHSB2UW50g==}
    engines: {node: '>= 0.4'}

  esast-util-from-estree@2.0.0:
    resolution: {integrity: sha512-4CyanoAudUSBAn5K13H4JhsMH6L9ZP7XbLVe/dKybkxMO7eDyLsT8UHl9TRNrU2Gr9nz+FovfSIjuXWJ81uVwQ==}

  esast-util-from-js@2.0.1:
    resolution: {integrity: sha512-8Ja+rNJ0Lt56Pcf3TAmpBZjmx8ZcK5Ts4cAzIOjsjevg9oSXJnl6SUQ2EevU8tv3h6ZLWmoKL5H4fgWvdvfETw==}

  esbuild-register@3.6.0:
    resolution: {integrity: sha512-H2/S7Pm8a9CL1uhp9OvjwrBh5Pvx0H8qVOxNu8Wed9Y7qv56MPtq+GGM8RJpq6glYJn9Wspr8uw7l55uyinNeg==}
    peerDependencies:
      esbuild: '>=0.12 <1'

  esbuild@0.18.20:
    resolution: {integrity: sha512-ceqxoedUrcayh7Y7ZX6NdbbDzGROiyVBgC4PriJThBKSVPWnnFHZAkfI1lJT8QFkOwH4qOS2SJkS4wvpGl8BpA==}
    engines: {node: '>=12'}
    hasBin: true

  esbuild@0.19.11:
    resolution: {integrity: sha512-HJ96Hev2hX/6i5cDVwcqiJBBtuo9+FeIJOtZ9W1kA5M6AMJRHUZlpYZ1/SbEwtO0ioNAW8rUooVpC/WehY2SfA==}
    engines: {node: '>=12'}
    hasBin: true

  esbuild@0.19.12:
    resolution: {integrity: sha512-aARqgq8roFBj054KvQr5f1sFu0D65G+miZRCuJyJ0G13Zwx7vRar5Zhn2tkQNzIXcBrNVsv/8stehpj+GAjgbg==}
    engines: {node: '>=12'}
    hasBin: true

  escalade@3.2.0:
    resolution: {integrity: sha512-WUj2qlxaQtO4g6Pq5c29GTcWGDyd8itL8zTlipgECz3JesAiiOKotd8JU6otB3PACgG6xkJUyVhboMS+bje/jA==}
    engines: {node: '>=6'}

  escape-string-regexp@1.0.5:
    resolution: {integrity: sha512-vbRorB5FUQWvla16U8R/qgaFIya2qGzwDrNmCZuYKrbdSUMG6I1ZCGQRefkRVhuOkIGVne7BQ35DSfo1qvJqFg==}
    engines: {node: '>=0.8.0'}

  escape-string-regexp@4.0.0:
    resolution: {integrity: sha512-TtpcNJ3XAzx3Gq8sWRzJaVajRs0uVxA2YAkdb1jm2YkPz4G6egUFAyA3n5vtEIZefPk5Wa4UXbKuS5fKkJWdgA==}
    engines: {node: '>=10'}

  eslint-compat-utils@0.5.1:
    resolution: {integrity: sha512-3z3vFexKIEnjHE3zCMRo6fn/e44U7T1khUjg+Hp0ZQMCigh28rALD0nPFBcGZuiLC5rLZa2ubQHDRln09JfU2Q==}
    engines: {node: '>=12'}
    peerDependencies:
      eslint: '>=6.0.0'

  eslint-config-love@112.0.0:
    resolution: {integrity: sha512-fips6u8TIzw8LO9z0qF+lu2pjVm5zsvBh0hkCxZrBUD/OxOSqLYit2vW/u80v2v3lQfFpg5igO9qon+wTDaEcA==}
    peerDependencies:
      eslint: ^9.12.0
      typescript: '*'

  eslint-config-next@15.1.4:
    resolution: {integrity: sha512-u9+7lFmfhKNgGjhQ9tBeyCFsPJyq0SvGioMJBngPC7HXUpR0U+ckEwQR48s7TrRNHra1REm6evGL2ie38agALg==}
    peerDependencies:
      eslint: ^7.23.0 || ^8.0.0 || ^9.0.0
      typescript: '>=3.3.1'
    peerDependenciesMeta:
      typescript:
        optional: true

  eslint-config-prettier@9.1.0:
    resolution: {integrity: sha512-NSWl5BFQWEPi1j4TjVNItzYV7dZXZ+wP6I6ZhrBGpChQhZRUaElihE9uRRkcbRnNb76UMKDF3r+WTmNcGPKsqw==}
    hasBin: true
    peerDependencies:
      eslint: '>=7.0.0'

  eslint-import-resolver-node@0.3.9:
    resolution: {integrity: sha512-WFj2isz22JahUv+B788TlO3N6zL3nNJGU8CcZbPZvVEkBPaJdCV4vy5wyghty5ROFbCRnm132v8BScu5/1BQ8g==}

  eslint-import-resolver-typescript@3.7.0:
    resolution: {integrity: sha512-Vrwyi8HHxY97K5ebydMtffsWAn1SCR9eol49eCd5fJS4O1WV7PaAjbcjmbfJJSMz/t4Mal212Uz/fQZrOB8mow==}
    engines: {node: ^14.18.0 || >=16.0.0}
    peerDependencies:
      eslint: '*'
      eslint-plugin-import: '*'
      eslint-plugin-import-x: '*'
    peerDependenciesMeta:
      eslint-plugin-import:
        optional: true
      eslint-plugin-import-x:
        optional: true

  eslint-module-utils@2.12.0:
    resolution: {integrity: sha512-wALZ0HFoytlyh/1+4wuZ9FJCD/leWHQzzrxJ8+rebyReSLk7LApMyd3WJaLVoN+D5+WIdJyDK1c6JnE65V4Zyg==}
    engines: {node: '>=4'}
    peerDependencies:
      '@typescript-eslint/parser': '*'
      eslint: '*'
      eslint-import-resolver-node: '*'
      eslint-import-resolver-typescript: '*'
      eslint-import-resolver-webpack: '*'
    peerDependenciesMeta:
      '@typescript-eslint/parser':
        optional: true
      eslint:
        optional: true
      eslint-import-resolver-node:
        optional: true
      eslint-import-resolver-typescript:
        optional: true
      eslint-import-resolver-webpack:
        optional: true

  eslint-plugin-es-x@7.8.0:
    resolution: {integrity: sha512-7Ds8+wAAoV3T+LAKeu39Y5BzXCrGKrcISfgKEqTS4BDN8SFEDQd0S43jiQ8vIa3wUKD07qitZdfzlenSi8/0qQ==}
    engines: {node: ^14.18.0 || >=16.0.0}
    peerDependencies:
      eslint: '>=8'

  eslint-plugin-es@3.0.1:
    resolution: {integrity: sha512-GUmAsJaN4Fc7Gbtl8uOBlayo2DqhwWvEzykMHSCZHU3XdJ+NSzzZcVhXh3VxX5icqQ+oQdIEawXX8xkR3mIFmQ==}
    engines: {node: '>=8.10.0'}
    peerDependencies:
      eslint: '>=4.19.1'

  eslint-plugin-eslint-comments@3.2.0:
    resolution: {integrity: sha512-0jkOl0hfojIHHmEHgmNdqv4fmh7300NdpA9FFpF7zaoLvB/QeXOGNLIo86oAveJFrfB1p05kC8hpEMHM8DwWVQ==}
    engines: {node: '>=6.5.0'}
    peerDependencies:
      eslint: '>=4.19.1'

  eslint-plugin-import@2.31.0:
    resolution: {integrity: sha512-ixmkI62Rbc2/w8Vfxyh1jQRTdRTF52VxwRVHl/ykPAmqG+Nb7/kNn+byLP0LxPgI7zWA16Jt82SybJInmMia3A==}
    engines: {node: '>=4'}
    peerDependencies:
      '@typescript-eslint/parser': '*'
      eslint: ^2 || ^3 || ^4 || ^5 || ^6 || ^7.2.0 || ^8 || ^9
    peerDependenciesMeta:
      '@typescript-eslint/parser':
        optional: true

  eslint-plugin-jsx-a11y@6.10.2:
    resolution: {integrity: sha512-scB3nz4WmG75pV8+3eRUQOHZlNSUhFNq37xnpgRkCCELU3XMvXAxLk1eqWWyE22Ki4Q01Fnsw9BA3cJHDPgn2Q==}
    engines: {node: '>=4.0'}
    peerDependencies:
      eslint: ^3 || ^4 || ^5 || ^6 || ^7 || ^8 || ^9

  eslint-plugin-n@17.15.1:
    resolution: {integrity: sha512-KFw7x02hZZkBdbZEFQduRGH4VkIH4MW97ClsbAM4Y4E6KguBJWGfWG1P4HEIpZk2bkoWf0bojpnjNAhYQP8beA==}
    engines: {node: ^18.18.0 || ^20.9.0 || >=21.1.0}
    peerDependencies:
      eslint: '>=8.23.0'

  eslint-plugin-node@11.1.0:
    resolution: {integrity: sha512-oUwtPJ1W0SKD0Tr+wqu92c5xuCeQqB3hSCHasn/ZgjFdA9iDGNkNf2Zi9ztY7X+hNuMib23LNGRm6+uN+KLE3g==}
    engines: {node: '>=8.10.0'}
    peerDependencies:
      eslint: '>=5.16.0'

  eslint-plugin-promise@7.2.1:
    resolution: {integrity: sha512-SWKjd+EuvWkYaS+uN2csvj0KoP43YTu7+phKQ5v+xw6+A0gutVX2yqCeCkC3uLCJFiPfR2dD8Es5L7yUsmvEaA==}
    engines: {node: ^18.18.0 || ^20.9.0 || >=21.1.0}
    peerDependencies:
      eslint: ^7.0.0 || ^8.0.0 || ^9.0.0

  eslint-plugin-react-hooks@5.1.0:
    resolution: {integrity: sha512-mpJRtPgHN2tNAvZ35AMfqeB3Xqeo273QxrHJsbBEPWODRM4r0yB6jfoROqKEYrOn27UtRPpcpHc2UqyBSuUNTw==}
    engines: {node: '>=10'}
    peerDependencies:
      eslint: ^3.0.0 || ^4.0.0 || ^5.0.0 || ^6.0.0 || ^7.0.0 || ^8.0.0-0 || ^9.0.0

  eslint-plugin-react@7.37.3:
    resolution: {integrity: sha512-DomWuTQPFYZwF/7c9W2fkKkStqZmBd3uugfqBYLdkZ3Hii23WzZuOLUskGxB8qkSKqftxEeGL1TB2kMhrce0jA==}
    engines: {node: '>=4'}
    peerDependencies:
      eslint: ^3 || ^4 || ^5 || ^6 || ^7 || ^8 || ^9.7

  eslint-plugin-simple-import-sort@12.1.1:
    resolution: {integrity: sha512-6nuzu4xwQtE3332Uz0to+TxDQYRLTKRESSc2hefVT48Zc8JthmN23Gx9lnYhu0FtkRSL1oxny3kJ2aveVhmOVA==}
    peerDependencies:
      eslint: '>=5.0.0'

  eslint-plugin-tailwindcss@3.17.5:
    resolution: {integrity: sha512-8Mi7p7dm+mO1dHgRHHFdPu4RDTBk69Cn4P0B40vRQR+MrguUpwmKwhZy1kqYe3Km8/4nb+cyrCF+5SodOEmaow==}
    engines: {node: '>=18.12.0'}
    peerDependencies:
      tailwindcss: ^3.4.0

  eslint-plugin-unused-imports@4.1.4:
    resolution: {integrity: sha512-YptD6IzQjDardkl0POxnnRBhU1OEePMV0nd6siHaRBbd+lyh6NAhFEobiznKU7kTsSsDeSD62Pe7kAM1b7dAZQ==}
    peerDependencies:
      '@typescript-eslint/eslint-plugin': ^8.0.0-0 || ^7.0.0 || ^6.0.0 || ^5.0.0
      eslint: ^9.0.0 || ^8.0.0
    peerDependenciesMeta:
      '@typescript-eslint/eslint-plugin':
        optional: true

  eslint-scope@8.2.0:
    resolution: {integrity: sha512-PHlWUfG6lvPc3yvP5A4PNyBL1W8fkDUccmI21JUu/+GKZBoH/W5u6usENXUrWFRsyoW5ACUjFGgAFQp5gUlb/A==}
    engines: {node: ^18.18.0 || ^20.9.0 || >=21.1.0}

  eslint-utils@2.1.0:
    resolution: {integrity: sha512-w94dQYoauyvlDc43XnGB8lU3Zt713vNChgt4EWwhXAP2XkBvndfxF0AgIqKOOasjPIPzj9JqgwkwbCYD0/V3Zg==}
    engines: {node: '>=6'}

  eslint-visitor-keys@1.3.0:
    resolution: {integrity: sha512-6J72N8UNa462wa/KFODt/PJ3IU60SDpC3QXC1Hjc1BXXpfL2C9R5+AU7jhe0F6GREqVMh4Juu+NY7xn+6dipUQ==}
    engines: {node: '>=4'}

  eslint-visitor-keys@3.4.3:
    resolution: {integrity: sha512-wpc+LXeiyiisxPlEkUzU6svyS1frIO3Mgxj1fdy7Pm8Ygzguax2N3Fa/D/ag1WqbOprdI+uY6wMUl8/a2G+iag==}
    engines: {node: ^12.22.0 || ^14.17.0 || >=16.0.0}

  eslint-visitor-keys@4.2.0:
    resolution: {integrity: sha512-UyLnSehNt62FFhSwjZlHmeokpRK59rcz29j+F1/aDgbkbRTk7wIc9XzdoasMUbRNKDM0qQt/+BJ4BrpFeABemw==}
    engines: {node: ^18.18.0 || ^20.9.0 || >=21.1.0}

  eslint@9.17.0:
    resolution: {integrity: sha512-evtlNcpJg+cZLcnVKwsai8fExnqjGPicK7gnUtlNuzu+Fv9bI0aLpND5T44VLQtoMEnI57LoXO9XAkIXwohKrA==}
    engines: {node: ^18.18.0 || ^20.9.0 || >=21.1.0}
    hasBin: true
    peerDependencies:
      jiti: '*'
    peerDependenciesMeta:
      jiti:
        optional: true

  espree@10.3.0:
    resolution: {integrity: sha512-0QYC8b24HWY8zjRnDTL6RiHfDbAWn63qb4LMj1Z4b076A4une81+z03Kg7l7mn/48PUTqoLptSXez8oknU8Clg==}
    engines: {node: ^18.18.0 || ^20.9.0 || >=21.1.0}

  esprima@4.0.1:
    resolution: {integrity: sha512-eGuFFw7Upda+g4p+QHvnW0RyTX/SVeJBDM/gCtMARO0cLuT2HcEKnTPvhjV6aGeqrCB/sbNop0Kszm0jsaWU4A==}
    engines: {node: '>=4'}
    hasBin: true

  esquery@1.6.0:
    resolution: {integrity: sha512-ca9pw9fomFcKPvFLXhBKUK90ZvGibiGOvRJNbjljY7s7uq/5YO4BOzcYtJqExdx99rF6aAcnRxHmcUHcz6sQsg==}
    engines: {node: '>=0.10'}

  esrecurse@4.3.0:
    resolution: {integrity: sha512-KmfKL3b6G+RXvP8N1vr3Tq1kL/oCFgn2NYXEtqP8/L3pKapUA4G8cFVaoF3SU323CD4XypR/ffioHmkti6/Tag==}
    engines: {node: '>=4.0'}

  estraverse@5.3.0:
    resolution: {integrity: sha512-MMdARuVEQziNTeJD8DgMqmhwR11BRQ/cBP+pLtYdSTnf3MIO8fFeiINEbX36ZdNlfU/7A9f3gUw49B3oQsvwBA==}
    engines: {node: '>=4.0'}

  estree-util-attach-comments@3.0.0:
    resolution: {integrity: sha512-cKUwm/HUcTDsYh/9FgnuFqpfquUbwIqwKM26BVCGDPVgvaCl/nDCCjUfiLlx6lsEZ3Z4RFxNbOQ60pkaEwFxGw==}

  estree-util-build-jsx@3.0.1:
    resolution: {integrity: sha512-8U5eiL6BTrPxp/CHbs2yMgP8ftMhR5ww1eIKoWRMlqvltHF8fZn5LRDvTKuxD3DUn+shRbLGqXemcP51oFCsGQ==}

  estree-util-is-identifier-name@3.0.0:
    resolution: {integrity: sha512-hFtqIDZTIUZ9BXLb8y4pYGyk6+wekIivNVTcmvk8NoOh+VeRn5y6cEHzbURrWbfp1fIqdVipilzj+lfaadNZmg==}

  estree-util-scope@1.0.0:
    resolution: {integrity: sha512-2CAASclonf+JFWBNJPndcOpA8EMJwa0Q8LUFJEKqXLW6+qBvbFZuF5gItbQOs/umBUkjviCSDCbBwU2cXbmrhQ==}

  estree-util-to-js@2.0.0:
    resolution: {integrity: sha512-WDF+xj5rRWmD5tj6bIqRi6CkLIXbbNQUcxQHzGysQzvHmdYG2G7p/Tf0J0gpxGgkeMZNTIjT/AoSvC9Xehcgdg==}

  estree-util-visit@2.0.0:
    resolution: {integrity: sha512-m5KgiH85xAhhW8Wta0vShLcUvOsh3LLPI2YVwcbio1l7E09NTLL1EyMZFM1OyWowoH0skScNbhOPl4kcBgzTww==}

  estree-walker@3.0.3:
    resolution: {integrity: sha512-7RUKfXgSMMkzt6ZuXmqapOurLGPPfgj6l9uRZ7lRGolvk0y2yocc35LdcxKC5PQZdn2DMqioAQ2NoWcrTKmm6g==}

  esutils@2.0.3:
    resolution: {integrity: sha512-kVscqXk4OCp68SZ0dkgEKVi6/8ij300KBWTJq32P/dYeWTSwK41WyTxalN1eRmA5Z9UU/LX9D7FWSmV9SAYx6g==}
    engines: {node: '>=0.10.0'}

  eventemitter3@4.0.7:
    resolution: {integrity: sha512-8guHBZCwKnFhYdHr2ysuRWErTwhoN2X8XELRlrRwpmfeY2jjuUN4taQMsULKUVo1K4DvZl+0pgfyoysHxvmvEw==}

  eventsource-parser@2.0.1:
    resolution: {integrity: sha512-gMaRLm5zejEH9mNXC54AnIteFI9YwL/q5JKMdBnoG+lEI1JWVGFVk0Taaj9Xb5SKgzIBDZoQX5IzMe44ILWODg==}
    engines: {node: '>=18.0.0'}

  eventsource-parser@3.0.0:
    resolution: {integrity: sha512-T1C0XCUimhxVQzW4zFipdx0SficT651NnkR0ZSH3yQwh+mFMdLfgjABVi4YtMTtaL4s168593DaoaRLMqryavA==}
    engines: {node: '>=18.0.0'}

  expand-template@2.0.3:
    resolution: {integrity: sha512-XYfuKMvj4O35f/pOXLObndIRvyQ+/+6AhODh+OKWj9S9498pHHn/IMszH+gt0fBCRWMNfk1ZSp5x3AifmnI2vg==}
    engines: {node: '>=6'}

  extend-shallow@2.0.1:
    resolution: {integrity: sha512-zCnTtlxNoAiDc3gqY2aYAWFx7XWWiasuF2K8Me5WbN8otHKTUKBwjPtNpRs/rbUZm7KxWAaNj7P1a/p52GbVug==}
    engines: {node: '>=0.10.0'}

  extend@3.0.2:
    resolution: {integrity: sha512-fjquC59cD7CyW6urNXK0FBufkZcoiGG80wTuPujX590cB5Ttln20E2UB4S/WARVqhXffZl2LNgS+gQdPIIim/g==}

  fast-deep-equal@2.0.1:
    resolution: {integrity: sha512-bCK/2Z4zLidyB4ReuIsvALH6w31YfAQDmXMqMx6FyfHqvBxtjC0eRumeSu4Bs3XtXwpyIywtSTrVT99BxY1f9w==}

  fast-deep-equal@3.1.3:
    resolution: {integrity: sha512-f3qQ9oQy9j2AhBe/H9VC91wLmKBCCU/gDOnKNAYG5hswO7BLKj09Hc5HYNz9cGI++xlpDCIgDaitVs03ATR84Q==}

  fast-equals@5.2.2:
    resolution: {integrity: sha512-V7/RktU11J3I36Nwq2JnZEM7tNm17eBJz+u25qdxBZeCKiX6BkVSZQjwWIr+IobgnZy+ag73tTZgZi7tr0LrBw==}
    engines: {node: '>=6.0.0'}

  fast-glob@3.3.1:
    resolution: {integrity: sha512-kNFPyjhh5cKjrUltxs+wFx+ZkbRaxxmZ+X0ZU31SOsxCEtP9VPgtq2teZw1DebupL5GmDaNQ6yKMMVcM41iqDg==}
    engines: {node: '>=8.6.0'}

  fast-glob@3.3.3:
    resolution: {integrity: sha512-7MptL8U0cqcFdzIzwOTHoilX9x5BrNqye7Z/LuC7kCMRio1EMSyqRK3BEAUD7sXRq4iT4AzTVuZdhgQ2TCvYLg==}
    engines: {node: '>=8.6.0'}

  fast-json-stable-stringify@2.1.0:
    resolution: {integrity: sha512-lhd/wF+Lk98HZoTCtlVraHtfh5XYijIjalXck7saUtuanSDyLMxnHhSXEDJqHxD7msR8D0uCmqlkwjCV8xvwHw==}

  fast-levenshtein@2.0.6:
    resolution: {integrity: sha512-DCXu6Ifhqcks7TZKY3Hxp3y6qphY5SJZmrWMDrKcERSOXWQdMhU9Ig/PYrzyw/ul9jOIyh0N4M0tbC5hodg8dw==}

  fast-xml-parser@4.4.1:
    resolution: {integrity: sha512-xkjOecfnKGkSsOwtZ5Pz7Us/T6mrbPQrq0nh+aCO5V9nk5NLWmasAHumTKjiPJPWANe+kAZ84Jc8ooJkzZ88Sw==}
    hasBin: true

  fastq@1.18.0:
    resolution: {integrity: sha512-QKHXPW0hD8g4UET03SdOdunzSouc9N4AuHdsX8XNcTsuz+yYFILVNIX4l9yHABMhiEI9Db0JTTIpu0wB+Y1QQw==}

  fault@1.0.4:
    resolution: {integrity: sha512-CJ0HCB5tL5fYTEA7ToAq5+kTwd++Borf1/bifxd9iT70QcXr4MRrO3Llf8Ifs70q+SJcGHFtnIE/Nw6giCtECA==}

  fflate@0.4.8:
    resolution: {integrity: sha512-FJqqoDBR00Mdj9ppamLa/Y7vxm+PRmNWA67N846RvsoYVMKB4q3y/de5PA7gUmRMYK/8CMz2GDZQmCRN1wBcWA==}

  file-entry-cache@8.0.0:
    resolution: {integrity: sha512-XXTUwCvisa5oacNGRP9SfNtYBNAMi+RPwBFmblZEF7N7swHYQS6/Zfk7SRwx4D5j3CH211YNRco1DEMNVfZCnQ==}
    engines: {node: '>=16.0.0'}

  fill-range@7.1.1:
    resolution: {integrity: sha512-YsGpe3WHLK8ZYi4tWDg2Jy3ebRz2rXowDxnld4bkQB00cc/1Zw9AWnC0i9ztDJitivtQvaI9KaLyKrc+hBW0yg==}
    engines: {node: '>=8'}

  find-root@1.1.0:
    resolution: {integrity: sha512-NKfW6bec6GfKc0SGx1e07QZY9PE99u0Bft/0rzSD5k3sO/vwkVUpDUKVm5Gpp5Ue3YfShPFTX2070tDs5kB9Ng==}

  find-up@5.0.0:
    resolution: {integrity: sha512-78/PXT1wlLLDgTzDs7sjq9hzz0vXD+zn+7wypEe4fXQxCmdmqfGsEPQxmiCSQI3ajFV91bVSsvNtrJRiW6nGng==}
    engines: {node: '>=10'}

  flat-cache@4.0.1:
    resolution: {integrity: sha512-f7ccFPK3SXFHpx15UIGyRJ/FJQctuKZ0zVuN3frBo4HnK3cay9VEW0R6yPYFHC0AgqhukPzKjq22t5DmAyqGyw==}
    engines: {node: '>=16'}

  flatted@3.3.2:
    resolution: {integrity: sha512-AiwGJM8YcNOaobumgtng+6NHuOqC3A7MixFeDafM3X9cIUM+xUXoS5Vfgf+OihAYe20fxqNM9yPBXJzRtZ/4eA==}

  focus-trap-react@10.3.1:
    resolution: {integrity: sha512-PN4Ya9xf9nyj/Nd9VxBNMuD7IrlRbmaG6POAQ8VLqgtc6IY/Ln1tYakow+UIq4fihYYYFM70/2oyidE6bbiPgw==}
    peerDependencies:
      prop-types: ^15.8.1
      react: '>=16.3.0'
      react-dom: '>=16.3.0'

  focus-trap@7.6.2:
    resolution: {integrity: sha512-9FhUxK1hVju2+AiQIDJ5Dd//9R2n2RAfJ0qfhF4IHGHgcoEUTMpbTeG/zbEuwaiYXfuAH6XE0/aCyxDdRM+W5w==}

  follow-redirects@1.15.9:
    resolution: {integrity: sha512-gew4GsXizNgdoRyqmyfMHyAmXsZDk6mHkSxZFCzW9gwlbtOW44CDtYavM+y+72qD/Vq2l550kMF52DT8fOLJqQ==}
    engines: {node: '>=4.0'}
    peerDependencies:
      debug: '*'
    peerDependenciesMeta:
      debug:
        optional: true

  for-each@0.3.3:
    resolution: {integrity: sha512-jqYfLp7mo9vIyQf8ykW2v7A+2N4QjeCeI5+Dz9XraiO1ign81wjiH7Fb9vSOWvQfNtmSa4H2RoQTrrXivdUZmw==}

  foreground-child@3.3.0:
    resolution: {integrity: sha512-Ld2g8rrAyMYFXBhEqMz8ZAHBi4J4uS1i/CxGMDnjyFWddMXLVcDp051DZfu+t7+ab7Wv6SMqpWmyFIj5UbfFvg==}
    engines: {node: '>=14'}

  form-data@4.0.1:
    resolution: {integrity: sha512-tzN8e4TX8+kkxGPK8D5u0FNmjPUjw3lwC9lSLxxoB/+GtsJG91CO8bSWy73APlgAZzZbXEYZJuxjkHH2w+Ezhw==}
    engines: {node: '>= 6'}

  format@0.2.2:
    resolution: {integrity: sha512-wzsgA6WOq+09wrU1tsJ09udeR/YZRaeArL9e1wPbFg3GG2yDnC2ldKpxs4xunpFF9DgqCqOIra3bc1HWrJ37Ww==}
    engines: {node: '>=0.4.x'}

  fraction.js@4.3.7:
    resolution: {integrity: sha512-ZsDfxO51wGAXREY55a7la9LScWpwv9RxIrYABrlvOFBlH/ShPnrtsXeuUIfXKKOVicNxQ+o8JTbJvjS4M89yew==}

  framer-motion@11.16.4:
    resolution: {integrity: sha512-7ncPlBjrYX6iQXcTSw1kvZcHSVjEuOAW3uWuu+/+chUS4UWBMe8kCjniE4VMc2/BMo0su0Uw9sw0aWS9anpPWA==}
    peerDependencies:
      '@emotion/is-prop-valid': '*'
      react: ^18.0.0 || ^19.0.0
      react-dom: ^18.0.0 || ^19.0.0
    peerDependenciesMeta:
      '@emotion/is-prop-valid':
        optional: true
      react:
        optional: true
      react-dom:
        optional: true

  fs-constants@1.0.0:
    resolution: {integrity: sha512-y6OAwoSIf7FyjMIv94u+b5rdheZEjzR63GTyZJm5qh4Bi+2YgwLCcI/fPFZkL5PSixOt6ZNKm+w+Hfp/Bciwow==}

  fsevents@2.3.3:
    resolution: {integrity: sha512-5xoDfX+fL7faATnagmWPpbFtwh/R77WmMMqqHGS65C3vvB0YHrgF+B1YmZ3441tMj5n63k0212XNoJwzlhffQw==}
    engines: {node: ^8.16.0 || ^10.6.0 || >=11.0.0}
    os: [darwin]

  function-bind@1.1.2:
    resolution: {integrity: sha512-7XHNxH7qX9xG5mIwxkhumTox/MIRNcOgDrxWsMt2pAr23WHp6MrRlN7FBSFpCpr+oVO0F744iUgR82nJMfG2SA==}

  function.prototype.name@1.1.8:
    resolution: {integrity: sha512-e5iwyodOHhbMr/yNrc7fDYG4qlbIvI5gajyzPnb5TCwyhjApznQh1BMFou9b30SevY43gCJKXycoCBjMbsuW0Q==}
    engines: {node: '>= 0.4'}

  functions-have-names@1.2.3:
    resolution: {integrity: sha512-xckBUXyTIqT97tq2x2AMb+g163b5JFysYk0x4qxNFwbfQkmNZoiRHb6sPzI9/QV33WeuvVYBUIiD4NzNIyqaRQ==}

  gensync@1.0.0-beta.2:
    resolution: {integrity: sha512-3hN7NaskYvMDLQY55gnW3NQ+mesEAepTqlg+VEbj7zzqEMBVNhzcGYYeqFo/TlYz6eQiFcp1HcsCZO+nGgS8zg==}
    engines: {node: '>=6.9.0'}

  get-intrinsic@1.2.7:
    resolution: {integrity: sha512-VW6Pxhsrk0KAOqs3WEd0klDiF/+V7gQOpAvY1jVU/LHmaD/kQO4523aiJuikX/QAKYiW6x8Jh+RJej1almdtCA==}
    engines: {node: '>= 0.4'}

  get-nonce@1.0.1:
    resolution: {integrity: sha512-FJhYRoDaiatfEkUK8HKlicmu/3SGFD51q3itKDGoSTysQJBnfOcxU5GxnhE1E6soB76MbT0MBtnKJuXyAx+96Q==}
    engines: {node: '>=6'}

  get-proto@1.0.1:
    resolution: {integrity: sha512-sTSfBjoXBp89JvIKIefqw7U2CCebsc74kiY6awiGogKtoSGbgjYE/G/+l9sF3MWFPNc9IcoOC4ODfKHfxFmp0g==}
    engines: {node: '>= 0.4'}

  get-symbol-description@1.1.0:
    resolution: {integrity: sha512-w9UMqWwJxHNOvoNzSJ2oPF5wvYcvP7jUvYzhp67yEhTi17ZDBBC1z9pTdGuzjD+EFIqLSYRweZjqfiPzQ06Ebg==}
    engines: {node: '>= 0.4'}

  get-tsconfig@4.8.1:
    resolution: {integrity: sha512-k9PN+cFBmaLWtVz29SkUoqU5O0slLuHJXt/2P+tMVFT+phsSGXGkp9t3rQIqdz0e+06EHNGs3oM6ZX1s2zHxRg==}

  github-buttons@2.29.1:
    resolution: {integrity: sha512-TV3YgAKda5hPz75n7QXmGCsSzgVya1vvmBieebg3EB5ScmashTZ0FldViG1aU2d4V5rcAGrtQ7k5uAaCo0A4PA==}

  github-from-package@0.0.0:
    resolution: {integrity: sha512-SyHy3T1v2NUXn29OsWdxmK6RwHD+vkj3v8en8AOBZ1wBQ/hCAQ5bAQTD02kW4W9tUp/3Qh6J8r9EvntiyCmOOw==}

  glob-parent@5.1.2:
    resolution: {integrity: sha512-AOIgSQCepiJYwP3ARnGx+5VnTu2HBYdzbGP45eLw1vr3zB3vZLeyed1sC9hnbcOc9/SrMyM5RPQrkGz4aS9Zow==}
    engines: {node: '>= 6'}

  glob-parent@6.0.2:
    resolution: {integrity: sha512-XxwI8EOhVQgWp6iDL+3b0r86f4d6AX6zSU55HfB4ydCEuXLXc5FcYeOu+nnGftS4TEju/11rt4KJPTMgbfmv4A==}
    engines: {node: '>=10.13.0'}

  glob@10.3.4:
    resolution: {integrity: sha512-6LFElP3A+i/Q8XQKEvZjkEWEOTgAIALR9AO2rwT8bgPhDd1anmqDJDZ6lLddI4ehxxxR1S5RIqKe1uapMQfYaQ==}
    engines: {node: '>=16 || 14 >=14.17'}
    hasBin: true

  glob@10.4.5:
    resolution: {integrity: sha512-7Bv8RF0k6xjo7d4A/PxYLbUCfb6c+Vpd2/mB2yRDlew7Jb5hEXiCD9ibfO7wpk8i4sevK6DFny9h7EYbM3/sHg==}
    hasBin: true

  globals@11.12.0:
    resolution: {integrity: sha512-WOBp/EEGUiIsJSp7wcv/y6MO+lV9UoncWqxuFfm8eBwzWNgyfBd6Gz+IeKQ9jCmyhoH99g15M3T+QaVHFjizVA==}
    engines: {node: '>=4'}

  globals@14.0.0:
    resolution: {integrity: sha512-oahGvuMGQlPw/ivIYBjVSrWAfWLBeku5tpPE2fOPLi+WHffIWbuh2tCjhyQhTBPMf5E9jDEH4FOmTYgYwbKwtQ==}
    engines: {node: '>=18'}

  globals@15.14.0:
    resolution: {integrity: sha512-OkToC372DtlQeje9/zHIo5CT8lRP/FUgEOKBEhU4e0abL7J7CD24fD9ohiLN5hagG/kWCYj4K5oaxxtj2Z0Dig==}
    engines: {node: '>=18'}

  globalthis@1.0.4:
    resolution: {integrity: sha512-DpLKbNU4WylpxJykQujfCcwYWiV/Jhm50Goo0wrVILAv5jOr9d+H+UR3PhSCD2rCCEIg0uc+G+muBTwD54JhDQ==}
    engines: {node: '>= 0.4'}

  goober@2.1.16:
    resolution: {integrity: sha512-erjk19y1U33+XAMe1VTvIONHYoSqE4iS7BYUZfHaqeohLmnC0FdxEh7rQU+6MZ4OajItzjZFSRtVANrQwNq6/g==}
    peerDependencies:
      csstype: ^3.0.10

  gopd@1.2.0:
    resolution: {integrity: sha512-ZUKRh6/kUFoAiTAtTYPZJ3hw9wNxx+BIBOijnlG9PnrJsCcSjs1wyyD6vJpaYtgnzDrKYRSqf3OO6Rfa93xsRg==}
    engines: {node: '>= 0.4'}

  graceful-fs@4.2.11:
    resolution: {integrity: sha512-RbJ5/jmFcNNCcDV5o9eTnBLJ/HszWV0P73bc+Ff4nS/rJj+YaS6IGyiOL0VoBYX+l1Wrl3k63h/KrH+nhJ0XvQ==}

  graphemer@1.4.0:
    resolution: {integrity: sha512-EtKwoO6kxCL9WO5xipiHTZlSzBm7WLT627TqC/uVRd0HKmq8NXyebnNYxDoBi7wt8eTWrUrKXCOVaFq9x1kgag==}

  gray-matter@4.0.3:
    resolution: {integrity: sha512-5v6yZd4JK3eMI3FqqCouswVqwugaA9r4dNZB1wwcmrD02QkV5H0y7XBQW8QwQqEaZY1pM9aqORSORhJRdNK44Q==}
    engines: {node: '>=6.0'}

  has-bigints@1.1.0:
    resolution: {integrity: sha512-R3pbpkcIqv2Pm3dUwgjclDRVmWpTJW2DcMzcIhEXEx1oh/CEMObMm3KLmRJOdvhM7o4uQBnwr8pzRK2sJWIqfg==}
    engines: {node: '>= 0.4'}

  has-flag@4.0.0:
    resolution: {integrity: sha512-EykJT/Q1KjTWctppgIAgfSO0tKVuZUjhgMr17kqTumMl6Afv3EISleU7qZUzoXDFTAHTDC4NOoG/ZxU3EvlMPQ==}
    engines: {node: '>=8'}

  has-property-descriptors@1.0.2:
    resolution: {integrity: sha512-55JNKuIW+vq4Ke1BjOTjM2YctQIvCT7GFzHwmfZPGo5wnrgkid0YQtnAleFSqumZm4az3n2BS+erby5ipJdgrg==}

  has-proto@1.2.0:
    resolution: {integrity: sha512-KIL7eQPfHQRC8+XluaIw7BHUwwqL19bQn4hzNgdr+1wXoU0KKj6rufu47lhY7KbJR2C6T6+PfyN0Ea7wkSS+qQ==}
    engines: {node: '>= 0.4'}

  has-symbols@1.1.0:
    resolution: {integrity: sha512-1cDNdwJ2Jaohmb3sg4OmKaMBwuC48sYni5HUw2DvsC8LjGTLK9h+eb1X6RyuOHe4hT0ULCW68iomhjUoKUqlPQ==}
    engines: {node: '>= 0.4'}

  has-tostringtag@1.0.2:
    resolution: {integrity: sha512-NqADB8VjPFLM2V0VvHUewwwsw0ZWBaIdgo+ieHtK3hasLz4qeCRjYcqfB6AQrBggRKppKF8L52/VqdVsO47Dlw==}
    engines: {node: '>= 0.4'}

  hasown@2.0.2:
    resolution: {integrity: sha512-0hJU9SCPvmMzIBdZFqNPXWa6dqh7WdH0cII9y+CyS8rG3nL48Bclra9HmKhVVUHyPWNH5Y7xDwAB7bfgSjkUMQ==}
    engines: {node: '>= 0.4'}

  hast-util-parse-selector@2.2.5:
    resolution: {integrity: sha512-7j6mrk/qqkSehsM92wQjdIgWM2/BW61u/53G6xmC8i1OmEdKLHbk419QKQUjz6LglWsfqoiHmyMRkP1BGjecNQ==}

  hast-util-to-estree@3.1.1:
    resolution: {integrity: sha512-IWtwwmPskfSmma9RpzCappDUitC8t5jhAynHhc1m2+5trOgsrp7txscUSavc5Ic8PATyAjfrCK1wgtxh2cICVQ==}

  hast-util-to-jsx-runtime@2.3.2:
    resolution: {integrity: sha512-1ngXYb+V9UT5h+PxNRa1O1FYguZK/XL+gkeqvp7EdHlB9oHUG0eYRo/vY5inBdcqo3RkPMC58/H94HvkbfGdyg==}

  hast-util-whitespace@3.0.0:
    resolution: {integrity: sha512-88JUN06ipLwsnv+dVn+OIYOvAuvBMy/Qoi6O7mQHxdPXpjy+Cd6xRkWwux7DKO+4sYILtLBRIKgsdpS2gQc7qw==}

  hastscript@6.0.0:
    resolution: {integrity: sha512-nDM6bvd7lIqDUiYEiu5Sl/+6ReP0BMk/2f4U/Rooccxkj0P5nm+acM5PrGJ/t5I8qPGiqZSE6hVAwZEdZIvP4w==}

  highlight.js@10.7.3:
    resolution: {integrity: sha512-tzcUFauisWKNHaRkN4Wjl/ZA07gENAjFl3J/c480dprkGTg5EQstgaNFqBfUqCq54kZRIEcreTsAgF/m2quD7A==}

  highlightjs-vue@1.0.0:
    resolution: {integrity: sha512-PDEfEF102G23vHmPhLyPboFCD+BkMGu+GuJe2d9/eH4FsCwvgBpnc9n0pGE+ffKdph38s6foEZiEjdgHdzp+IA==}

  hls.js@1.5.18:
    resolution: {integrity: sha512-znxR+2jecWluu/0KOBqUcvVyAB5tLff10vjMGrpAlz1eFY+ZhF1bY3r82V+Bk7WJdk03iTjtja9KFFz5BrqjSA==}

  hoist-non-react-statics@3.3.2:
    resolution: {integrity: sha512-/gGivxi8JPKWNm/W0jSmzcMPpfpPLc3dY/6GxhX2hQ9iGj3aDfklV4ET7NjKpSinLpJ5vafa9iiGIEZg10SfBw==}

  html-to-text@9.0.5:
    resolution: {integrity: sha512-qY60FjREgVZL03vJU6IfMV4GDjGBIoOyvuFdpBDIX9yTlDw0TjxVBQp+P8NvpdIXNJvfWBTNul7fsAQJq2FNpg==}
    engines: {node: '>=14'}

  html-url-attributes@3.0.1:
    resolution: {integrity: sha512-ol6UPyBWqsrO6EJySPz2O7ZSr856WDrEzM5zMqp+FJJLGMW35cLYmmZnl0vztAZxRUoNZJFTCohfjuIJ8I4QBQ==}

  htmlparser2@8.0.2:
    resolution: {integrity: sha512-GYdjWKDkbRLkZ5geuHs5NY1puJ+PXwP7+fHPRz06Eirsb9ugf6d8kkXav6ADhcODhFFPMIXyxkxSuMf3D6NCFA==}

  i@0.3.7:
    resolution: {integrity: sha512-FYz4wlXgkQwIPqhzC5TdNMLSE5+GS1IIDJZY/1ZiEPCT2S3COUVZeT5OW4BmW4r5LHLQuOosSwsvnroG9GR59Q==}
    engines: {node: '>=0.4'}

  ieee754@1.2.1:
    resolution: {integrity: sha512-dcyqhDvX1C46lXZcVqCpK+FtMRQVdIMN6/Df5js2zouUsqG7I6sFxitIC+7KYK29KdXOLHdu9zL4sFnoVQnqaA==}

  ignore@5.3.2:
    resolution: {integrity: sha512-hsBTNUqQTDwkWtcdYI2i06Y/nUBEsNEDJKjWdigLvegy8kDuJAS8uRlpkkcQpyEXL0Z/pjDy5HBmMjRCJ2gq+g==}
    engines: {node: '>= 4'}

  import-fresh@3.3.0:
    resolution: {integrity: sha512-veYYhQa+D1QBKznvhUHxb8faxlrwUnxseDAbAp457E0wLNio2bOSKnjYDhMj+YiAq61xrMGhQk9iXVk5FzgQMw==}
    engines: {node: '>=6'}

  imurmurhash@0.1.4:
    resolution: {integrity: sha512-JmXMZ6wuvDmLiHEml9ykzqO6lwFbof0GG4IkcGaENdCRDDmMVnny7s5HsIgHCbaq0w2MyPhDqkhTUgS2LU2PHA==}
    engines: {node: '>=0.8.19'}

  inherits@2.0.4:
    resolution: {integrity: sha512-k/vGaX4/Yla3WzyMCvTQOXYeIHvqOKtnqBduzTHpzpQZzAskKMhZ2K+EnBiSM9zGSoIFeMpXKxa4dYeZIQqewQ==}

  ini@1.3.8:
    resolution: {integrity: sha512-JV/yugV2uzW5iMRSiZAyDtQd+nxtUnjeLt0acNdw98kKLrvuRVyB80tsREOE7yvGVgalhZ6RNXCmEHkUKBKxew==}

  inline-style-parser@0.2.4:
    resolution: {integrity: sha512-0aO8FkhNZlj/ZIbNi7Lxxr12obT7cL1moPfE4tg1LkX7LlLfC6DeX4l2ZEud1ukP9jNQyNnfzQVqwbwmAATY4Q==}

  internal-slot@1.1.0:
    resolution: {integrity: sha512-4gd7VpWNQNB4UKKCFFVcp1AVv+FMOgs9NKzjHKusc8jTMhd5eL1NqQqOpE0KzMds804/yHlglp3uxgluOqAPLw==}
    engines: {node: '>= 0.4'}

  internmap@2.0.3:
    resolution: {integrity: sha512-5Hh7Y1wQbvY5ooGgPbDaL5iYLAPzMTUrjMulskHLH6wnv/A+1q5rgEaiuqEjB+oxGXIVZs1FF+R/KPN3ZSQYYg==}
    engines: {node: '>=12'}

  ioredis@5.5.0:
    resolution: {integrity: sha512-7CutT89g23FfSa8MDoIFs2GYYa0PaNiW/OrT+nRyjRXHDZd17HmIgy+reOQ/yhh72NznNjGuS8kbCAcA4Ro4mw==}
    engines: {node: '>=12.22.0'}

  is-alphabetical@1.0.4:
    resolution: {integrity: sha512-DwzsA04LQ10FHTZuL0/grVDk4rFoVH1pjAToYwBrHSxcrBIGQuXrQMtD5U1b0U2XVgKZCTLLP8u2Qxqhy3l2Vg==}

  is-alphabetical@2.0.1:
    resolution: {integrity: sha512-FWyyY60MeTNyeSRpkM2Iry0G9hpr7/9kD40mD/cGQEuilcZYS4okz8SN2Q6rLCJ8gbCt6fN+rC+6tMGS99LaxQ==}

  is-alphanumerical@1.0.4:
    resolution: {integrity: sha512-UzoZUr+XfVz3t3v4KyGEniVL9BDRoQtY7tOyrRybkVNjDFWyo1yhXNGrrBTQxp3ib9BLAWs7k2YKBQsFRkZG9A==}

  is-alphanumerical@2.0.1:
    resolution: {integrity: sha512-hmbYhX/9MUMF5uh7tOXyK/n0ZvWpad5caBA17GsC6vyuCqaWliRG5K1qS9inmUhEMaOBIW7/whAnSwveW/LtZw==}

  is-array-buffer@3.0.5:
    resolution: {integrity: sha512-DDfANUiiG2wC1qawP66qlTugJeL5HyzMpfr8lLK+jMQirGzNod0B12cFB/9q838Ru27sBwfw78/rdoU7RERz6A==}
    engines: {node: '>= 0.4'}

  is-arrayish@0.2.1:
    resolution: {integrity: sha512-zz06S8t0ozoDXMG+ube26zeCTNXcKIPJZJi8hBrF4idCLms4CG9QtK7qBl1boi5ODzFpjswb5JPmHCbMpjaYzg==}

  is-arrayish@0.3.2:
    resolution: {integrity: sha512-eVRqCvVlZbuw3GrM63ovNSNAeA1K16kaR/LRY/92w0zxQ5/1YzwblUX652i4Xs9RwAGjW9d9y6X88t8OaAJfWQ==}

  is-async-function@2.1.0:
    resolution: {integrity: sha512-GExz9MtyhlZyXYLxzlJRj5WUCE661zhDa1Yna52CN57AJsymh+DvXXjyveSioqSRdxvUrdKdvqB1b5cVKsNpWQ==}
    engines: {node: '>= 0.4'}

  is-bigint@1.1.0:
    resolution: {integrity: sha512-n4ZT37wG78iz03xPRKJrHTdZbe3IicyucEtdRsV5yglwc3GyUfbAfpSeD0FJ41NbUNSt5wbhqfp1fS+BgnvDFQ==}
    engines: {node: '>= 0.4'}

  is-binary-path@2.1.0:
    resolution: {integrity: sha512-ZMERYes6pDydyuGidse7OsHxtbI7WVeUEozgR/g7rd0xUimYNlvZRE/K2MgZTjWy725IfelLeVcEM97mmtRGXw==}
    engines: {node: '>=8'}

  is-boolean-object@1.2.1:
    resolution: {integrity: sha512-l9qO6eFlUETHtuihLcYOaLKByJ1f+N4kthcU9YjHy3N+B3hWv0y/2Nd0mu/7lTFnRQHTrSdXF50HQ3bl5fEnng==}
    engines: {node: '>= 0.4'}

  is-bun-module@1.3.0:
    resolution: {integrity: sha512-DgXeu5UWI0IsMQundYb5UAOzm6G2eVnarJ0byP6Tm55iZNKceD59LNPA2L4VvsScTtHcw0yEkVwSf7PC+QoLSA==}

  is-callable@1.2.7:
    resolution: {integrity: sha512-1BC0BVFhS/p0qtw6enp8e+8OD0UrK0oFLztSjNzhcKA3WDuJxxAPXzPuPtKkjEY9UUoEWlX/8fgKeu2S8i9JTA==}
    engines: {node: '>= 0.4'}

  is-core-module@2.16.1:
    resolution: {integrity: sha512-UfoeMA6fIJ8wTYFEUjelnaGI67v6+N7qXJEvQuIGa99l4xsCruSYOVSQ0uPANn4dAzm8lkYPaKLrrijLq7x23w==}
    engines: {node: '>= 0.4'}

  is-data-view@1.0.2:
    resolution: {integrity: sha512-RKtWF8pGmS87i2D6gqQu/l7EYRlVdfzemCJN/P3UOs//x1QE7mfhvzHIApBTRf7axvT6DMGwSwBXYCT0nfB9xw==}
    engines: {node: '>= 0.4'}

  is-date-object@1.1.0:
    resolution: {integrity: sha512-PwwhEakHVKTdRNVOw+/Gyh0+MzlCl4R6qKvkhuvLtPMggI1WAHt9sOwZxQLSGpUaDnrdyDsomoRgNnCfKNSXXg==}
    engines: {node: '>= 0.4'}

  is-decimal@1.0.4:
    resolution: {integrity: sha512-RGdriMmQQvZ2aqaQq3awNA6dCGtKpiDFcOzrTWrDAT2MiWrKQVPmxLGHl7Y2nNu6led0kEyoX0enY0qXYsv9zw==}

  is-decimal@2.0.1:
    resolution: {integrity: sha512-AAB9hiomQs5DXWcRB1rqsxGUstbRroFOPPVAomNk/3XHR5JyEZChOyTWe2oayKnsSsr/kcGqF+z6yuH6HHpN0A==}

  is-extendable@0.1.1:
    resolution: {integrity: sha512-5BMULNob1vgFX6EjQw5izWDxrecWK9AM72rugNr0TFldMOi0fj6Jk+zeKIt0xGj4cEfQIJth4w3OKWOJ4f+AFw==}
    engines: {node: '>=0.10.0'}

  is-extglob@2.1.1:
    resolution: {integrity: sha512-SbKbANkN603Vi4jEZv49LeVJMn4yGwsbzZworEoyEiutsN3nJYdbO36zfhGJ6QEDpOZIFkDtnq5JRxmvl3jsoQ==}
    engines: {node: '>=0.10.0'}

  is-finalizationregistry@1.1.1:
    resolution: {integrity: sha512-1pC6N8qWJbWoPtEjgcL2xyhQOP491EQjeUo3qTKcmV8YSDDJrOepfG8pcC7h/QgnQHYSv0mJ3Z/ZWxmatVrysg==}
    engines: {node: '>= 0.4'}

  is-fullwidth-code-point@3.0.0:
    resolution: {integrity: sha512-zymm5+u+sCsSWyD9qNaejV3DFvhCKclKdizYaJUuHA83RLjb7nSuGnddCHGv0hk+KY7BMAlsWeK4Ueg6EV6XQg==}
    engines: {node: '>=8'}

  is-generator-function@1.1.0:
    resolution: {integrity: sha512-nPUB5km40q9e8UfN/Zc24eLlzdSf9OfKByBw9CIdw4H1giPMeA0OIJvbchsCu4npfI2QcMVBsGEBHKZ7wLTWmQ==}
    engines: {node: '>= 0.4'}

  is-glob@4.0.3:
    resolution: {integrity: sha512-xelSayHH36ZgE7ZWhli7pW34hNbNl8Ojv5KVmkJD4hBdD3th8Tfk9vYasLM+mXWOZhFkgZfxhLSnrwRr4elSSg==}
    engines: {node: '>=0.10.0'}

  is-hexadecimal@1.0.4:
    resolution: {integrity: sha512-gyPJuv83bHMpocVYoqof5VDiZveEoGoFL8m3BXNb2VW8Xs+rz9kqO8LOQ5DH6EsuvilT1ApazU0pyl+ytbPtlw==}

  is-hexadecimal@2.0.1:
    resolution: {integrity: sha512-DgZQp241c8oO6cA1SbTEWiXeoxV42vlcJxgH+B3hi1AiqqKruZR3ZGF8In3fj4+/y/7rHvlOZLZtgJ/4ttYGZg==}

  is-interactive@1.0.0:
    resolution: {integrity: sha512-2HvIEKRoqS62guEC+qBjpvRubdX910WCMuJTZ+I9yvqKU2/12eSL549HMwtabb4oupdj2sMP50k+XJfB/8JE6w==}
    engines: {node: '>=8'}

  is-map@2.0.3:
    resolution: {integrity: sha512-1Qed0/Hr2m+YqxnM09CjA2d/i6YZNfF6R2oRAOj36eUdS6qIV/huPJNSEpKbupewFs+ZsJlxsjjPbc0/afW6Lw==}
    engines: {node: '>= 0.4'}

  is-number-object@1.1.1:
    resolution: {integrity: sha512-lZhclumE1G6VYD8VHe35wFaIif+CTy5SJIi5+3y4psDgWu4wPDoBhF8NxUOinEc7pHgiTsT6MaBb92rKhhD+Xw==}
    engines: {node: '>= 0.4'}

  is-number@7.0.0:
    resolution: {integrity: sha512-41Cifkg6e8TylSpdtTpeLVMqvSBEVzTttHvERD741+pnZ8ANv0004MRL43QKPDlK9cGvNp6NZWZUBlbGXYxxng==}
    engines: {node: '>=0.12.0'}

  is-plain-obj@4.1.0:
    resolution: {integrity: sha512-+Pgi+vMuUNkJyExiMBt5IlFoMyKnr5zhJ4Uspz58WOhBF5QoIZkFyNHIbBAtHwzVAgk5RtndVNsDRN61/mmDqg==}
    engines: {node: '>=12'}

  is-regex@1.2.1:
    resolution: {integrity: sha512-MjYsKHO5O7mCsmRGxWcLWheFqN9DJ/2TmngvjKXihe6efViPqc274+Fx/4fYj/r03+ESvBdTXK0V6tA3rgez1g==}
    engines: {node: '>= 0.4'}

  is-set@2.0.3:
    resolution: {integrity: sha512-iPAjerrse27/ygGLxw+EBR9agv9Y6uLeYVJMu+QNCoouJ1/1ri0mGrcWpfCqFZuzzx3WjtwxG098X+n4OuRkPg==}
    engines: {node: '>= 0.4'}

  is-shared-array-buffer@1.0.4:
    resolution: {integrity: sha512-ISWac8drv4ZGfwKl5slpHG9OwPNty4jOWPRIhBpxOoD+hqITiwuipOQ2bNthAzwA3B4fIjO4Nln74N0S9byq8A==}
    engines: {node: '>= 0.4'}

  is-string@1.1.1:
    resolution: {integrity: sha512-BtEeSsoaQjlSPBemMQIrY1MY0uM6vnS1g5fmufYOtnxLGUZM2178PKbhsk7Ffv58IX+ZtcvoGwccYsh0PglkAA==}
    engines: {node: '>= 0.4'}

  is-symbol@1.1.1:
    resolution: {integrity: sha512-9gGx6GTtCQM73BgmHQXfDmLtfjjTUDSyoxTCbp5WtoixAhfgsDirWIcVQ/IHpvI5Vgd5i/J5F7B9cN/WlVbC/w==}
    engines: {node: '>= 0.4'}

  is-typed-array@1.1.15:
    resolution: {integrity: sha512-p3EcsicXjit7SaskXHs1hA91QxgTw46Fv6EFKKGS5DRFLD8yKnohjF3hxoju94b/OcMZoQukzpPpBE9uLVKzgQ==}
    engines: {node: '>= 0.4'}

  is-unicode-supported@0.1.0:
    resolution: {integrity: sha512-knxG2q4UC3u8stRGyAVJCOdxFmv5DZiRcdlIaAQXAbSfJya+OhopNotLQrstBhququ4ZpuKbDc/8S6mgXgPFPw==}
    engines: {node: '>=10'}

  is-weakmap@2.0.2:
    resolution: {integrity: sha512-K5pXYOm9wqY1RgjpL3YTkF39tni1XajUIkawTLUo9EZEVUFga5gSQJF8nNS7ZwJQ02y+1YCNYcMh+HIf1ZqE+w==}
    engines: {node: '>= 0.4'}

  is-weakref@1.1.0:
    resolution: {integrity: sha512-SXM8Nwyys6nT5WP6pltOwKytLV7FqQ4UiibxVmW+EIosHcmCqkkjViTb5SNssDlkCiEYRP1/pdWUKVvZBmsR2Q==}
    engines: {node: '>= 0.4'}

  is-weakset@2.0.4:
    resolution: {integrity: sha512-mfcwb6IzQyOKTs84CQMrOwW4gQcaTOAWJ0zzJCl2WSPDrWk/OzDaImWFH3djXhb24g4eudZfLRozAvPGw4d9hQ==}
    engines: {node: '>= 0.4'}

  isarray@2.0.5:
    resolution: {integrity: sha512-xHjhDr3cNBK0BzdUJSPXZntQUx/mwMS5Rw4A7lPJ90XGAO6ISP/ePDNuo0vhqOZU+UD5JoodwCAAoZQd3FeAKw==}

  isexe@2.0.0:
    resolution: {integrity: sha512-RHxMLp9lnKHGHRng9QFhRCMbYAcVpn69smSGcq3f36xjgVVWThj4qqLbTLlq7Ssj8B+fIQ1EuCEGI2lKsyQeIw==}

  isomorphic.js@0.2.5:
    resolution: {integrity: sha512-PIeMbHqMt4DnUP3MA/Flc0HElYjMXArsw1qwJZcm9sqR8mq3l8NYizFMty0pWwE/tzIGH3EKK5+jes5mAr85yw==}

  iterator.prototype@1.1.5:
    resolution: {integrity: sha512-H0dkQoCa3b2VEeKQBOxFph+JAbcrQdE7KC0UkqwpLmv2EC4P41QXP+rqo9wYodACiG5/WM5s9oDApTU8utwj9g==}
    engines: {node: '>= 0.4'}

  jackspeak@2.3.6:
    resolution: {integrity: sha512-N3yCS/NegsOBokc8GAdM8UcmfsKiSS8cipheD/nivzr700H+nsMOxJjQnvwOcRYVuFkdH0wGUvW2WbXGmrZGbQ==}
    engines: {node: '>=14'}

  jackspeak@3.4.3:
    resolution: {integrity: sha512-OGlZQpz2yfahA/Rd1Y8Cd9SIEsqvXkLVoSw/cgwhnhFMDbsQFeZYoJJ7bIZBS9BcamUW96asq/npPWugM+RQBw==}

  jiti@1.21.7:
    resolution: {integrity: sha512-/imKNG4EbWNrVjoNC/1H5/9GFy+tqjGBHCaSsN+P2RnPqjsLmv6UD3Ej+Kj8nBWaRAwyk7kK5ZUc+OEatnTR3A==}
    hasBin: true

  jose@4.15.9:
    resolution: {integrity: sha512-1vUQX+IdDMVPj4k8kOxgUqlcK518yluMuGZwqlr44FS1ppZB/5GWh4rZG89erpOBOJjU/OBsnCVFfapsRz6nEA==}

  js-base64@3.7.7:
    resolution: {integrity: sha512-7rCnleh0z2CkXhH67J8K1Ytz0b2Y+yxTPL+/KOJoa20hfnVQ/3/T6W/KflYI4bRHRagNeXeU2bkNGI3v1oS/lw==}

  js-beautify@1.15.1:
    resolution: {integrity: sha512-ESjNzSlt/sWE8sciZH8kBF8BPlwXPwhR6pWKAw8bw4Bwj+iZcnKW6ONWUutJ7eObuBZQpiIb8S7OYspWrKt7rA==}
    engines: {node: '>=14'}
    hasBin: true

  js-cookie@3.0.5:
    resolution: {integrity: sha512-cEiJEAEoIbWfCZYKWhVwFuvPX1gETRYPw6LlaTKoxD3s2AkXzkCjnp6h0V77ozyqj0jakteJ4YqDJT830+lVGw==}
    engines: {node: '>=14'}

  js-tiktoken@1.0.16:
    resolution: {integrity: sha512-nUVdO5k/M9llWpiaZlBBDdtmr6qWXwSD6fgaDu2zM8UP+OXxx9V37lFkI6w0/1IuaDx7WffZ37oYd9KvcWKElg==}

  js-tokens@4.0.0:
    resolution: {integrity: sha512-RdJUflcE3cUzKiMqQgsCu06FPu9UdIJO0beYbPhHN4k6apgJtifcoCtT9bcxOpYBtpD2kCM6Sbzg4CausW/PKQ==}

  js-yaml@3.14.1:
    resolution: {integrity: sha512-okMH7OXXJ7YrN9Ok3/SXrnu4iX9yOk+25nqX4imS2npuvTYDmo/QEZoqwZkYaIDk3jVvBOTOIEgEhaLOynBS9g==}
    hasBin: true

  js-yaml@4.1.0:
    resolution: {integrity: sha512-wpxZs9NoxZaJESJGIZTyDEaYpl0FKSA+FB9aJiyemKhMwkxQg63h4T1KJgUGHpTqPDNRcmmYLugrRjJlBtWvRA==}
    hasBin: true

  jsesc@3.1.0:
    resolution: {integrity: sha512-/sM3dO2FOzXjKQhJuo0Q173wf2KOo8t4I8vHy6lF9poUp7bKT0/NHE8fPX23PwfhnykfqnC2xRxOnVw5XuGIaA==}
    engines: {node: '>=6'}
    hasBin: true

  json-2-csv@5.5.7:
    resolution: {integrity: sha512-aZ0EOadeNnO4ifF60oXXTH8P177WeHhFLbRLqILW1Kk1gNHlgAOuvddMwEIaxbLpCzx+vXo49whK6AILdg8qLg==}
    engines: {node: '>= 16'}

  json-buffer@3.0.1:
    resolution: {integrity: sha512-4bV5BfR2mqfQTJm+V5tPPdf+ZpuhiIvTuAB5g8kcrXOZpTT/QwwVRWBywX1ozr6lEuPdbHxwaJlm9G6mI2sfSQ==}

  json-parse-even-better-errors@2.3.1:
    resolution: {integrity: sha512-xyFwyhro/JEof6Ghe2iz2NcXoj2sloNsWr/XsERDK/oiPCfaNhl5ONfp+jQdAZRQQ0IJWNzH9zIZF7li91kh2w==}

  json-schema-traverse@0.4.1:
    resolution: {integrity: sha512-xbbCH5dCYU5T8LcEhhuh7HJ88HXuW3qsI3Y0zOZFKfZEHcpWiHU/Jxzk629Brsab/mMiHQti9wMP+845RPe3Vg==}

  json-schema@0.4.0:
    resolution: {integrity: sha512-es94M3nTIfsEPisRafak+HDLfHXnKBhV3vU5eqPcS3flIWqcxJWgXHXiey3YrpaNsanY5ei1VoYEbOzijuq9BA==}

  json-stable-stringify-without-jsonify@1.0.1:
    resolution: {integrity: sha512-Bdboy+l7tA3OGW6FjyFHWkP5LuByj1Tk33Ljyq0axyzdk9//JSi2u3fP1QSmd1KNwq6VOKYGlAu87CisVir6Pw==}

  json5@1.0.2:
    resolution: {integrity: sha512-g1MWMLBiz8FKi1e4w0UyVL3w+iJceWAFBAaBnnGKOpNa5f8TLktkbre1+s6oICydWAm+HRUGTmI+//xv2hvXYA==}
    hasBin: true

  json5@2.2.3:
    resolution: {integrity: sha512-XmOWe7eyHYH14cLdVPoyg+GOH3rYX++KpzrylJwSW98t3Nk+U8XOl8FWKOgwtzdb8lXGf6zYwDUzeHMWfxasyg==}
    engines: {node: '>=6'}
    hasBin: true

  jsondiffpatch@0.6.0:
    resolution: {integrity: sha512-3QItJOXp2AP1uv7waBkao5nCvhEv+QmJAd38Ybq7wNI74Q+BBmnLn4EDKz6yI9xGAIQoUF87qHt+kc1IVxB4zQ==}
    engines: {node: ^18.0.0 || >=20.0.0}
    hasBin: true

  jsonwebtoken@9.0.2:
    resolution: {integrity: sha512-PRp66vJ865SSqOlgqS8hujT5U4AOgMfhrwYIuIhfKaoSCZcirrmASQr8CX7cUg+RMih+hgznrjp99o+W4pJLHQ==}
    engines: {node: '>=12', npm: '>=6'}

  jsx-ast-utils@3.3.5:
    resolution: {integrity: sha512-ZZow9HBI5O6EPgSJLUb8n2NKgmVWTwCvHGwFuJlMjvLFqlGG6pjirPhtdsseaLZjSibD8eegzmYpUZwoIlj2cQ==}
    engines: {node: '>=4.0'}

  jwa@1.4.1:
    resolution: {integrity: sha512-qiLX/xhEEFKUAJ6FiBMbes3w9ATzyk5W7Hvzpa/SLYdxNtng+gcurvrI7TbACjIXlsJyr05/S1oUhZrc63evQA==}

  jws@3.2.2:
    resolution: {integrity: sha512-YHlZCB6lMTllWDtSPHz/ZXTsi8S00usEV6v1tjq8tOUZzw7DpSDWVXjXDre6ed1w/pd495ODpHZYSdkRTsa0HA==}

  keyv@4.5.4:
    resolution: {integrity: sha512-oxVHkHR/EJf2CNXnWxRLW6mg7JyCCUcG0DtEGmL2ctUo1PNTin1PUil+r/+4r5MpVgC/fn1kjsx7mjSujKqIpw==}

  kind-of@6.0.3:
    resolution: {integrity: sha512-dcS1ul+9tmeD95T+x28/ehLgd9mENa3LsvDTtzm3vyBEO7RPptvAD+t44WVXaUjTBRcrpFeFlC8WCruUR456hw==}
    engines: {node: '>=0.10.0'}

  language-subtag-registry@0.3.23:
    resolution: {integrity: sha512-0K65Lea881pHotoGEa5gDlMxt3pctLi2RplBb7Ezh4rRdLEOtgi7n4EwK9lamnUCkKBqaeKRVebTq6BAxSkpXQ==}

  language-tags@1.0.9:
    resolution: {integrity: sha512-MbjN408fEndfiQXbFQ1vnd+1NoLDsnQW41410oQBXiyXDMYH5z505juWa4KUE1LqxRC7DgOgZDbKLxHIwm27hA==}
    engines: {node: '>=0.10'}

  leac@0.6.0:
    resolution: {integrity: sha512-y+SqErxb8h7nE/fiEX07jsbuhrpO9lL8eca7/Y1nuWV2moNlXhyd59iDGcRf6moVyDMbmTNzL40SUyrFU/yDpg==}

  levn@0.4.1:
    resolution: {integrity: sha512-+bT2uH4E5LGE7h/n3evcS/sQlJXCpIp6ym8OWJ5eV6+67Dsql/LaaT7qJBAt2rzfoa/5QBGBhxDix1dMt2kQKQ==}
    engines: {node: '>= 0.8.0'}

  lib0@0.2.99:
    resolution: {integrity: sha512-vwztYuUf1uf/1zQxfzRfO5yzfNKhTtgOByCruuiQQxWQXnPb8Itaube5ylofcV0oM0aKal9Mv+S1s1Ky0UYP1w==}
    engines: {node: '>=16'}
    hasBin: true

  libsodium-wrappers@0.7.15:
    resolution: {integrity: sha512-E4anqJQwcfiC6+Yrl01C1m8p99wEhLmJSs0VQqST66SbQXXBoaJY0pF4BNjRYa/sOQAxx6lXAaAFIlx+15tXJQ==}

  libsodium@0.7.15:
    resolution: {integrity: sha512-sZwRknt/tUpE2AwzHq3jEyUU5uvIZHtSssktXq7owd++3CSgn8RGrv6UZJJBpP7+iBghBqe7Z06/2M31rI2NKw==}

  lilconfig@3.1.3:
    resolution: {integrity: sha512-/vlFKAoH5Cgt3Ie+JLhRbwOsCQePABiU3tJ1egGvyQ+33R/vcwM2Zl2QR/LzjsBeItPt3oSVXapn+m4nQDvpzw==}
    engines: {node: '>=14'}

  lines-and-columns@1.2.4:
    resolution: {integrity: sha512-7ylylesZQ/PV29jhEDl3Ufjo6ZX7gCqJr5F7PKrqc93v7fzSymt1BpwEU8nAUXs8qzzvqhbjhK5QZg6Mt/HkBg==}

  locate-path@6.0.0:
    resolution: {integrity: sha512-iPZK6eYjbxRu3uB4/WZ3EsEIMJFMqAoopl3R+zuq0UjcAm/MO6KCweDgPfP3elTztoKP3KtnVHxTn2NHBSDVUw==}
    engines: {node: '>=10'}

  lodash.castarray@4.4.0:
    resolution: {integrity: sha512-aVx8ztPv7/2ULbArGJ2Y42bG1mEQ5mGjpdvrbJcJFU3TbYybe+QlLS4pst9zV52ymy2in1KpFPiZnAOATxD4+Q==}

  lodash.defaults@4.2.0:
    resolution: {integrity: sha512-qjxPLHd3r5DnsdGacqOMU6pb/avJzdh9tFX2ymgoZE27BmjXrNy/y4LoaiTeAb+O3gL8AfpJGtqfX/ae2leYYQ==}

  lodash.get@4.4.2:
    resolution: {integrity: sha512-z+Uw/vLuy6gQe8cfaFWD7p0wVv8fJl3mbzXh33RS+0oW2wvUqiRXiQ69gLWSLpgB5/6sU+r6BlQR0MBILadqTQ==}

  lodash.includes@4.3.0:
    resolution: {integrity: sha512-W3Bx6mdkRTGtlJISOvVD/lbqjTlPPUDTMnlXZFnVwi9NKJ6tiAk6LVdlhZMm17VZisqhKcgzpO5Wz91PCt5b0w==}

  lodash.isarguments@3.1.0:
    resolution: {integrity: sha512-chi4NHZlZqZD18a0imDHnZPrDeBbTtVN7GXMwuGdRH9qotxAjYs3aVLKc7zNOG9eddR5Ksd8rvFEBc9SsggPpg==}

  lodash.isboolean@3.0.3:
    resolution: {integrity: sha512-Bz5mupy2SVbPHURB98VAcw+aHh4vRV5IPNhILUCsOzRmsTmSQ17jIuqopAentWoehktxGd9e/hbIXq980/1QJg==}

  lodash.isequal@4.5.0:
    resolution: {integrity: sha512-pDo3lu8Jhfjqls6GkMgpahsF9kCyayhgykjyLMNFTKWrpVdAQtYyB4muAMWozBB4ig/dtWAmsMxLEI8wuz+DYQ==}

  lodash.isinteger@4.0.4:
    resolution: {integrity: sha512-DBwtEWN2caHQ9/imiNeEA5ys1JoRtRfY3d7V9wkqtbycnAmTvRRmbHKDV4a0EYc678/dia0jrte4tjYwVBaZUA==}

  lodash.isnumber@3.0.3:
    resolution: {integrity: sha512-QYqzpfwO3/CWf3XP+Z+tkQsfaLL/EnUlXWVkIk5FUPc4sBdTehEqZONuyRt2P67PXAk+NXmTBcc97zw9t1FQrw==}

  lodash.isplainobject@4.0.6:
    resolution: {integrity: sha512-oSXzaWypCMHkPC3NvBEaPHf0KsA5mvPrOPgQWDsbg8n7orZ290M0BmC/jgRZ4vcJ6DTAhjrsSYgdsW/F+MFOBA==}

  lodash.isstring@4.0.1:
    resolution: {integrity: sha512-0wJxfxH1wgO3GrbuP+dTTk7op+6L41QCXbGINEmD+ny/G/eCqGzxyCsh7159S+mgDDcoarnBw6PC1PS5+wUGgw==}

  lodash.merge@4.6.2:
    resolution: {integrity: sha512-0KpjqXRVvrYyCsX1swR/XTK0va6VQkQM6MNo7PqW77ByjAhoARA8EfrP1N4+KlKj8YS0ZUCtRT/YUuhyYDujIQ==}

  lodash.once@4.1.1:
    resolution: {integrity: sha512-Sb487aTOCr9drQVL8pIxOzVhafOjZN9UU54hiN8PU3uAiSV7lx1yYNpbNmex2PK6dSJoNTSJUUswT651yww3Mg==}

  lodash@4.17.21:
    resolution: {integrity: sha512-v2kDEe57lecTulaDIuNTPy3Ry4gLGJ6Z1O3vE1krgXZNrsQ+LFTGHVxVjcXPs17LhbZVGedAJv8XZ1tvj5FvSg==}

  log-symbols@4.1.0:
    resolution: {integrity: sha512-8XPvpAA8uyhfteu8pIvQxpJZ7SYYdpUivZpGy6sFsBuKRY/7rQGavedeB8aK+Zkyq6upMFVL/9AW6vOYzfRyLg==}
    engines: {node: '>=10'}

  longest-streak@3.1.0:
    resolution: {integrity: sha512-9Ri+o0JYgehTaVBBDoMqIl8GXtbWg711O3srftcHhZ0dqnETqLaoIK0x17fUw9rFSlK/0NlsKe0Ahhyl5pXE2g==}

  loose-envify@1.4.0:
    resolution: {integrity: sha512-lyuxPGr/Wfhrlem2CL/UcnUc1zcqKAImBDzukY7Y5F/yQiNdko6+fRLevlw1HgMySw7f611UIY408EtxRSoK3Q==}
    hasBin: true

  lowlight@1.20.0:
    resolution: {integrity: sha512-8Ktj+prEb1RoCPkEOrPMYUN/nCggB7qAWe3a7OpMjWQkh3l2RD5wKRQ+o8Q8YuI9RG/xs95waaI/E6ym/7NsTw==}

  lru-cache@10.4.3:
    resolution: {integrity: sha512-JNAzZcXrCt42VGLuYz0zfAzDfAvJWW6AfYlDBQyDV5DClI2m5sAmK+OIO7s59XfsRsWHp02jAJrRadPRGTt6SQ==}

  lru-cache@5.1.1:
    resolution: {integrity: sha512-KpNARQA3Iwv+jTA0utUVVbrh+Jlrr1Fv0e56GGzAFOXN7dk/FviaDW8LHmK52DlcH4WP2n6gI8vN1aesBFgo9w==}

  lru-cache@6.0.0:
    resolution: {integrity: sha512-Jo6dJ04CmSjuznwJSS3pUeWmd/H0ffTlkXXgwZi+eq1UCmqQwCh+eLsYOYCwY991i2Fah4h1BEMCx4qThGbsiA==}
    engines: {node: '>=10'}

  lucide-react@0.468.0:
    resolution: {integrity: sha512-6koYRhnM2N0GGZIdXzSeiNwguv1gt/FAjZOiPl76roBi3xKEXa4WmfpxgQwTTL4KipXjefrnf3oV4IsYhi4JFA==}
    peerDependencies:
      react: ^16.5.1 || ^17.0.0 || ^18.0.0 || ^19.0.0-rc

  make-cancellable-promise@1.3.2:
    resolution: {integrity: sha512-GCXh3bq/WuMbS+Ky4JBPW1hYTOU+znU+Q5m9Pu+pI8EoUqIHk9+tviOKC6/qhHh8C4/As3tzJ69IF32kdz85ww==}

  make-event-props@1.6.2:
    resolution: {integrity: sha512-iDwf7mA03WPiR8QxvcVHmVWEPfMY1RZXerDVNCRYW7dUr2ppH3J58Rwb39/WG39yTZdRSxr3x+2v22tvI0VEvA==}

  markdown-extensions@2.0.0:
    resolution: {integrity: sha512-o5vL7aDWatOTX8LzaS1WMoaoxIiLRQJuIKKe2wAw6IeULDHaqbiqiggmx+pKvZDb1Sj+pE46Sn1T7lCqfFtg1Q==}
    engines: {node: '>=16'}

  marked@7.0.4:
    resolution: {integrity: sha512-t8eP0dXRJMtMvBojtkcsA7n48BkauktUKzfkPSCq85ZMTJ0v76Rke4DYz01omYpPTUh4p/f7HePgRo3ebG8+QQ==}
    engines: {node: '>= 16'}
    hasBin: true

  math-intrinsics@1.1.0:
    resolution: {integrity: sha512-/IXtbwEk5HTPyEwyKX6hGkYXxM9nbj64B+ilVJnC/R6B0pH5G4V3b0pVbL7DBj4tkhBAppbQUlf6F6Xl9LHu1g==}
    engines: {node: '>= 0.4'}

  md-to-react-email@5.0.5:
    resolution: {integrity: sha512-OvAXqwq57uOk+WZqFFNCMZz8yDp8BD3WazW1wAKHUrPbbdr89K9DWS6JXY09vd9xNdPNeurI8DU/X4flcfaD8A==}
    peerDependencies:
      react: ^18.0 || ^19.0

  mdast-util-from-markdown@2.0.2:
    resolution: {integrity: sha512-uZhTV/8NBuw0WHkPTrCqDOl0zVe1BIng5ZtHoDk49ME1qqcjYmmLmOf0gELgcRMxN4w2iuIeVso5/6QymSrgmA==}

  mdast-util-mdx-expression@2.0.1:
    resolution: {integrity: sha512-J6f+9hUp+ldTZqKRSg7Vw5V6MqjATc+3E4gf3CFNcuZNWD8XdyI6zQ8GqH7f8169MM6P7hMBRDVGnn7oHB9kXQ==}

  mdast-util-mdx-jsx@3.1.3:
    resolution: {integrity: sha512-bfOjvNt+1AcbPLTFMFWY149nJz0OjmewJs3LQQ5pIyVGxP4CdOqNVJL6kTaM5c68p8q82Xv3nCyFfUnuEcH3UQ==}

  mdast-util-mdx@3.0.0:
    resolution: {integrity: sha512-JfbYLAW7XnYTTbUsmpu0kdBUVe+yKVJZBItEjwyYJiDJuZ9w4eeaqks4HQO+R7objWgS2ymV60GYpI14Ug554w==}

  mdast-util-mdxjs-esm@2.0.1:
    resolution: {integrity: sha512-EcmOpxsZ96CvlP03NghtH1EsLtr0n9Tm4lPUJUBccV9RwUOneqSycg19n5HGzCf+10LozMRSObtVr3ee1WoHtg==}

  mdast-util-phrasing@4.1.0:
    resolution: {integrity: sha512-TqICwyvJJpBwvGAMZjj4J2n0X8QWp21b9l0o7eXyVJ25YNWYbJDVIyD1bZXE6WtV6RmKJVYmQAKWa0zWOABz2w==}

  mdast-util-to-hast@13.2.0:
    resolution: {integrity: sha512-QGYKEuUsYT9ykKBCMOEDLsU5JRObWQusAolFMeko/tYPufNkRffBAQjIE+99jbA87xv6FgmjLtwjh9wBWajwAA==}

  mdast-util-to-markdown@2.1.2:
    resolution: {integrity: sha512-xj68wMTvGXVOKonmog6LwyJKrYXZPvlwabaryTjLh9LuvovB/KAH+kvi8Gjj+7rJjsFi23nkUxRQv1KqSroMqA==}

  mdast-util-to-string@4.0.0:
    resolution: {integrity: sha512-0H44vDimn51F0YwvxSJSm0eCDOJTRlmN0R1yBh4HLj9wiV1Dn0QoXGbvFAWj2hSItVTlCmBF1hqKlIyUBVFLPg==}

  media-chrome@3.2.5:
    resolution: {integrity: sha512-tTsgS7x77Bn4p/wca/Si/7A+Q3z9DzKq0SOkroQvrNMXBVyQasMayDcsKg5Ur5NGsymZfttnJi7tXvVr/tPj8g==}

  media-tracks@0.3.3:
    resolution: {integrity: sha512-9P2FuUHnZZ3iji+2RQk7Zkh5AmZTnOG5fODACnjhCVveX1McY3jmCRHofIEI+yTBqplz7LXy48c7fQ3Uigp88w==}

  memoize-one@6.0.0:
    resolution: {integrity: sha512-rkpe71W0N0c0Xz6QD0eJETuWAJGnJ9afsl1srmwPrI+yBCkge5EycXXbYRyvL29zZVUWQCY7InPRCv3GDXuZNw==}

  merge-refs@1.3.0:
    resolution: {integrity: sha512-nqXPXbso+1dcKDpPCXvwZyJILz+vSLqGGOnDrYHQYE+B8n9JTCekVLC65AfCpR4ggVyA/45Y0iR9LDyS2iI+zA==}
    peerDependencies:
      '@types/react': ^16.8.0 || ^17.0.0 || ^18.0.0 || ^19.0.0
    peerDependenciesMeta:
      '@types/react':
        optional: true

  merge2@1.4.1:
    resolution: {integrity: sha512-8q7VEgMJW4J8tcfVPy8g09NcQwZdbwFEqhe/WZkoIzjn/3TGDwtOCYtXGxA3O8tPzpczCCDgv+P2P5y00ZJOOg==}
    engines: {node: '>= 8'}

  micromark-core-commonmark@2.0.2:
    resolution: {integrity: sha512-FKjQKbxd1cibWMM1P9N+H8TwlgGgSkWZMmfuVucLCHaYqeSvJ0hFeHsIa65pA2nYbes0f8LDHPMrd9X7Ujxg9w==}

  micromark-extension-mdx-expression@3.0.0:
    resolution: {integrity: sha512-sI0nwhUDz97xyzqJAbHQhp5TfaxEvZZZ2JDqUo+7NvyIYG6BZ5CPPqj2ogUoPJlmXHBnyZUzISg9+oUmU6tUjQ==}

  micromark-extension-mdx-jsx@3.0.1:
    resolution: {integrity: sha512-vNuFb9czP8QCtAQcEJn0UJQJZA8Dk6DXKBqx+bg/w0WGuSxDxNr7hErW89tHUY31dUW4NqEOWwmEUNhjTFmHkg==}

  micromark-extension-mdx-md@2.0.0:
    resolution: {integrity: sha512-EpAiszsB3blw4Rpba7xTOUptcFeBFi+6PY8VnJ2hhimH+vCQDirWgsMpz7w1XcZE7LVrSAUGb9VJpG9ghlYvYQ==}

  micromark-extension-mdxjs-esm@3.0.0:
    resolution: {integrity: sha512-DJFl4ZqkErRpq/dAPyeWp15tGrcrrJho1hKK5uBS70BCtfrIFg81sqcTVu3Ta+KD1Tk5vAtBNElWxtAa+m8K9A==}

  micromark-extension-mdxjs@3.0.0:
    resolution: {integrity: sha512-A873fJfhnJ2siZyUrJ31l34Uqwy4xIFmvPY1oj+Ean5PHcPBYzEsvqvWGaWcfEIr11O5Dlw3p2y0tZWpKHDejQ==}

  micromark-factory-destination@2.0.1:
    resolution: {integrity: sha512-Xe6rDdJlkmbFRExpTOmRj9N3MaWmbAgdpSrBQvCFqhezUn4AHqJHbaEnfbVYYiexVSs//tqOdY/DxhjdCiJnIA==}

  micromark-factory-label@2.0.1:
    resolution: {integrity: sha512-VFMekyQExqIW7xIChcXn4ok29YE3rnuyveW3wZQWWqF4Nv9Wk5rgJ99KzPvHjkmPXF93FXIbBp6YdW3t71/7Vg==}

  micromark-factory-mdx-expression@2.0.2:
    resolution: {integrity: sha512-5E5I2pFzJyg2CtemqAbcyCktpHXuJbABnsb32wX2U8IQKhhVFBqkcZR5LRm1WVoFqa4kTueZK4abep7wdo9nrw==}

  micromark-factory-space@2.0.1:
    resolution: {integrity: sha512-zRkxjtBxxLd2Sc0d+fbnEunsTj46SWXgXciZmHq0kDYGnck/ZSGj9/wULTV95uoeYiK5hRXP2mJ98Uo4cq/LQg==}

  micromark-factory-title@2.0.1:
    resolution: {integrity: sha512-5bZ+3CjhAd9eChYTHsjy6TGxpOFSKgKKJPJxr293jTbfry2KDoWkhBb6TcPVB4NmzaPhMs1Frm9AZH7OD4Cjzw==}

  micromark-factory-whitespace@2.0.1:
    resolution: {integrity: sha512-Ob0nuZ3PKt/n0hORHyvoD9uZhr+Za8sFoP+OnMcnWK5lngSzALgQYKMr9RJVOWLqQYuyn6ulqGWSXdwf6F80lQ==}

  micromark-util-character@2.1.1:
    resolution: {integrity: sha512-wv8tdUTJ3thSFFFJKtpYKOYiGP2+v96Hvk4Tu8KpCAsTMs6yi+nVmGh1syvSCsaxz45J6Jbw+9DD6g97+NV67Q==}

  micromark-util-chunked@2.0.1:
    resolution: {integrity: sha512-QUNFEOPELfmvv+4xiNg2sRYeS/P84pTW0TCgP5zc9FpXetHY0ab7SxKyAQCNCc1eK0459uoLI1y5oO5Vc1dbhA==}

  micromark-util-classify-character@2.0.1:
    resolution: {integrity: sha512-K0kHzM6afW/MbeWYWLjoHQv1sgg2Q9EccHEDzSkxiP/EaagNzCm7T/WMKZ3rjMbvIpvBiZgwR3dKMygtA4mG1Q==}

  micromark-util-combine-extensions@2.0.1:
    resolution: {integrity: sha512-OnAnH8Ujmy59JcyZw8JSbK9cGpdVY44NKgSM7E9Eh7DiLS2E9RNQf0dONaGDzEG9yjEl5hcqeIsj4hfRkLH/Bg==}

  micromark-util-decode-numeric-character-reference@2.0.2:
    resolution: {integrity: sha512-ccUbYk6CwVdkmCQMyr64dXz42EfHGkPQlBj5p7YVGzq8I7CtjXZJrubAYezf7Rp+bjPseiROqe7G6foFd+lEuw==}

  micromark-util-decode-string@2.0.1:
    resolution: {integrity: sha512-nDV/77Fj6eH1ynwscYTOsbK7rR//Uj0bZXBwJZRfaLEJ1iGBR6kIfNmlNqaqJf649EP0F3NWNdeJi03elllNUQ==}

  micromark-util-encode@2.0.1:
    resolution: {integrity: sha512-c3cVx2y4KqUnwopcO9b/SCdo2O67LwJJ/UyqGfbigahfegL9myoEFoDYZgkT7f36T0bLrM9hZTAaAyH+PCAXjw==}

  micromark-util-events-to-acorn@2.0.2:
    resolution: {integrity: sha512-Fk+xmBrOv9QZnEDguL9OI9/NQQp6Hz4FuQ4YmCb/5V7+9eAh1s6AYSvL20kHkD67YIg7EpE54TiSlcsf3vyZgA==}

  micromark-util-html-tag-name@2.0.1:
    resolution: {integrity: sha512-2cNEiYDhCWKI+Gs9T0Tiysk136SnR13hhO8yW6BGNyhOC4qYFnwF1nKfD3HFAIXA5c45RrIG1ub11GiXeYd1xA==}

  micromark-util-normalize-identifier@2.0.1:
    resolution: {integrity: sha512-sxPqmo70LyARJs0w2UclACPUUEqltCkJ6PhKdMIDuJ3gSf/Q+/GIe3WKl0Ijb/GyH9lOpUkRAO2wp0GVkLvS9Q==}

  micromark-util-resolve-all@2.0.1:
    resolution: {integrity: sha512-VdQyxFWFT2/FGJgwQnJYbe1jjQoNTS4RjglmSjTUlpUMa95Htx9NHeYW4rGDJzbjvCsl9eLjMQwGeElsqmzcHg==}

  micromark-util-sanitize-uri@2.0.1:
    resolution: {integrity: sha512-9N9IomZ/YuGGZZmQec1MbgxtlgougxTodVwDzzEouPKo3qFWvymFHWcnDi2vzV1ff6kas9ucW+o3yzJK9YB1AQ==}

  micromark-util-subtokenize@2.0.3:
    resolution: {integrity: sha512-VXJJuNxYWSoYL6AJ6OQECCFGhIU2GGHMw8tahogePBrjkG8aCCas3ibkp7RnVOSTClg2is05/R7maAhF1XyQMg==}

  micromark-util-symbol@2.0.1:
    resolution: {integrity: sha512-vs5t8Apaud9N28kgCrRUdEed4UJ+wWNvicHLPxCa9ENlYuAY31M0ETy5y1vA33YoNPDFTghEbnh6efaE8h4x0Q==}

  micromark-util-types@2.0.1:
    resolution: {integrity: sha512-534m2WhVTddrcKVepwmVEVnUAmtrx9bfIjNoQHRqfnvdaHQiFytEhJoTgpWJvDEXCO5gLTQh3wYC1PgOJA4NSQ==}

  micromark@4.0.1:
    resolution: {integrity: sha512-eBPdkcoCNvYcxQOAKAlceo5SNdzZWfF+FcSupREAzdAh9rRmE239CEQAiTwIgblwnoM8zzj35sZ5ZwvSEOF6Kw==}

  micromatch@4.0.8:
    resolution: {integrity: sha512-PXwfBhYu0hBCPw8Dn0E+WDYb7af3dSLVWKi3HGv84IdF4TyFoC0ysxFd0Goxw7nSv4T/PzEJQxsYsEiFCKo2BA==}
    engines: {node: '>=8.6'}

  mime-db@1.52.0:
    resolution: {integrity: sha512-sPU4uV7dYlvtWJxwwxHD0PuihVNiE7TyAbQ5SWxDCB9mUYvOgroQOwYQQOKPJ8CIbE+1ETVlOoK1UC2nU3gYvg==}
    engines: {node: '>= 0.6'}

  mime-types@2.1.35:
    resolution: {integrity: sha512-ZDY+bPm5zTTF+YpCrAU9nK0UgICYPT0QtT1NZWFv4s++TNkcgVaT0g6+4R2uI4MjQjzysHB1zxuWL50hzaeXiw==}
    engines: {node: '>= 0.6'}

  mimic-fn@2.1.0:
    resolution: {integrity: sha512-OqbOk5oEQeAZ8WXWydlu9HJjz9WVdEIvamMCcXmuqUYjTknH/sqsWvhQ3vgwKFRR1HpjvNBKQ37nbJgYzGqGcg==}
    engines: {node: '>=6'}

  mimic-response@2.1.0:
    resolution: {integrity: sha512-wXqjST+SLt7R009ySCglWBCFpjUygmCIfD790/kVbiGmUgfYGuB14PiTd5DwVxSV4NcYHjzMkoj5LjQZwTQLEA==}
    engines: {node: '>=8'}

  mimic-response@3.1.0:
    resolution: {integrity: sha512-z0yWI+4FDrrweS8Zmt4Ej5HdJmky15+L2e6Wgn3+iK5fWzb6T3fhNFq2+MeTRb064c6Wr4N/wv0DzQTjNzHNGQ==}
    engines: {node: '>=10'}

  minimatch@3.1.2:
    resolution: {integrity: sha512-J7p63hRiAjw1NDEww1W7i37+ByIrOWO5XQQAzZ3VOcL0PNybwpfmV/N05zFAzwQ9USyEcX6t3UO+K5aqBQOIHw==}

  minimatch@9.0.1:
    resolution: {integrity: sha512-0jWhJpD/MdhPXwPuiRkCbfYfSKp2qnn2eOc279qI7f+osl/l+prKSrvhg157zSYvx/1nmgn2NqdT6k2Z7zSH9w==}
    engines: {node: '>=16 || 14 >=14.17'}

  minimatch@9.0.5:
    resolution: {integrity: sha512-G6T0ZX48xgozx7587koeX9Ys2NYy6Gmv//P89sEte9V9whIapMNF4idKxnW2QtCcLiTWlb/wfCabAtAFWhhBow==}
    engines: {node: '>=16 || 14 >=14.17'}

  minimist@1.2.8:
    resolution: {integrity: sha512-2yyAR8qBkN3YuheJanUpWC5U3bb5osDywNB8RzDVlDwDHbocAJveqqj1u8+SVD7jkWT4yvsHCpWqqWqAxb0zCA==}

  minipass@7.1.2:
    resolution: {integrity: sha512-qOOzS1cBTWYF4BH8fVePDBOO9iptMnGUEZwNc/cMWnTV2nVLZ7VoNWEPHkYczZA0pdoA7dl6e7FL659nX9S2aw==}
    engines: {node: '>=16 || 14 >=14.17'}

  mitt@3.0.1:
    resolution: {integrity: sha512-vKivATfr97l2/QBCYAkXYDbrIWPM2IIKEl7YPhjCvKlG3kE2gm+uBo6nEXK3M5/Ffh/FLpKExzOQ3JJoJGFKBw==}

  mkdirp-classic@0.5.3:
    resolution: {integrity: sha512-gKLcREMhtuZRwRAfqP3RFW+TK4JqApVBtOIftVgjuABpAtpxhPGaDcfvbhNvD0B8iD1oUr/txX35NjcaY6Ns/A==}

  monaco-editor@0.52.0:
    resolution: {integrity: sha512-OeWhNpABLCeTqubfqLMXGsqf6OmPU6pHM85kF3dhy6kq5hnhuVS1p3VrEW/XhWHc71P2tHyS5JFySD8mgs1crw==}

  motion-dom@11.16.4:
    resolution: {integrity: sha512-2wuCie206pCiP2K23uvwJeci4pMFfyQKpWI0Vy6HrCTDzDCer4TsYtT7IVnuGbDeoIV37UuZiUr6SZMHEc1Vww==}

  motion-utils@11.16.0:
    resolution: {integrity: sha512-ngdWPjg31rD4WGXFi0eZ00DQQqKKu04QExyv/ymlC+3k+WIgYVFbt6gS5JsFPbJODTF/r8XiE/X+SsoT9c0ocw==}

  ms@2.1.3:
    resolution: {integrity: sha512-6FlzubTLZG3J2a/NVCAleEhjzq5oxgHyaCU9yYXvcLsvoVaHJq/s5xXI6/XXP6tz7R9xAOtHnSO/tXtF3WRTlA==}

  mux-embed@5.2.1:
    resolution: {integrity: sha512-NukHw91xeEVDBeXVDBpi2BvXNix7gSuvdtyvOph5yR/ROn1hHbTlcYWoKQyCyJX9frsF00UROEul+S8wPzU3aQ==}

  mz@2.7.0:
    resolution: {integrity: sha512-z81GNO7nnYMEhrGh9LeymoE4+Yr0Wn5McHIZMK5cfQCl+NDX08sCZgUc9/6MHni9IWuFLm1Z3HTCXu2z9fN62Q==}

  nanoid@3.3.8:
    resolution: {integrity: sha512-WNLf5Sd8oZxOm+TzppcYk8gVOgP+l58xNy58D0nbUnOxOWRWvlcCV4kUF7ltmI6PsrLl/BgKEyS4mqsGChFN0w==}
    engines: {node: ^10 || ^12 || ^13.7 || ^14 || >=15.0.1}
    hasBin: true

  napi-build-utils@1.0.2:
    resolution: {integrity: sha512-ONmRUqK7zj7DWX0D9ADe03wbwOBZxNAfF20PlGfCWQcD3+/MakShIHrMqx9YwPTfxDdF1zLeL+RGZiR9kGMLdg==}

  natural-compare@1.4.0:
    resolution: {integrity: sha512-OWND8ei3VtNC9h7V60qff3SVobHr996CTwgxubgyQYEpg290h9J0buyECNNJexkFm5sOajh5G116RYA1c8ZMSw==}

  negotiator@0.6.3:
    resolution: {integrity: sha512-+EUsqGPLsM+j/zdChZjsnX51g4XrHFOIXwfnCVPGlQk/k5giakcKsuxCObBRu6DSm9opw/O6slWbJdghQM4bBg==}
    engines: {node: '>= 0.6'}

  next-auth@4.24.11:
    resolution: {integrity: sha512-pCFXzIDQX7xmHFs4KVH4luCjaCbuPRtZ9oBUjUhOk84mZ9WVPf94n87TxYI4rSRf9HmfHEF8Yep3JrYDVOo3Cw==}
    peerDependencies:
      '@auth/core': 0.34.2
      next: ^12.2.5 || ^13 || ^14 || ^15
      nodemailer: ^6.6.5
      react: ^17.0.2 || ^18 || ^19
      react-dom: ^17.0.2 || ^18 || ^19
    peerDependenciesMeta:
      '@auth/core':
        optional: true
      nodemailer:
        optional: true

  next-mdx-remote@5.0.0:
    resolution: {integrity: sha512-RNNbqRpK9/dcIFZs/esQhuLA8jANqlH694yqoDBK8hkVdJUndzzGmnPHa2nyi90N4Z9VmzuSWNRpr5ItT3M7xQ==}
    engines: {node: '>=14', npm: '>=7'}
    peerDependencies:
      react: '>=16'

  next-themes@0.2.1:
    resolution: {integrity: sha512-B+AKNfYNIzh0vqQQKqQItTS8evEouKD7H5Hj3kmuPERwddR2TxvDSFZuTj6T7Jfn1oyeUyJMydPl1Bkxkh0W7A==}
    peerDependencies:
      next: '*'
      react: '*'
      react-dom: '*'

  next@15.1.2:
    resolution: {integrity: sha512-nLJDV7peNy+0oHlmY2JZjzMfJ8Aj0/dd3jCwSZS8ZiO5nkQfcZRqDrRN3U5rJtqVTQneIOGZzb6LCNrk7trMCQ==}
    engines: {node: ^18.18.0 || ^19.8.0 || >= 20.0.0}
    hasBin: true
    peerDependencies:
      '@opentelemetry/api': ^1.1.0
      '@playwright/test': ^1.41.2
      babel-plugin-react-compiler: '*'
      react: ^18.2.0 || 19.0.0-rc-de68d2f4-20241204 || ^19.0.0
      react-dom: ^18.2.0 || 19.0.0-rc-de68d2f4-20241204 || ^19.0.0
      sass: ^1.3.0
    peerDependenciesMeta:
      '@opentelemetry/api':
        optional: true
      '@playwright/test':
        optional: true
      babel-plugin-react-compiler:
        optional: true
      sass:
        optional: true

  next@15.1.4:
    resolution: {integrity: sha512-mTaq9dwaSuwwOrcu3ebjDYObekkxRnXpuVL21zotM8qE2W0HBOdVIdg2Li9QjMEZrj73LN96LcWcz62V19FjAg==}
    engines: {node: ^18.18.0 || ^19.8.0 || >= 20.0.0}
    hasBin: true
    peerDependencies:
      '@opentelemetry/api': ^1.1.0
      '@playwright/test': ^1.41.2
      babel-plugin-react-compiler: '*'
      react: ^18.2.0 || 19.0.0-rc-de68d2f4-20241204 || ^19.0.0
      react-dom: ^18.2.0 || 19.0.0-rc-de68d2f4-20241204 || ^19.0.0
      sass: ^1.3.0
    peerDependenciesMeta:
      '@opentelemetry/api':
        optional: true
      '@playwright/test':
        optional: true
      babel-plugin-react-compiler:
        optional: true
      sass:
        optional: true

  node-abi@3.71.0:
    resolution: {integrity: sha512-SZ40vRiy/+wRTf21hxkkEjPJZpARzUMVcJoQse2EF8qkUWbbO2z7vd5oA/H6bVH6SZQ5STGcu0KRDS7biNRfxw==}
    engines: {node: '>=10'}

  node-addon-api@7.1.1:
    resolution: {integrity: sha512-5m3bsyrjFWE1xf7nz7YXdN4udnVtXK6/Yfgn5qnahL6bCkf2yKt4k3nuTKAtT4r3IG8JNR2ncsIMdZuAzJjHQQ==}

  node-releases@2.0.19:
    resolution: {integrity: sha512-xxOWJsBKtzAq7DY0J+DTzuz58K8e7sJbdgwkbMWQe8UYB6ekmsQ45q0M/tJDsGaZmbC+l7n57UV8Hl5tHxO9uw==}

  nopt@7.2.1:
    resolution: {integrity: sha512-taM24ViiimT/XntxbPyJQzCG+p4EKOpgD3mxFwW38mGjVUrfERQOeY4EDHjdnptttfHuHQXFx+lTP08Q+mLa/w==}
    engines: {node: ^14.17.0 || ^16.13.0 || >=18.0.0}
    hasBin: true

  normalize-path@3.0.0:
    resolution: {integrity: sha512-6eZs5Ls3WtCisHWp9S2GUy8dqkpGi4BVSz3GaqiE6ezub0512ESztXUwUB6C6IKbQkY2Pnb/mD4WYojCRwcwLA==}
    engines: {node: '>=0.10.0'}

  normalize-range@0.1.2:
    resolution: {integrity: sha512-bdok/XvKII3nUpklnV6P2hxtMNrCboOjAcyBuQnWEhO665FwrSNRxU+AqpsyvO6LgGYPspN+lu5CLtw4jPRKNA==}
    engines: {node: '>=0.10.0'}

  oauth@0.9.15:
    resolution: {integrity: sha512-a5ERWK1kh38ExDEfoO6qUHJb32rd7aYmPHuyCu3Fta/cnICvYmgd2uhuKXvPD+PXB+gCEYYEaQdIRAjCOwAKNA==}

  object-assign@4.1.1:
    resolution: {integrity: sha512-rJgTQnkUnH1sFw8yT6VSU3zD3sWmu6sZhIseY8VX+GRu3P6F7Fu+JNDoXfklElbLJSnc3FUQHVe4cU5hj+BcUg==}
    engines: {node: '>=0.10.0'}

  object-hash@2.2.0:
    resolution: {integrity: sha512-gScRMn0bS5fH+IuwyIFgnh9zBdo4DV+6GhygmWM9HyNJSgS0hScp1f5vjtm7oIIOiT9trXrShAkLFSc2IqKNgw==}
    engines: {node: '>= 6'}

  object-hash@3.0.0:
    resolution: {integrity: sha512-RSn9F68PjH9HqtltsSnqYC1XXoWe9Bju5+213R98cNGttag9q9yAOTzdbsqvIa7aNm5WffBZFpWYr2aWrklWAw==}
    engines: {node: '>= 6'}

  object-inspect@1.13.3:
    resolution: {integrity: sha512-kDCGIbxkDSXE3euJZZXzc6to7fCrKHNI/hSRQnRuQ+BWjFNzZwiFF8fj/6o2t2G9/jTj8PSIYTfCLelLZEeRpA==}
    engines: {node: '>= 0.4'}

  object-keys@1.1.1:
    resolution: {integrity: sha512-NuAESUOUMrlIXOfHKzD6bpPu3tYt3xvjNdRIQ+FeT0lNb4K8WR70CaDxhuNguS2XG+GjkyMwOzsN5ZktImfhLA==}
    engines: {node: '>= 0.4'}

  object.assign@4.1.7:
    resolution: {integrity: sha512-nK28WOo+QIjBkDduTINE4JkF/UJJKyf2EJxvJKfblDpyg0Q+pkOHNTL0Qwy6NP6FhE/EnzV73BxxqcJaXY9anw==}
    engines: {node: '>= 0.4'}

  object.entries@1.1.8:
    resolution: {integrity: sha512-cmopxi8VwRIAw/fkijJohSfpef5PdN0pMQJN6VC/ZKvn0LIknWD8KtgY6KlQdEc4tIjcQ3HxSMmnvtzIscdaYQ==}
    engines: {node: '>= 0.4'}

  object.fromentries@2.0.8:
    resolution: {integrity: sha512-k6E21FzySsSK5a21KRADBd/NGneRegFO5pLHfdQLpRDETUNJueLXs3WCzyQ3tFRDYgbq3KHGXfTbi2bs8WQ6rQ==}
    engines: {node: '>= 0.4'}

  object.groupby@1.0.3:
    resolution: {integrity: sha512-+Lhy3TQTuzXI5hevh8sBGqbmurHbbIjAi0Z4S63nthVLmLxfbj4T54a4CfZrXIrt9iP4mVAPYMo/v99taj3wjQ==}
    engines: {node: '>= 0.4'}

  object.values@1.2.1:
    resolution: {integrity: sha512-gXah6aZrcUxjWg2zR2MwouP2eHlCBzdV4pygudehaKXSGW4v2AsRQUK+lwwXhii6KFZcunEnmSUoYp5CXibxtA==}
    engines: {node: '>= 0.4'}

  oidc-token-hash@5.0.3:
    resolution: {integrity: sha512-IF4PcGgzAr6XXSff26Sk/+P4KZFJVuHAJZj3wgO3vX2bMdNVp/QXTP3P7CEm9V1IdG8lDLY3HhiqpsE/nOwpPw==}
    engines: {node: ^10.13.0 || >=12.0.0}

  once@1.4.0:
    resolution: {integrity: sha512-lNaJgI+2Q5URQBkccEKHTQOPaXdUxnZZElQTZY0MFUAuaEqe1E+Nyvgdz/aIyNi6Z9MzO5dv1H8n58/GELp3+w==}

  onetime@5.1.2:
    resolution: {integrity: sha512-kbpaSSGJTWdAY5KPVeMOKXSrPtr8C8C7wodJbcsd51jRnmD+GZu8Y0VoU6Dm5Z4vWr0Ig/1NKuWRKf7j5aaYSg==}
    engines: {node: '>=6'}

  openid-client@5.7.1:
    resolution: {integrity: sha512-jDBPgSVfTnkIh71Hg9pRvtJc6wTwqjRkN88+gCFtYWrlP4Yx2Dsrow8uPi3qLr/aeymPF3o2+dS+wOpglK04ew==}

  optionator@0.9.4:
    resolution: {integrity: sha512-6IpQ7mKUxRcZNLIObR0hz7lxsapSSIYNZJwXPGeF0mTVqGKFIXj1DQcMoT22S3ROcLyY/rz0PWaWZ9ayWmad9g==}
    engines: {node: '>= 0.8.0'}

  ora@5.4.1:
    resolution: {integrity: sha512-5b6Y85tPxZZ7QytO+BQzysW31HJku27cRIlkbAXaNx+BdcVi+LlRFmVXzeF6a7JCwJpyw5c4b+YSVImQIrBpuQ==}
    engines: {node: '>=10'}

  own-keys@1.0.1:
    resolution: {integrity: sha512-qFOyK5PjiWZd+QQIh+1jhdb9LpxTF0qs7Pm8o5QHYZ0M3vKqSqzsZaEB6oWlxZ+q2sJBMI/Ktgd2N5ZwQoRHfg==}
    engines: {node: '>= 0.4'}

  p-limit@3.1.0:
    resolution: {integrity: sha512-TYOanM3wGwNGsZN2cVTYPArw454xnXj5qmWF1bEoAc4+cU/ol7GVh7odevjp1FNHduHc3KZMcFduxU5Xc6uJRQ==}
    engines: {node: '>=10'}

  p-locate@5.0.0:
    resolution: {integrity: sha512-LaNjtRWUBY++zB5nE/NwcaoMylSPk+S+ZHNB1TzdbMJMny6dynpAGt7X/tl/QYq3TIeE6nxHppbo2LGymrG5Pw==}
    engines: {node: '>=10'}

  package-json-from-dist@1.0.1:
    resolution: {integrity: sha512-UEZIS3/by4OC8vL3P2dTXRETpebLI2NiI5vIrjaD/5UtrkFX/tNbwjTSRAGC/+7CAo2pIcBaRgWmcBBHcsaCIw==}

  pako@2.1.0:
    resolution: {integrity: sha512-w+eufiZ1WuJYgPXbV/PO3NCMEc3xqylkKHzp8bxp1uW4qaSNQUkwmLLEc3kKsfz8lpV1F8Ht3U1Cm+9Srog2ug==}

  parent-module@1.0.1:
    resolution: {integrity: sha512-GQ2EWRpQV8/o+Aw8YqtfZZPfNRWZYkbidE9k5rpl/hC3vtHHBfGm2Ifi6qWV+coDGkrUKZAxE3Lot5kcsRlh+g==}
    engines: {node: '>=6'}

  parse-entities@2.0.0:
    resolution: {integrity: sha512-kkywGpCcRYhqQIchaWqZ875wzpS/bMKhz5HnN3p7wveJTkTtyAB/AlnS0f8DFSqYW1T82t6yEAkEcB+A1I3MbQ==}

  parse-entities@4.0.2:
    resolution: {integrity: sha512-GG2AQYWoLgL877gQIKeRPGO1xF9+eG1ujIb5soS5gPvLQ1y2o8FL90w2QWNdf9I361Mpp7726c+lj3U0qK1uGw==}

  parse-json@5.2.0:
    resolution: {integrity: sha512-ayCKvm/phCGxOkYRSCM82iDwct8/EonSEgCSxWxD7ve6jHggsFl4fZVQBPRNgQoKiuV/odhFrGzQXZwbifC8Rg==}
    engines: {node: '>=8'}

  parseley@0.12.1:
    resolution: {integrity: sha512-e6qHKe3a9HWr0oMRVDTRhKce+bRO8VGQR3NyVwcjwrbhMmFCX9KszEV35+rn4AdilFAq9VPxP/Fe1wC9Qjd2lw==}

  path-exists@4.0.0:
    resolution: {integrity: sha512-ak9Qy5Q7jYb2Wwcey5Fpvg2KoAc/ZIhLSLOSBmRmygPsGwkVVt0fZa0qrtMz+m6tJTAHfZQ8FnmB4MG4LWy7/w==}
    engines: {node: '>=8'}

  path-key@3.1.1:
    resolution: {integrity: sha512-ojmeN0qd+y0jszEtoY48r0Peq5dwMEkIlCOu6Q5f41lfkswXuKtYrhgoTpLnyIcHm24Uhqx+5Tqm2InSwLhE6Q==}
    engines: {node: '>=8'}

  path-parse@1.0.7:
    resolution: {integrity: sha512-LDJzPVEEEPR+y48z93A0Ed0yXb8pAByGWo/k5YYdYgpY2/2EsOsksJrq7lOHxryrVOn1ejG6oAp8ahvOIQD8sw==}

  path-scurry@1.11.1:
    resolution: {integrity: sha512-Xa4Nw17FS9ApQFJ9umLiJS4orGjm7ZzwUrwamcGQuHSzDyth9boKDaycYdDcZDuqYATXw4HFXgaqWTctW/v1HA==}
    engines: {node: '>=16 || 14 >=14.18'}

  path-type@4.0.0:
    resolution: {integrity: sha512-gDKb8aZMDeD/tZWs9P6+q0J9Mwkdl6xMV8TjnGP3qJVJ06bdMgkbBlLU8IdfOsIsFz2BW1rNVT3XuNEl8zPAvw==}
    engines: {node: '>=8'}

  path2d@0.2.2:
    resolution: {integrity: sha512-+vnG6S4dYcYxZd+CZxzXCNKdELYZSKfohrk98yajCo1PtRoDgCTrrwOvK1GT0UoAdVszagDVllQc0U1vaX4NUQ==}
    engines: {node: '>=6'}

  pdfjs-dist@4.8.69:
    resolution: {integrity: sha512-IHZsA4T7YElCKNNXtiLgqScw4zPd3pG9do8UrznC757gMd7UPeHSL2qwNNMJo4r79fl8oj1Xx+1nh2YkzdMpLQ==}
    engines: {node: '>=18'}

  peberminta@0.9.0:
    resolution: {integrity: sha512-XIxfHpEuSJbITd1H3EeQwpcZbTLHc+VVr8ANI9t5sit565tsI4/xK3KWTUFE2e6QiangUkh3B0jihzmGnNrRsQ==}

  picocolors@1.1.1:
    resolution: {integrity: sha512-xceH2snhtb5M9liqDsmEw56le376mTZkEX/jEb/RxNFyegNul7eNslCXP9FDj/Lcu0X8KEyMceP2ntpaHrDEVA==}

  picomatch@2.3.1:
    resolution: {integrity: sha512-JU3teHTNjmE2VCGFzuY8EXzCDVwEqB2a8fsIvwaStHhAWJEeVd1o1QD80CU6+ZdEXXSLbSsuLwJjkCBWqRQUVA==}
    engines: {node: '>=8.6'}

  pify@2.3.0:
    resolution: {integrity: sha512-udgsAY+fTnvv7kI7aaxbqwWNb0AHiB0qBO89PZKPkoTmGOgdbrHDKD+0B2X4uTfJ/FT1R09r9gTsjUjNJotuog==}
    engines: {node: '>=0.10.0'}

  pirates@4.0.6:
    resolution: {integrity: sha512-saLsH7WeYYPiD25LDuLRRY/i+6HaPYr6G1OUlN39otzkSTxKnubR9RTxS3/Kk50s1g2JTgFwWQDQyplC5/SHZg==}
    engines: {node: '>= 6'}

  possible-typed-array-names@1.0.0:
    resolution: {integrity: sha512-d7Uw+eZoloe0EHDIYoe+bQ5WXnGMOpmiZFTuMWCwpjzzkL2nTjcKiAk4hh8TjnGye2TwWOk3UXucZ+3rbmBa8Q==}
    engines: {node: '>= 0.4'}

  postcss-import@15.1.0:
    resolution: {integrity: sha512-hpr+J05B2FVYUAXHeK1YyI267J/dDDhMU6B6civm8hSY1jYJnBXxzKDKDswzJmtLHryrjhnDjqqp/49t8FALew==}
    engines: {node: '>=14.0.0'}
    peerDependencies:
      postcss: ^8.0.0

  postcss-js@4.0.1:
    resolution: {integrity: sha512-dDLF8pEO191hJMtlHFPRa8xsizHaM82MLfNkUHdUtVEV3tgTp5oj+8qbEqYM57SLfc74KSbw//4SeJma2LRVIw==}
    engines: {node: ^12 || ^14 || >= 16}
    peerDependencies:
      postcss: ^8.4.21

  postcss-load-config@4.0.2:
    resolution: {integrity: sha512-bSVhyJGL00wMVoPUzAVAnbEoWyqRxkjv64tUl427SKnPrENtq6hJwUojroMz2VB+Q1edmi4IfrAPpami5VVgMQ==}
    engines: {node: '>= 14'}
    peerDependencies:
      postcss: '>=8.0.9'
      ts-node: '>=9.0.0'
    peerDependenciesMeta:
      postcss:
        optional: true
      ts-node:
        optional: true

  postcss-nested@6.2.0:
    resolution: {integrity: sha512-HQbt28KulC5AJzG+cZtj9kvKB93CFCdLvog1WFLf1D+xmMvPGlBstkpTEZfK5+AN9hfJocyBFCNiqyS48bpgzQ==}
    engines: {node: '>=12.0'}
    peerDependencies:
      postcss: ^8.2.14

  postcss-selector-parser@6.0.10:
    resolution: {integrity: sha512-IQ7TZdoaqbT+LCpShg46jnZVlhWD2w6iQYAcYXfHARZ7X1t/UGhhceQDs5X0cGqKvYlHNOuv7Oa1xmb0oQuA3w==}
    engines: {node: '>=4'}

  postcss-selector-parser@6.1.2:
    resolution: {integrity: sha512-Q8qQfPiZ+THO/3ZrOrO0cJJKfpYCagtMUkXbnEfmgUjwXg6z/WBeOyS9APBBPCTSiDV+s4SwQGu8yFsiMRIudg==}
    engines: {node: '>=4'}

  postcss-value-parser@4.2.0:
    resolution: {integrity: sha512-1NNCs6uurfkVbeXG4S8JFT9t19m45ICnif8zWLd5oPSZ50QnwMfK+H3jv408d4jw/7Bttv5axS5IiHoLaVNHeQ==}

  postcss@8.4.31:
    resolution: {integrity: sha512-PS08Iboia9mts/2ygV3eLpY5ghnUcfLV/EXTOW1E2qYxJKGGBUtNjN76FYHnMs36RmARn41bC0AZmn+rR0OVpQ==}
    engines: {node: ^10 || ^12 || >=14}

  postcss@8.4.49:
    resolution: {integrity: sha512-OCVPnIObs4N29kxTjzLfUryOkvZEq+pf8jTF0lg8E7uETuWHA+v7j3c/xJmiqpX450191LlmZfUKkXxkTry7nA==}
    engines: {node: ^10 || ^12 || >=14}

  postgres@3.4.5:
    resolution: {integrity: sha512-cDWgoah1Gez9rN3H4165peY9qfpEo+SA61oQv65O3cRUE1pOEoJWwddwcqKE8XZYjbblOJlYDlLV4h67HrEVDg==}
    engines: {node: '>=12'}

  posthog-js@1.205.0:
    resolution: {integrity: sha512-zP4SQ9Dg9JwqkEteoAOviAAAMdT/nJ4vk1jqfE6fVudziEa3szkQWd7czk5ehlEdrKFUE85MonCKW4L/uwtybA==}

  posthog-node@4.3.2:
    resolution: {integrity: sha512-vy8Mt9IEfniUgqQ1rOCQ31CBO1VNqDGd3ZtHlWR9/YfU6RiuK+9pUXPb4h6HTGzQmjL8NFnjd8K8NMXSX8S6MQ==}
    engines: {node: '>=15.0.0'}

  preact-render-to-string@5.2.6:
    resolution: {integrity: sha512-JyhErpYOvBV1hEPwIxc/fHWXPfnEGdRKxc8gFdAZ7XV4tlzyzG847XAyEZqoDnynP88akM4eaHcSOzNcLWFguw==}
    peerDependencies:
      preact: '>=10'

  preact@10.25.4:
    resolution: {integrity: sha512-jLdZDb+Q+odkHJ+MpW/9U5cODzqnB+fy2EiHSZES7ldV5LK7yjlVzTp7R8Xy6W6y75kfK8iWYtFVH7lvjwrCMA==}

  prebuild-install@7.1.2:
    resolution: {integrity: sha512-UnNke3IQb6sgarcZIDU3gbMeTp/9SSU1DAIkil7PrqG1vZlBtY5msYccSKSHDqa3hNg436IXK+SNImReuA1wEQ==}
    engines: {node: '>=10'}
    hasBin: true

  prelude-ls@1.2.1:
    resolution: {integrity: sha512-vkcDPrRZo1QZLbn5RLGPpg/WmIQ65qoWWhcGKf/b5eplkkarX0m9z8ppCat4mlOqUsWpyNuYgO3VRyrYHSzX5g==}
    engines: {node: '>= 0.8.0'}

  prettier@3.3.3:
    resolution: {integrity: sha512-i2tDNA0O5IrMO757lfrdQZCc2jPNDVntV0m/+4whiDfWaTKfMNgR7Qz0NAeGz/nRqF4m5/6CLzbP4/liHt12Ew==}
    engines: {node: '>=14'}
    hasBin: true

  prettier@3.4.2:
    resolution: {integrity: sha512-e9MewbtFo+Fevyuxn/4rrcDAaq0IYxPGLvObpQjiZBMAzB9IGmzlnG9RZy3FFas+eBMu2vA0CszMeduow5dIuQ==}
    engines: {node: '>=14'}
    hasBin: true

  pretty-format@3.8.0:
    resolution: {integrity: sha512-WuxUnVtlWL1OfZFQFuqvnvs6MiAGk9UNsBostyBOB0Is9wb5uRESevA6rnl/rkksXaGX3GzZhPup5d6Vp1nFew==}

  prismjs@1.27.0:
    resolution: {integrity: sha512-t13BGPUlFDR7wRB5kQDG4jjl7XeuH6jbJGt11JHPL96qwsEHNX2+68tFXqc1/k+/jALsbSWJKUOT/hcYAZ5LkA==}
    engines: {node: '>=6'}

  prismjs@1.29.0:
    resolution: {integrity: sha512-Kx/1w86q/epKcmte75LNrEoT+lX8pBpavuAbvJWRXar7Hz8jrtF+e3vY751p0R8H9HdArwaCTNDDzHg/ScJK1Q==}
    engines: {node: '>=6'}

  prop-types@15.8.1:
    resolution: {integrity: sha512-oj87CgZICdulUohogVAR7AjlC0327U4el4L6eAvOqCeudMDVU0NThNaV+b9Df4dXgSP1gXMTnPdhfe/2qDH5cg==}

  property-information@5.6.0:
    resolution: {integrity: sha512-YUHSPk+A30YPv+0Qf8i9Mbfe/C0hdPXk1s1jPVToV8pk8BQtpw10ct89Eo7OWkutrwqvT0eicAxlOg3dOAu8JA==}

  property-information@6.5.0:
    resolution: {integrity: sha512-PgTgs/BlvHxOu8QuEN7wi5A0OmXaBcHpmCSTehcs6Uuu9IkDIEo13Hy7n898RHfrQ49vKCoGeWZSaAK01nwVig==}

  proto-list@1.2.4:
    resolution: {integrity: sha512-vtK/94akxsTMhe0/cbfpR+syPuszcuwhqVjJq26CuNDgFGj682oRBXOP5MJpv2r7JtE8MsiepGIqvvOTBwn2vA==}

  proxy-from-env@1.1.0:
    resolution: {integrity: sha512-D+zkORCbA9f1tdWRK0RaCR3GPv50cMxcrz4X8k5LTSUD1Dkw47mKJEZQNunItRTkWwgtaUSo1RVFRIG9ZXiFYg==}

  pump@3.0.2:
    resolution: {integrity: sha512-tUPXtzlGM8FE3P0ZL6DVs/3P58k9nk8/jZeQCurTJylQA8qFYzHFfhBJkuqyE0FifOsQ0uKWekiZ5g8wtr28cw==}

  punycode@2.3.1:
    resolution: {integrity: sha512-vYt7UD1U9Wg6138shLtLOvdAu+8DsC/ilFtEVHcH+wydcSpNE20AfSOduf6MkRFahL5FY7X1oU7nKVZFtfq8Fg==}
    engines: {node: '>=6'}

  qs@6.13.1:
    resolution: {integrity: sha512-EJPeIn0CYrGu+hli1xilKAPXODtJ12T0sP63Ijx2/khC2JtuaN3JyNIpvmnkmaEtha9ocbG4A4cMcr+TvqvwQg==}
    engines: {node: '>=0.6'}

  queue-microtask@1.2.3:
    resolution: {integrity: sha512-NuaNSa6flKT5JaSYQzJok04JzTL1CA6aGhv5rfLW3PgqA+M2ChpZQnAC8h8i4ZFkBS8X5RqkDBHA7r4hej3K9A==}

  rc@1.2.8:
    resolution: {integrity: sha512-y3bGgqKj3QBdxLbLkomlohkvsA8gdAiUQlSBJnBhfn+BPxg4bc62d8TcBW15wavDfgexCgccckhcZvywyQYPOw==}
    hasBin: true

  re-resizable@6.10.3:
    resolution: {integrity: sha512-zvWb7X3RJMA4cuSrqoxgs3KR+D+pEXnGrD2FAD6BMYAULnZsSF4b7AOVyG6pC3VVNVOtlagGDCDmZSwWLjjBBw==}
    peerDependencies:
      react: ^16.13.1 || ^17.0.0 || ^18.0.0 || ^19.0.0
      react-dom: ^16.13.1 || ^17.0.0 || ^18.0.0 || ^19.0.0

  react-ace@13.0.0:
    resolution: {integrity: sha512-PPk2O/ArHzDtbnK82QImfHYXwuiitRgHJf5AxwMQh9zciojbWsPmKJm1tMgWOYLCtGEz8/Dh3MxRxrXe7QcstQ==}
    peerDependencies:
      react: ^0.13.0 || ^0.14.0 || ^15.0.1 || ^16.0.0 || ^17.0.0 || ^18.0.0
      react-dom: ^0.13.0 || ^0.14.0 || ^15.0.1 || ^16.0.0 || ^17.0.0 || ^18.0.0

  react-contenteditable@3.3.7:
    resolution: {integrity: sha512-GA9NbC0DkDdpN3iGvib/OMHWTJzDX2cfkgy5Tt98JJAbA3kLnyrNbBIpsSpPpq7T8d3scD39DHP+j8mAM7BIfQ==}
    peerDependencies:
      react: '>=16.3'

  react-day-picker@9.5.0:
    resolution: {integrity: sha512-WmJnPFVLnKh5Qscm7wavMNg86rqPverSWjx+zgK8/ZmGRSQ8c8OoqW10RI+AzAfT2atIxImpCUU2R9Z7Xb2SUA==}
    engines: {node: '>=18'}
    peerDependencies:
      react: '>=16.8.0'

  react-dom@19.0.0:
    resolution: {integrity: sha512-4GV5sHFG0e/0AD4X+ySy6UJd3jVl1iNsNHdpad0qhABJ11twS3TTBnseqsKurKcsNqCEFeGL3uLpVChpIO3QfQ==}
    peerDependencies:
      react: ^19.0.0

  react-email@3.0.6:
    resolution: {integrity: sha512-taTvHORG2bCZCvUgVkRV0hTJJ5I40UKcmMuHzEhDOBNVh3/CCvIv4jRuD2EheSU1c4hFxxiUyanphb+qUQWeBw==}
    engines: {node: '>=18.0.0'}
    hasBin: true

  react-github-btn@1.4.0:
    resolution: {integrity: sha512-lV4FYClAfjWnBfv0iNlJUGhamDgIq6TayD0kPZED6VzHWdpcHmPfsYOZ/CFwLfPv4Zp+F4m8QKTj0oy2HjiGXg==}
    peerDependencies:
      react: '>=16.3.0'

  react-hook-form@7.54.2:
    resolution: {integrity: sha512-eHpAUgUjWbZocoQYUHposymRb4ZP6d0uwUnooL2uOybA9/3tPUvoAKqEWK1WaSiTxxOfTpffNZP7QwlnM3/gEg==}
    engines: {node: '>=18.0.0'}
    peerDependencies:
      react: ^16.8.0 || ^17 || ^18 || ^19

  react-hot-toast@2.5.1:
    resolution: {integrity: sha512-54Gq1ZD1JbmAb4psp9bvFHjS7lje+8ubboUmvKZkCsQBLH6AOpZ9JemfRvIdHcfb9AZXRaFLrb3qUobGYDJhFQ==}
    engines: {node: '>=10'}
    peerDependencies:
      react: '>=16'
      react-dom: '>=16'

  react-icons@5.4.0:
    resolution: {integrity: sha512-7eltJxgVt7X64oHh6wSWNwwbKTCtMfK35hcjvJS0yxEAhPM8oUKdS3+kqaW1vicIltw+kR2unHaa12S9pPALoQ==}
    peerDependencies:
      react: '*'

  react-intersection-observer@9.14.1:
    resolution: {integrity: sha512-k1xIUn3sCQi3ugNeF64FJb3zwve5mcetvAUR9JazXeOmtap4IP2evN8rs+yf6SQ7F1QydsOGiqTmt+lySKZ9uA==}
    peerDependencies:
      react: ^17.0.0 || ^18.0.0 || ^19.0.0
      react-dom: ^17.0.0 || ^18.0.0 || ^19.0.0
    peerDependenciesMeta:
      react-dom:
        optional: true

  react-is@16.13.1:
    resolution: {integrity: sha512-24e6ynE2H+OKt4kqsOvNd8kBpV65zoxbA4BVsEOB3ARVWQki/DHzaUoC5KuON/BiccDaCCTZBuOcfZs70kR8bQ==}

  react-is@18.3.1:
    resolution: {integrity: sha512-/LLMVyas0ljjAtoYiPqYiL8VWXzUUdThrmU5+n20DZv+a+ClRoevUzw5JxU+Ieh5/c87ytoTBV9G1FiKfNJdmg==}

  react-markdown@9.0.3:
    resolution: {integrity: sha512-Yk7Z94dbgYTOrdk41Z74GoKA7rThnsbbqBTRYuxoe08qvfQ9tJVhmAKw6BJS/ZORG7kTy/s1QvYzSuaoBA1qfw==}
    peerDependencies:
      '@types/react': '>=18'
      react: '>=18'

  react-pdf@9.2.1:
    resolution: {integrity: sha512-AJt0lAIkItWEZRA5d/mO+Om4nPCuTiQ0saA+qItO967DTjmGjnhmF+Bi2tL286mOTfBlF5CyLzJ35KTMaDoH+A==}
    peerDependencies:
      '@types/react': ^16.8.0 || ^17.0.0 || ^18.0.0 || ^19.0.0
      react: ^16.8.0 || ^17.0.0 || ^18.0.0 || ^19.0.0
      react-dom: ^16.8.0 || ^17.0.0 || ^18.0.0 || ^19.0.0
    peerDependenciesMeta:
      '@types/react':
        optional: true

  react-promise-suspense@0.3.4:
    resolution: {integrity: sha512-I42jl7L3Ze6kZaq+7zXWSunBa3b1on5yfvUW6Eo/3fFOj6dZ5Bqmcd264nJbTK/gn1HjjILAjSwnZbV4RpSaNQ==}

  react-remove-scroll-bar@2.3.8:
    resolution: {integrity: sha512-9r+yi9+mgU33AKcj6IbT9oRCO78WriSj6t/cF8DWBZJ9aOGPOTEDvdUDz1FwKim7QXWwmHqtdHnRJfhAxEG46Q==}
    engines: {node: '>=10'}
    peerDependencies:
      '@types/react': '*'
      react: ^16.8.0 || ^17.0.0 || ^18.0.0 || ^19.0.0
    peerDependenciesMeta:
      '@types/react':
        optional: true

  react-remove-scroll@2.6.2:
    resolution: {integrity: sha512-KmONPx5fnlXYJQqC62Q+lwIeAk64ws/cUw6omIumRzMRPqgnYqhSSti99nbj0Ry13bv7dF+BKn7NB+OqkdZGTw==}
    engines: {node: '>=10'}
    peerDependencies:
      '@types/react': '*'
      react: ^16.8.0 || ^17.0.0 || ^18.0.0 || ^19.0.0 || ^19.0.0-rc
    peerDependenciesMeta:
      '@types/react':
        optional: true

  react-resizable-panels@2.1.7:
    resolution: {integrity: sha512-JtT6gI+nURzhMYQYsx8DKkx6bSoOGFp7A3CwMrOb8y5jFHFyqwo9m68UhmXRw57fRVJksFn1TSlm3ywEQ9vMgA==}
    peerDependencies:
      react: ^16.14.0 || ^17.0.0 || ^18.0.0 || ^19.0.0 || ^19.0.0-rc
      react-dom: ^16.14.0 || ^17.0.0 || ^18.0.0 || ^19.0.0 || ^19.0.0-rc

  react-select@5.9.0:
    resolution: {integrity: sha512-nwRKGanVHGjdccsnzhFte/PULziueZxGD8LL2WojON78Mvnq7LdAMEtu2frrwld1fr3geixg3iiMBIc/LLAZpw==}
    peerDependencies:
      react: ^16.8.0 || ^17.0.0 || ^18.0.0 || ^19.0.0
      react-dom: ^16.8.0 || ^17.0.0 || ^18.0.0 || ^19.0.0

  react-smooth@4.0.4:
    resolution: {integrity: sha512-gnGKTpYwqL0Iii09gHobNolvX4Kiq4PKx6eWBCYYix+8cdw+cGo3do906l1NBPKkSWx1DghC1dlWG9L2uGd61Q==}
    peerDependencies:
      react: ^16.8.0 || ^17.0.0 || ^18.0.0 || ^19.0.0
      react-dom: ^16.8.0 || ^17.0.0 || ^18.0.0 || ^19.0.0

  react-style-singleton@2.2.3:
    resolution: {integrity: sha512-b6jSvxvVnyptAiLjbkWLE/lOnR4lfTtDAl+eUC7RZy+QQWc6wRzIV2CE6xBuMmDxc2qIihtDCZD5NPOFl7fRBQ==}
    engines: {node: '>=10'}
    peerDependencies:
      '@types/react': '*'
      react: ^16.8.0 || ^17.0.0 || ^18.0.0 || ^19.0.0 || ^19.0.0-rc
    peerDependenciesMeta:
      '@types/react':
        optional: true

  react-syntax-highlighter@15.6.1:
    resolution: {integrity: sha512-OqJ2/vL7lEeV5zTJyG7kmARppUjiB9h9udl4qHQjjgEos66z00Ia0OckwYfRxCSFrW8RJIBnsBwQsHZbVPspqg==}
    peerDependencies:
      react: '>= 0.14.0'

  react-textarea-autosize@8.5.7:
    resolution: {integrity: sha512-2MqJ3p0Jh69yt9ktFIaZmORHXw4c4bxSIhCeWiFwmJ9EYKgLmuNII3e9c9b2UO+ijl4StnpZdqpxNIhTdHvqtQ==}
    engines: {node: '>=10'}
    peerDependencies:
      react: ^16.8.0 || ^17.0.0 || ^18.0.0 || ^19.0.0

  react-transition-group@4.4.5:
    resolution: {integrity: sha512-pZcd1MCJoiKiBR2NRxeCRg13uCXbydPnmB4EOeRrY7480qNWO8IIgQG6zlDkm6uRMsURXPuKq0GWtiM59a5Q6g==}
    peerDependencies:
      react: '>=16.6.0'
      react-dom: '>=16.6.0'

  react@19.0.0:
    resolution: {integrity: sha512-V8AVnmPIICiWpGfm6GLzCR/W5FXLchHop40W4nXBmdlEceh16rCN8O8LNWm5bh5XUX91fh7KpA+W0TgMKmgTpQ==}
    engines: {node: '>=0.10.0'}

  reactflow@11.11.4:
    resolution: {integrity: sha512-70FOtJkUWH3BAOsN+LU9lCrKoKbtOPnz2uq0CV2PLdNSwxTXOhCbsZr50GmZ+Rtw3jx8Uv7/vBFtCGixLfd4Og==}
    peerDependencies:
      react: '>=17'
      react-dom: '>=17'

  read-cache@1.0.0:
    resolution: {integrity: sha512-Owdv/Ft7IjOgm/i0xvNDZ1LrRANRfew4b2prF3OWMQLxLfu3bS8FVhCsrSCMK4lR56Y9ya+AThoTpDCTxCmpRA==}

  readable-stream@3.6.2:
    resolution: {integrity: sha512-9u/sniCrY3D5WdsERHzHE4G2YCXqoG5FTHUiCC4SIbr6XcLZBY05ya9EKjYek9O5xOAwjGq+1JdGBAS7Q9ScoA==}
    engines: {node: '>= 6'}

  readdirp@3.6.0:
    resolution: {integrity: sha512-hOS089on8RduqdbhvQ5Z37A0ESjsqz6qnRcffsMU3495FuTdqSm+7bhJ29JvIOsBDEEnan5DPu9t3To9VRlMzA==}
    engines: {node: '>=8.10.0'}

  readdirp@4.0.2:
    resolution: {integrity: sha512-yDMz9g+VaZkqBYS/ozoBJwaBhTbZo3UNYQHNRw1D3UFQB8oHB4uS/tAODO+ZLjGWmUbKnIlOWO+aaIiAxrUWHA==}
    engines: {node: '>= 14.16.0'}

  recharts-scale@0.4.5:
    resolution: {integrity: sha512-kivNFO+0OcUNu7jQquLXAxz1FIwZj8nrj+YkOKc5694NbjCvcT6aSZiIzNzd2Kul4o4rTto8QVR9lMNtxD4G1w==}

  recharts@2.15.0:
    resolution: {integrity: sha512-cIvMxDfpAmqAmVgc4yb7pgm/O1tmmkl/CjrvXuW+62/+7jj/iF9Ykm+hb/UJt42TREHMyd3gb+pkgoa2MxgDIw==}
    engines: {node: '>=14'}
    peerDependencies:
      react: ^16.0.0 || ^17.0.0 || ^18.0.0 || ^19.0.0
      react-dom: ^16.0.0 || ^17.0.0 || ^18.0.0 || ^19.0.0

  recma-build-jsx@1.0.0:
    resolution: {integrity: sha512-8GtdyqaBcDfva+GUKDr3nev3VpKAhup1+RvkMvUxURHpW7QyIvk9F5wz7Vzo06CEMSilw6uArgRqhpiUcWp8ew==}

  recma-jsx@1.0.0:
    resolution: {integrity: sha512-5vwkv65qWwYxg+Atz95acp8DMu1JDSqdGkA2Of1j6rCreyFUE/gp15fC8MnGEuG1W68UKjM6x6+YTWIh7hZM/Q==}

  recma-parse@1.0.0:
    resolution: {integrity: sha512-OYLsIGBB5Y5wjnSnQW6t3Xg7q3fQ7FWbw/vcXtORTnyaSFscOtABg+7Pnz6YZ6c27fG1/aN8CjfwoUEUIdwqWQ==}

  recma-stringify@1.0.0:
    resolution: {integrity: sha512-cjwII1MdIIVloKvC9ErQ+OgAtwHBmcZ0Bg4ciz78FtbT8In39aAYbaA7zvxQ61xVMSPE8WxhLwLbhif4Js2C+g==}

  redis-errors@1.2.0:
    resolution: {integrity: sha512-1qny3OExCf0UvUV/5wpYKf2YwPcOqXzkwKKSmKHiE6ZMQs5heeE/c8eXK+PNllPvmjgAbfnsbpkGZWy8cBpn9w==}
    engines: {node: '>=4'}

  redis-parser@3.0.0:
    resolution: {integrity: sha512-DJnGAeenTdpMEH6uAJRK/uiyEIH9WVsUmoLwzudwGJUwZPp80PDBWPHXSAGNPwNvIXAbe7MSUB1zQFugFml66A==}
    engines: {node: '>=4'}

  reflect.getprototypeof@1.0.10:
    resolution: {integrity: sha512-00o4I+DVrefhv+nX0ulyi3biSHCPDe+yLv5o/p6d/UVlirijB8E16FtfwSAi4g3tcqrQ4lRAqQSoFEZJehYEcw==}
    engines: {node: '>= 0.4'}

  refractor@3.6.0:
    resolution: {integrity: sha512-MY9W41IOWxxk31o+YvFCNyNzdkc9M20NoZK5vq6jkv4I/uh2zkWcfudj0Q1fovjUQJrNewS9NMzeTtqPf+n5EA==}

  regenerator-runtime@0.14.1:
    resolution: {integrity: sha512-dYnhHh0nJoMfnkZs6GmmhFknAGRrLznOu5nc9ML+EJxGvrx6H7teuevqVqCuPcPK//3eDrrjQhehXVx9cnkGdw==}

  regexp.prototype.flags@1.5.4:
    resolution: {integrity: sha512-dYqgNSZbDwkaJ2ceRd9ojCGjBq+mOm9LmtXnAnEGyHhN/5R7iDW2TRw3h+o/jCFxus3P2LfWIIiwowAjANm7IA==}
    engines: {node: '>= 0.4'}

  regexpp@3.2.0:
    resolution: {integrity: sha512-pq2bWo9mVD43nbts2wGv17XLiNLya+GklZ8kaDLV2Z08gDCsGpnKn9BFMepvWuHCbyVvY7J5o5+BVvoQbmlJLg==}
    engines: {node: '>=8'}

  rehype-recma@1.0.0:
    resolution: {integrity: sha512-lqA4rGUf1JmacCNWWZx0Wv1dHqMwxzsDWYMTowuplHF3xH0N/MmrZ/G3BDZnzAkRmxDadujCjaKM2hqYdCBOGw==}

  remark-mdx@3.1.0:
    resolution: {integrity: sha512-Ngl/H3YXyBV9RcRNdlYsZujAmhsxwzxpDzpDEhFBVAGthS4GDgnctpDjgFl/ULx5UEDzqtW1cyBSNKqYYrqLBA==}

  remark-parse@11.0.0:
    resolution: {integrity: sha512-FCxlKLNGknS5ba/1lmpYijMUzX2esxW5xQqjWxw2eHFfS2MSdaHVINFmhjo+qN1WhZhNimq0dZATN9pH0IDrpA==}

  remark-rehype@11.1.1:
    resolution: {integrity: sha512-g/osARvjkBXb6Wo0XvAeXQohVta8i84ACbenPpoSsxTOQH/Ae0/RGP4WZgnMH5pMLpsj4FG7OHmcIcXxpza8eQ==}

  resend@4.0.1:
    resolution: {integrity: sha512-EkCRfzKw9JX7N75L+0BC8oXohDBLhlhl4w7AgrkEW2TAsOMBsVcbQHPe8cRWP6Ea7KDhD158TsNjbCBcohed5A==}
    engines: {node: '>=18'}

  resolve-from@4.0.0:
    resolution: {integrity: sha512-pb/MYmXstAkysRFx8piNI1tGFNQIFA3vkE3Gq4EuA1dF6gHp/+vgZqsCGJapvy8N3Q+4o7FwvquPJcnZ7RYy4g==}
    engines: {node: '>=4'}

  resolve-pkg-maps@1.0.0:
    resolution: {integrity: sha512-seS2Tj26TBVOC2NIc2rOe2y2ZO7efxITtLZcGSOnHHNOQ7CkiUBfw0Iw2ck6xkIhPwLhKNLS8BO+hEpngQlqzw==}

  resolve@1.22.10:
    resolution: {integrity: sha512-NPRy+/ncIMeDlTAsuqwKIiferiawhefFJtkNSW0qZJEqMEb+qBt/77B/jGeeek+F0uOeN05CDa6HXbbIgtVX4w==}
    engines: {node: '>= 0.4'}
    hasBin: true

  resolve@2.0.0-next.5:
    resolution: {integrity: sha512-U7WjGVG9sH8tvjW5SmGbQuui75FiyjAX72HX15DwBBwF9dNiQZRQAg9nnPhYy+TUnE0+VcrttuvNI8oSxZcocA==}
    hasBin: true

  restore-cursor@3.1.0:
    resolution: {integrity: sha512-l+sSefzHpj5qimhFSE5a8nufZYAM3sBSVMAPtYkmC+4EH2anSGaEMXSD0izRQbu9nfyQ9y5JrVmp7E8oZrUjvA==}
    engines: {node: '>=8'}

  reusify@1.0.4:
    resolution: {integrity: sha512-U9nH88a3fc/ekCF1l0/UP1IosiuIjyTh7hBvXVMHYgVcfGvt897Xguj2UOLDeI5BG2m7/uwyaLVT6fbtCwTyzw==}
    engines: {iojs: '>=1.0.0', node: '>=0.10.0'}

  rrdom@2.0.0-alpha.18:
    resolution: {integrity: sha512-fSFzFFxbqAViITyYVA4Z0o5G6p1nEqEr/N8vdgSKie9Rn0FJxDSNJgjV0yiCIzcDs0QR+hpvgFhpbdZ6JIr5Nw==}

  rrweb-player@2.0.0-alpha.18:
    resolution: {integrity: sha512-v31QgtjR9Ei3JnyvaN/2THj6a/i+dG49LzHiUtHcfTIFi7ecVExmMq+QDctVxUsuwdPPTtEcslpQh2tbVbi/ow==}

  rrweb-snapshot@2.0.0-alpha.18:
    resolution: {integrity: sha512-hBHZL/NfgQX6wO1D9mpwqFu1NJPpim+moIcKhFEjVTZVRUfCln+LOugRc4teVTCISYHN8Cw5e2iNTWCSm+SkoA==}

  rrweb@2.0.0-alpha.18:
    resolution: {integrity: sha512-1mjZcB+LVoGSx1+i9E2ZdAP90fS3MghYVix2wvGlZvrgRuLCbTCCOZMztFCkKpgp7/EeCdYM4nIHJkKX5J1Nmg==}

  run-parallel@1.2.0:
    resolution: {integrity: sha512-5l4VyZR86LZ/lDxZTR6jqL8AFE2S0IFLMP26AbjsLVADxHdhB/c0GUsH+y39UfCi3dzz8OlQuPmnaJOMoDHQBA==}

  rusha@0.8.14:
    resolution: {integrity: sha512-cLgakCUf6PedEu15t8kbsjnwIFFR2D4RfL+W3iWFJ4iac7z4B0ZI8fxy4R3J956kAI68HclCFGL8MPoUVC3qVA==}

  safe-array-concat@1.1.3:
    resolution: {integrity: sha512-AURm5f0jYEOydBj7VQlVvDrjeFgthDdEF5H1dP+6mNpoXOMo1quQqJ4wvJDyRZ9+pO3kGWoOdmV08cSv2aJV6Q==}
    engines: {node: '>=0.4'}

  safe-buffer@5.2.1:
    resolution: {integrity: sha512-rp3So07KcdmmKbGvgaNxQSJr7bGVSVk5S9Eq1F+ppbRo70+YeaDxkw5Dd8NPN+GD6bjnYm2VuPuCXmpuYvmCXQ==}

  safe-push-apply@1.0.0:
    resolution: {integrity: sha512-iKE9w/Z7xCzUMIZqdBsp6pEQvwuEebH4vdpjcDWnyzaI6yl6O9FHvVpmGelvEHNsoY6wGblkxR6Zty/h00WiSA==}
    engines: {node: '>= 0.4'}

  safe-regex-test@1.1.0:
    resolution: {integrity: sha512-x/+Cz4YrimQxQccJf5mKEbIa1NzeCRNI5Ecl/ekmlYaampdNLPalVyIcCZNNH3MvmqBugV5TMYZXv0ljslUlaw==}
    engines: {node: '>= 0.4'}

  scheduler@0.25.0:
    resolution: {integrity: sha512-xFVuu11jh+xcO7JOAGJNOXld8/TcEHK/4CituBUeUb5hqxJLj9YuemAEuvm9gQ/+pgXYfbQuqAkiYu+u7YEsNA==}

  section-matter@1.0.0:
    resolution: {integrity: sha512-vfD3pmTzGpufjScBh50YHKzEu2lxBWhVEHsNGoEXmCmn2hKGfeNLYMzCJpe8cD7gqX7TJluOVpBkAequ6dgMmA==}
    engines: {node: '>=4'}

  secure-json-parse@2.7.0:
    resolution: {integrity: sha512-6aU+Rwsezw7VR8/nyvKTx8QpWH9FrcYiXXlqC4z5d5XQBDRqtbfsRjnwGyqbi3gddNtWHuEk9OANUotL26qKUw==}

  selderee@0.11.0:
    resolution: {integrity: sha512-5TF+l7p4+OsnP8BCCvSyZiSPc4x4//p5uPwK8TCnVPJYRmU2aYKMpOXvw8zM5a5JvuuCGN1jmsMwuU2W02ukfA==}

  semver@6.3.1:
    resolution: {integrity: sha512-BR7VvDCVHO+q2xBEWskxS6DJE1qRnb7DxzUrogb71CWoSficBxYsiAGd+Kl0mmq/MprG9yArRkyrQxTO6XjMzA==}
    hasBin: true

  semver@7.6.3:
    resolution: {integrity: sha512-oVekP1cKtI+CTDvHWYFUcMtsK/00wmAEfyqKfNdARm8u1wNVhSgaX7A8d4UuIlUI5e84iEwOhs7ZPYRmzU9U6A==}
    engines: {node: '>=10'}
    hasBin: true

  set-function-length@1.2.2:
    resolution: {integrity: sha512-pgRc4hJ4/sNjWCSS9AmnS40x3bNMDTknHgL5UaMBTMyJnU90EgWh1Rz+MC9eFu4BuN/UwZjKQuY/1v3rM7HMfg==}
    engines: {node: '>= 0.4'}

  set-function-name@2.0.2:
    resolution: {integrity: sha512-7PGFlmtwsEADb0WYyvCMa1t+yke6daIG4Wirafur5kcf+MhUnPms1UeR0CKQdTZD81yESwMHbtn+TR+dMviakQ==}
    engines: {node: '>= 0.4'}

  set-proto@1.0.0:
    resolution: {integrity: sha512-RJRdvCo6IAnPdsvP/7m6bsQqNnn1FCBX5ZNtFL98MmFF/4xAIJTIg1YbHW5DC2W5SKZanrC6i4HsJqlajw/dZw==}
    engines: {node: '>= 0.4'}

  sharp@0.33.5:
    resolution: {integrity: sha512-haPVm1EkS9pgvHrQ/F3Xy+hgcuMV0Wm9vfIBSiwZ05k+xgb0PkBQpGsAA/oWdDobNaZTH5ppvHtzCFbnSEwHVw==}
    engines: {node: ^18.17.0 || ^20.3.0 || >=21.0.0}

  shebang-command@2.0.0:
    resolution: {integrity: sha512-kHxr2zZpYtdmrN1qDjrrX/Z1rR1kG8Dx+gkpK1G4eXmvXswmcE1hTWBWYUzlraYw1/yZp6YuDY77YtvbN0dmDA==}
    engines: {node: '>=8'}

  shebang-regex@3.0.0:
    resolution: {integrity: sha512-7++dFhtcx3353uBaq8DDR4NuxBetBzC7ZQOhmTQInHEd6bSrXdiEyzCvG07Z44UYdLShWUyXt5M/yhz8ekcb1A==}
    engines: {node: '>=8'}

  side-channel-list@1.0.0:
    resolution: {integrity: sha512-FCLHtRD/gnpCiCHEiJLOwdmFP+wzCmDEkc9y7NsYxeF4u7Btsn1ZuwgwJGxImImHicJArLP4R0yX4c2KCrMrTA==}
    engines: {node: '>= 0.4'}

  side-channel-map@1.0.1:
    resolution: {integrity: sha512-VCjCNfgMsby3tTdo02nbjtM/ewra6jPHmpThenkTYh8pG9ucZ/1P8So4u4FGBek/BjpOVsDCMoLA/iuBKIFXRA==}
    engines: {node: '>= 0.4'}

  side-channel-weakmap@1.0.2:
    resolution: {integrity: sha512-WPS/HvHQTYnHisLo9McqBHOJk2FkHO/tlpvldyrnem4aeQp4hai3gythswg6p01oSoTl58rcpiFAjF2br2Ak2A==}
    engines: {node: '>= 0.4'}

  side-channel@1.1.0:
    resolution: {integrity: sha512-ZX99e6tRweoUXqR+VBrslhda51Nh5MTQwou5tnUDgbtyM0dBgmhEDtWGP/xbKn6hqfPRHujUNwz5fy/wbbhnpw==}
    engines: {node: '>= 0.4'}

  signal-exit@3.0.7:
    resolution: {integrity: sha512-wnD2ZE+l+SPC/uoS0vXeE9L1+0wuaMqKlfz9AMUo38JsyLSBWSFcHR1Rri62LZc12vLr1gb3jl7iwQhgwpAbGQ==}

  signal-exit@4.1.0:
    resolution: {integrity: sha512-bzyZ1e88w9O1iNJbKnOlvYTrWPDl46O1bG0D3XInv+9tkPrxrN8jUUTiFlDkkmKWgn1M6CfIA13SuGqOa9Korw==}
    engines: {node: '>=14'}

  simple-concat@1.0.1:
    resolution: {integrity: sha512-cSFtAPtRhljv69IK0hTVZQ+OfE9nePi/rtJmw5UjHeVyVroEqJXP1sFztKUy1qU+xvz3u/sfYJLa947b7nAN2Q==}

  simple-get@3.1.1:
    resolution: {integrity: sha512-CQ5LTKGfCpvE1K0n2us+kuMPbk/q0EKl82s4aheV9oXjFEz6W/Y7oQFVJuU6QG77hRT4Ghb5RURteF5vnWjupA==}

  simple-get@4.0.1:
    resolution: {integrity: sha512-brv7p5WgH0jmQJr1ZDDfKDOSeWWg+OVypG99A/5vYGPqJ6pxiaHLy8nxtFjBA7oMa01ebA9gfh1uMCFqOuXxvA==}

  simple-swizzle@0.2.2:
    resolution: {integrity: sha512-JA//kQgZtbuY83m+xT+tXJkmJncGMTFT+C+g2h2R9uxkYIrE2yy9sgmcLhCnw57/WSD+Eh3J97FPEDFnbXnDUg==}

  socket.io-adapter@2.5.5:
    resolution: {integrity: sha512-eLDQas5dzPgOWCk9GuuJC2lBqItuhKI4uxGgo9aIV7MYbk2h9Q6uULEh8WBzThoI7l+qU9Ast9fVUmkqPP9wYg==}

  socket.io-parser@4.2.4:
    resolution: {integrity: sha512-/GbIKmo8ioc+NIWIhwdecY0ge+qVBSMdgxGygevmdHj24bsfgtCmcUUcQ5ZzcylGFHsN3k4HB4Cgkl96KVnuew==}
    engines: {node: '>=10.0.0'}

  socket.io@4.8.0:
    resolution: {integrity: sha512-8U6BEgGjQOfGz3HHTYaC/L1GaxDCJ/KM0XTkJly0EhZ5U/du9uNEZy4ZgYzEzIqlx2CMm25CrCqr1ck899eLNA==}
    engines: {node: '>=10.2.0'}

  source-map-js@1.2.1:
    resolution: {integrity: sha512-UXWMKhLOwVKb728IUtQPXxfYU+usdybtUrK/8uGE8CQMvrhOpwvzDBwj0QhSL7MQc7vIsISBG8VQ8+IDQxpfQA==}
    engines: {node: '>=0.10.0'}

  source-map-support@0.5.21:
    resolution: {integrity: sha512-uBHU3L3czsIyYXKX88fdrGovxdSCoTGDRZ6SYXtSRxLZUzHg5P/66Ht6uoUlHu9EZod+inXhKo3qQgwXUT/y1w==}

  source-map@0.5.7:
    resolution: {integrity: sha512-LbrmJOMUSdEVxIKvdcJzQC+nQhe8FUZQTXQy6+I75skNgn3OoQ0DZA8YnFa7gp8tqtL3KPf1kmo0R5DoApeSGQ==}
    engines: {node: '>=0.10.0'}

  source-map@0.6.1:
    resolution: {integrity: sha512-UjgapumWlbMhkBgzT7Ykc5YXUT46F0iKu8SGXq0bcwP5dz/h0Plj6enJqjz1Zbq2l5WaqYnrVbwWOWMyF3F47g==}
    engines: {node: '>=0.10.0'}

  source-map@0.7.4:
    resolution: {integrity: sha512-l3BikUxvPOcn5E74dZiq5BGsTb5yEwhaTSzccU6t4sDOH8NWJCstKO5QT2CvtFoK6F0saL7p9xHAqHOlCPJygA==}
    engines: {node: '>= 8'}

  space-separated-tokens@1.1.5:
    resolution: {integrity: sha512-q/JSVd1Lptzhf5bkYm4ob4iWPjx0KiRe3sRFBNrVqbJkFaBm5vbbowy1mymoPNLRa52+oadOhJ+K49wsSeSjTA==}

  space-separated-tokens@2.0.2:
    resolution: {integrity: sha512-PEGlAwrG8yXGXRjW32fGbg66JAlOAwbObuqVoJpv/mRgoWDQfgH1wDPvtzWyUSNAXBGSk8h755YDbbcEy3SH2Q==}

  sprintf-js@1.0.3:
    resolution: {integrity: sha512-D9cPgkvLlV3t3IzL0D0YLvGA9Ahk4PcvVwUbN0dSGr1aP0Nrt4AEnTUbuGvquEC0mA64Gqt1fzirlRs5ibXx8g==}

  stable-hash@0.0.4:
    resolution: {integrity: sha512-LjdcbuBeLcdETCrPn9i8AYAZ1eCtu4ECAWtP7UleOiZ9LzVxRzzUZEoZ8zB24nhkQnDWyET0I+3sWokSDS3E7g==}

  standard-as-callback@2.1.0:
    resolution: {integrity: sha512-qoRRSyROncaz1z0mvYqIE4lCd9p2R90i6GxW3uZv5ucSu8tU7B5HXUP1gG8pVZsYNVaXjk8ClXHPttLyxAL48A==}

  state-local@1.0.7:
    resolution: {integrity: sha512-HTEHMNieakEnoe33shBYcZ7NX83ACUjCu8c40iOGEZsngj9zRnkqS9j1pqQPXwobB0ZcVTk27REb7COQ0UR59w==}

  streamsearch@1.1.0:
    resolution: {integrity: sha512-Mcc5wHehp9aXz1ax6bZUyY5afg9u2rv5cqQI3mRrYkGC8rW2hM02jWuwjtL++LS5qinSyhj2QfLyNsuc+VsExg==}
    engines: {node: '>=10.0.0'}

  string-width@4.2.3:
    resolution: {integrity: sha512-wKyQRQpjJ0sIp62ErSZdGsjMJWsap5oRNihHhu6G7JVO/9jIB6UyevL+tXuOqrng8j/cxKTWyWUwvSTriiZz/g==}
    engines: {node: '>=8'}

  string-width@5.1.2:
    resolution: {integrity: sha512-HnLOCR3vjcY8beoNLtcjZ5/nxn2afmME6lhrDrebokqMap+XbeW8n9TXpPDOqdGK5qcI3oT0GKTW6wC7EMiVqA==}
    engines: {node: '>=12'}

  string.prototype.includes@2.0.1:
    resolution: {integrity: sha512-o7+c9bW6zpAdJHTtujeePODAhkuicdAryFsfVKwA+wGw89wJ4GTY484WTucM9hLtDEOpOvI+aHnzqnC5lHp4Rg==}
    engines: {node: '>= 0.4'}

  string.prototype.matchall@4.0.12:
    resolution: {integrity: sha512-6CC9uyBL+/48dYizRf7H7VAYCMCNTBeM78x/VTUe9bFEaxBepPJDa1Ow99LqI/1yF7kuy7Q3cQsYMrcjGUcskA==}
    engines: {node: '>= 0.4'}

  string.prototype.repeat@1.0.0:
    resolution: {integrity: sha512-0u/TldDbKD8bFCQ/4f5+mNRrXwZ8hg2w7ZR8wa16e8z9XpePWl3eGEcUD0OXpEH/VJH/2G3gjUtR3ZOiBe2S/w==}

  string.prototype.trim@1.2.10:
    resolution: {integrity: sha512-Rs66F0P/1kedk5lyYyH9uBzuiI/kNRmwJAR9quK6VOtIpZ2G+hMZd+HQbbv25MgCA6gEffoMZYxlTod4WcdrKA==}
    engines: {node: '>= 0.4'}

  string.prototype.trimend@1.0.9:
    resolution: {integrity: sha512-G7Ok5C6E/j4SGfyLCloXTrngQIQU3PWtXGst3yM7Bea9FRURf1S42ZHlZZtsNque2FN2PoUhfZXYLNWwEr4dLQ==}
    engines: {node: '>= 0.4'}

  string.prototype.trimstart@1.0.8:
    resolution: {integrity: sha512-UXSH262CSZY1tfu3G3Secr6uGLCFVPMhIqHjlgCUtCCcgihYc/xKs9djMTMUOb2j1mVSeU8EU6NWc/iQKU6Gfg==}
    engines: {node: '>= 0.4'}

  string_decoder@1.3.0:
    resolution: {integrity: sha512-hkRX8U1WjJFd8LsDJ2yQ/wWWxaopEsABU1XfkM8A+j0+85JAGppt16cr1Whg6KIbb4okU6Mql6BOj+uup/wKeA==}

  stringify-entities@4.0.4:
    resolution: {integrity: sha512-IwfBptatlO+QCJUo19AqvrPNqlVMpW9YEL2LIVY+Rpv2qsjCGxaDLNRgeGsQWJhfItebuJhsGSLjaBbNSQ+ieg==}

  strip-ansi@6.0.1:
    resolution: {integrity: sha512-Y38VPSHcqkFrCpFnQ9vuSXmquuv5oXOKpGeT6aGrr3o3Gc9AlVa6JBfUSOCnbxGGZF+/0ooI7KrPuUSztUdU5A==}
    engines: {node: '>=8'}

  strip-ansi@7.1.0:
    resolution: {integrity: sha512-iq6eVVI64nQQTRYq2KtEg2d2uU7LElhTJwsH4YzIHZshxlgZms/wIc4VoDQTlG/IvVIrBKG06CrZnp0qv7hkcQ==}
    engines: {node: '>=12'}

  strip-bom-string@1.0.0:
    resolution: {integrity: sha512-uCC2VHvQRYu+lMh4My/sFNmF2klFymLX1wHJeXnbEJERpV/ZsVuonzerjfrGpIGF7LBVa1O7i9kjiWvJiFck8g==}
    engines: {node: '>=0.10.0'}

  strip-bom@3.0.0:
    resolution: {integrity: sha512-vavAMRXOgBVNF6nyEEmL3DBK19iRpDcoIwW+swQ+CbGiu7lju6t+JklA1MHweoWtadgt4ISVUsXLyDq34ddcwA==}
    engines: {node: '>=4'}

  strip-json-comments@2.0.1:
    resolution: {integrity: sha512-4gB8na07fecVVkOI6Rs4e7T6NOTki5EmL7TUduTs6bu3EdnSycntVJ4re8kgZA+wx9IueI2Y11bfbgwtzuE0KQ==}
    engines: {node: '>=0.10.0'}

  strip-json-comments@3.1.1:
    resolution: {integrity: sha512-6fPc+R4ihwqP6N/aIv2f1gMH8lOVtWQHoqC4yK6oSDVVocumAsfCqjkXnqiYMhmMwS/mEHLp7Vehlt3ql6lEig==}
    engines: {node: '>=8'}

  stripe@16.12.0:
    resolution: {integrity: sha512-H7eFVLDxeTNNSn4JTRfL2//LzCbDrMSZ+2q1c7CanVWgK2qIW5TwS+0V7N9KcKZZNpYh/uCqK0PyZh/2UsaAtQ==}
    engines: {node: '>=12.*'}

  strnum@1.0.5:
    resolution: {integrity: sha512-J8bbNyKKXl5qYcR36TIO8W3mVGVHrmmxsd5PAItGkmyzwJvybiw2IVq5nqd0i4LSNSkB/sx9VHllbfFdr9k1JA==}

  style-mod@4.1.2:
    resolution: {integrity: sha512-wnD1HyVqpJUI2+eKZ+eo1UwghftP6yuFheBqqe+bWCotBjC2K1YnteJILRMs3SM4V/0dLEW1SC27MWP5y+mwmw==}

  style-to-object@1.0.8:
    resolution: {integrity: sha512-xT47I/Eo0rwJmaXC4oilDGDWLohVhR6o/xAQcPQN8q6QBuZVL8qMYL85kLmST5cPjAorwvqIA4qXTRQoYHaL6g==}

  styled-jsx@5.1.6:
    resolution: {integrity: sha512-qSVyDTeMotdvQYoHWLNGwRFJHC+i+ZvdBRYosOFgC+Wg1vx4frN2/RG/NA7SYqqvKNLf39P2LSRA2pu6n0XYZA==}
    engines: {node: '>= 12.0.0'}
    peerDependencies:
      '@babel/core': '*'
      babel-plugin-macros: '*'
      react: '>= 16.8.0 || 17.x.x || ^18.0.0-0 || ^19.0.0-0'
    peerDependenciesMeta:
      '@babel/core':
        optional: true
      babel-plugin-macros:
        optional: true

  stylis@4.2.0:
    resolution: {integrity: sha512-Orov6g6BB1sDfYgzWfTHDOxamtX1bE/zo104Dh9e6fqJ3PooipYyfJ0pUmrZO2wAvO8YbEyeFrkV91XTsGMSrw==}

  sucrase@3.35.0:
    resolution: {integrity: sha512-8EbVDiu9iN/nESwxeSxDKe0dunta1GOlHufmSSXxMD2z2/tMZpDMpvXQGsc+ajGo8y2uYUmixaSRUc/QPoQ0GA==}
    engines: {node: '>=16 || 14 >=14.17'}
    hasBin: true

  supports-color@7.2.0:
    resolution: {integrity: sha512-qpCAvRl9stuOHveKsn7HncJRvv501qIacKzQlO/+Lwxc9+0q2wLyv4Dfvt80/DPn2pqOBsJdDiogXGR9+OvwRw==}
    engines: {node: '>=8'}

  supports-preserve-symlinks-flag@1.0.0:
    resolution: {integrity: sha512-ot0WnXS9fgdkgIcePe6RHNk1WA8+muPa6cSjeR3V8K27q9BB1rTE3R1p7Hv0z1ZyAc8s6Vvv8DIyWf681MAt0w==}
    engines: {node: '>= 0.4'}

  swr@2.3.0:
    resolution: {integrity: sha512-NyZ76wA4yElZWBHzSgEJc28a0u6QZvhb6w0azeL2k7+Q1gAzVK+IqQYXhVOC/mzi+HZIozrZvBVeSeOZNR2bqA==}
    peerDependencies:
      react: ^16.11.0 || ^17.0.0 || ^18.0.0 || ^19.0.0

  tabbable@6.2.0:
    resolution: {integrity: sha512-Cat63mxsVJlzYvN51JmVXIgNoUokrIaT2zLclCXjRd8boZ0004U4KCs/sToJ75C6sdlByWxpYnb5Boif1VSFew==}

  tailwind-merge@2.6.0:
    resolution: {integrity: sha512-P+Vu1qXfzediirmHOC3xKGAYeZtPcV9g76X+xg2FD4tYgR71ewMA35Y3sCz3zhiN/dwefRpJX0yBcgwi1fXNQA==}

  tailwindcss-animate@1.0.7:
    resolution: {integrity: sha512-bl6mpH3T7I3UFxuvDEXLxy/VuFxBk5bbzplh7tXI68mwMokNYd1t9qPBHlnyTwfa4JGC4zP516I1hYYtQ/vspA==}
    peerDependencies:
      tailwindcss: '>=3.0.0 || insiders'

  tailwindcss@3.4.17:
    resolution: {integrity: sha512-w33E2aCvSDP0tW9RZuNXadXlkHXqFzSkQew/aIa2i/Sj8fThxwovwlXHSPXTbAHwEIhBFXAedUhP2tueAKP8Og==}
    engines: {node: '>=14.0.0'}
    hasBin: true

  tapable@2.2.1:
    resolution: {integrity: sha512-GNzQvQTOIP6RyTfE2Qxb8ZVlNmw0n88vp1szwWRimP02mnTsx3Wtn5qRdqY9w2XduFNUgvOwhNnQsjwCp+kqaQ==}
    engines: {node: '>=6'}

  tar-fs@2.1.1:
    resolution: {integrity: sha512-V0r2Y9scmbDRLCNex/+hYzvp/zyYjvFbHPNgVTKfQvVrb6guiE/fxP+XblDNR011utopbkex2nM4dHNV6GDsng==}

  tar-stream@2.2.0:
    resolution: {integrity: sha512-ujeqbceABgwMZxEJnk2HDY2DlnUZ+9oEcb1KzTVfYHio0UE6dG71n60d8D2I4qNvleWrrXpmjpt7vZeF1LnMZQ==}
    engines: {node: '>=6'}

  thenify-all@1.6.0:
    resolution: {integrity: sha512-RNxQH/qI8/t3thXJDwcstUO4zeqo64+Uy/+sNVRBx4Xn2OX+OZ9oP+iJnNFqplFra2ZUVeKCSa2oVWi3T4uVmA==}
    engines: {node: '>=0.8'}

  thenify@3.3.1:
    resolution: {integrity: sha512-RVZSIV5IG10Hk3enotrhvz0T9em6cyHBLkH/YAZuKqd8hRkKhSfCGIcP2KUY0EPxndzANBmNllzWPwak+bheSw==}

  throttleit@2.1.0:
    resolution: {integrity: sha512-nt6AMGKW1p/70DF/hGBdJB57B8Tspmbp5gfJ8ilhLnt7kkr2ye7hzD6NVG8GGErk2HWF34igrL2CXmNIkzKqKw==}
    engines: {node: '>=18'}

  tiny-invariant@1.3.3:
    resolution: {integrity: sha512-+FbBPE1o9QAYvviau/qC5SE3caw21q3xkvWKBtja5vgqOWIHHJ3ioaq1VPfn/Szqctz2bU/oYeKd9/z5BL+PVg==}

  to-regex-range@5.0.1:
    resolution: {integrity: sha512-65P7iz6X5yEr1cwcgvQxbbIw7Uk3gOy5dIdtZ4rDveLqhrdJP+Li/Hx6tyK0NEb+2GCyneCMJiGqrADCSNk8sQ==}
    engines: {node: '>=8.0'}

  tr46@0.0.3:
    resolution: {integrity: sha512-N3WMsuqV66lT30CrXNbEjx4GEwlow3v6rr4mCcv6prnfwhS01rkgyFdjPNBYd9br7LpXV1+Emh01fHnq2Gdgrw==}

  trim-lines@3.0.1:
    resolution: {integrity: sha512-kRj8B+YHZCc9kQYdWfJB2/oUl9rA99qbowYYBtr4ui4mZyAQ2JpvVBd/6U2YloATfqBhBTSMhTpgBHtU0Mf3Rg==}

  trough@2.2.0:
    resolution: {integrity: sha512-tmMpK00BjZiUyVyvrBK7knerNgmgvcV/KLVyuma/SC+TQN167GrMRciANTz09+k3zW8L8t60jWO1GpfkZdjTaw==}

  ts-api-utils@2.0.0:
    resolution: {integrity: sha512-xCt/TOAc+EOHS1XPnijD3/yzpH6qg2xppZO1YDqGoVsNXfQfzHpOdNuXwrwOU8u4ITXJyDCTyt8w5g1sZv9ynQ==}
    engines: {node: '>=18.12'}
    peerDependencies:
      typescript: '>=4.8.4'

  ts-interface-checker@0.1.13:
    resolution: {integrity: sha512-Y/arvbn+rrz3JCKl9C4kVNfTfSm2/mEp5FSz5EsZSANGPSlQrpRI5M4PKF+mJnE52jOO90PnPSc3Ur3bTQw0gA==}

  tsconfig-paths@3.15.0:
    resolution: {integrity: sha512-2Ac2RgzDe/cn48GvOe3M+o82pEFewD3UPbyoUHHdKasHwJKjds4fLXWf/Ux5kATBKN20oaFGu+jbElp1pos0mg==}

  tslib@2.8.1:
    resolution: {integrity: sha512-oJFu94HQb+KVduSUQL7wnpmqnfmLsOA/nAh6b6EH0wCEoK0/mPeXU6c3wKDV83MkOuHPRHtSXKKU99IBazS/2w==}

  tunnel-agent@0.6.0:
    resolution: {integrity: sha512-McnNiV1l8RYeY8tBgEpuodCC1mLUdbSN+CYBL7kJsJNInOP8UjDDEwdk6Mw60vdLLrr5NHKZhMAOSrR2NZuQ+w==}

  type-check@0.4.0:
    resolution: {integrity: sha512-XleUoc9uwGXqjWwXaUTZAmzMcFZ5858QA2vvx1Ur5xIcixXIP+8LnFDgRplU30us6teqdlskFfu+ae4K79Ooew==}
    engines: {node: '>= 0.8.0'}

  typed-array-buffer@1.0.3:
    resolution: {integrity: sha512-nAYYwfY3qnzX30IkA6AQZjVbtK6duGontcQm1WSG1MD94YLqK0515GNApXkoxKOWMusVssAHWLh9SeaoefYFGw==}
    engines: {node: '>= 0.4'}

  typed-array-byte-length@1.0.3:
    resolution: {integrity: sha512-BaXgOuIxz8n8pIq3e7Atg/7s+DpiYrxn4vdot3w9KbnBhcRQq6o3xemQdIfynqSeXeDrF32x+WvfzmOjPiY9lg==}
    engines: {node: '>= 0.4'}

  typed-array-byte-offset@1.0.4:
    resolution: {integrity: sha512-bTlAFB/FBYMcuX81gbL4OcpH5PmlFHqlCCpAl8AlEzMz5k53oNDvN8p1PNOWLEmI2x4orp3raOFB51tv9X+MFQ==}
    engines: {node: '>= 0.4'}

  typed-array-length@1.0.7:
    resolution: {integrity: sha512-3KS2b+kL7fsuk/eJZ7EQdnEmQoaho/r6KUef7hxvltNA5DR8NAUM+8wJMbJyZ4G9/7i3v5zPBIMN5aybAh2/Jg==}
    engines: {node: '>= 0.4'}

  typescript-eslint@8.19.1:
    resolution: {integrity: sha512-LKPUQpdEMVOeKluHi8md7rwLcoXHhwvWp3x+sJkMuq3gGm9yaYJtPo8sRZSblMFJ5pcOGCAak/scKf1mvZDlQw==}
    engines: {node: ^18.18.0 || ^20.9.0 || >=21.1.0}
    peerDependencies:
      eslint: ^8.57.0 || ^9.0.0
      typescript: '>=4.8.4 <5.8.0'

  typescript@5.7.3:
    resolution: {integrity: sha512-84MVSjMEHP+FQRPy3pX9sTVV/INIex71s9TL2Gm5FG/WG1SqXeKyZ0k7/blY/4FdOzI12CBy1vGc4og/eus0fw==}
    engines: {node: '>=14.17'}
    hasBin: true

  unbox-primitive@1.1.0:
    resolution: {integrity: sha512-nWJ91DjeOkej/TA8pXQ3myruKpKEYgqvpw9lz4OPHj/NWFNluYrjbz9j01CJ8yKQd2g4jFoOkINCTW2I5LEEyw==}
    engines: {node: '>= 0.4'}

  undici-types@6.20.0:
    resolution: {integrity: sha512-Ny6QZ2Nju20vw1SRHe3d9jVu6gJ+4e3+MMpqu7pqE5HT6WsTSlce++GQmK5UXS8mzV8DSYHrQH+Xrf2jVcuKNg==}

  unified@11.0.5:
    resolution: {integrity: sha512-xKvGhPWw3k84Qjh8bI3ZeJjqnyadK+GEFtazSfZv/rKeTkTjOJho6mFqh2SM96iIcZokxiOpg78GazTSg8+KHA==}

  unist-util-is@5.2.1:
    resolution: {integrity: sha512-u9njyyfEh43npf1M+yGKDGVPbY/JWEemg5nH05ncKPfi+kBbKBJoTdsogMu33uhytuLlv9y0O7GH7fEdwLdLQw==}

  unist-util-is@6.0.0:
    resolution: {integrity: sha512-2qCTHimwdxLfz+YzdGfkqNlH0tLi9xjTnHddPmJwtIG9MGsdbutfTc4P+haPD7l7Cjxf/WZj+we5qfVPvvxfYw==}

  unist-util-position-from-estree@2.0.0:
    resolution: {integrity: sha512-KaFVRjoqLyF6YXCbVLNad/eS4+OfPQQn2yOd7zF/h5T/CSL2v8NpN6a5TPvtbXthAGw5nG+PuTtq+DdIZr+cRQ==}

  unist-util-position@5.0.0:
    resolution: {integrity: sha512-fucsC7HjXvkB5R3kTCO7kUjRdrS0BJt3M/FPxmHMBOm8JQi2BsHAHFsy27E0EolP8rp0NzXsJ+jNPyDWvOJZPA==}

  unist-util-remove@3.1.1:
    resolution: {integrity: sha512-kfCqZK5YVY5yEa89tvpl7KnBBHu2c6CzMkqHUrlOqaRgGOMp0sMvwWOVrbAtj03KhovQB7i96Gda72v/EFE0vw==}

  unist-util-stringify-position@4.0.0:
    resolution: {integrity: sha512-0ASV06AAoKCDkS2+xw5RXJywruurpbC4JZSm7nr7MOt1ojAzvyyaO+UxZf18j8FCF6kmzCZKcAgN/yu2gm2XgQ==}

  unist-util-visit-parents@5.1.3:
    resolution: {integrity: sha512-x6+y8g7wWMyQhL1iZfhIPhDAs7Xwbn9nRosDXl7qoPTSCy0yNxnKc+hWokFifWQIDGi154rdUqKvbCa4+1kLhg==}

  unist-util-visit-parents@6.0.1:
    resolution: {integrity: sha512-L/PqWzfTP9lzzEa6CKs0k2nARxTdZduw3zyh8d2NVBnsyvHjSX4TWse388YrrQKbvI8w20fGjGlhgT96WwKykw==}

  unist-util-visit@5.0.0:
    resolution: {integrity: sha512-MR04uvD+07cwl/yhVuVWAtw+3GOR/knlL55Nd/wAdblk27GCVt3lqpTivy/tkJcZoNPzTwS1Y+KMojlLDhoTzg==}

  update-browserslist-db@1.1.2:
    resolution: {integrity: sha512-PPypAm5qvlD7XMZC3BujecnaOxwhrtoFR+Dqkk5Aa/6DssiH0ibKoketaj9w8LP7Bont1rYeoV5plxD7RTEPRg==}
    hasBin: true
    peerDependencies:
      browserslist: '>= 4.21.0'

  uri-js@4.4.1:
    resolution: {integrity: sha512-7rKUyy33Q1yc98pQ1DAmLtwX109F7TIfWlW1Ydo8Wl1ii1SeHieeh0HHfPeL2fMXK6z0s8ecKs9frCuLJvndBg==}

  use-callback-ref@1.3.3:
    resolution: {integrity: sha512-jQL3lRnocaFtu3V00JToYz/4QkNWswxijDaCVNZRiRTO3HQDLsdu1ZtmIUvV4yPp+rvWm5j0y0TG/S61cuijTg==}
    engines: {node: '>=10'}
    peerDependencies:
      '@types/react': '*'
      react: ^16.8.0 || ^17.0.0 || ^18.0.0 || ^19.0.0 || ^19.0.0-rc
    peerDependenciesMeta:
      '@types/react':
        optional: true

  use-composed-ref@1.4.0:
    resolution: {integrity: sha512-djviaxuOOh7wkj0paeO1Q/4wMZ8Zrnag5H6yBvzN7AKKe8beOaED9SF5/ByLqsku8NP4zQqsvM2u3ew/tJK8/w==}
    peerDependencies:
      '@types/react': '*'
      react: ^16.8.0 || ^17.0.0 || ^18.0.0 || ^19.0.0
    peerDependenciesMeta:
      '@types/react':
        optional: true

  use-isomorphic-layout-effect@1.2.0:
    resolution: {integrity: sha512-q6ayo8DWoPZT0VdG4u3D3uxcgONP3Mevx2i2b0434cwWBoL+aelL1DzkXI6w3PhTZzUeR2kaVlZn70iCiseP6w==}
    peerDependencies:
      '@types/react': '*'
      react: ^16.8.0 || ^17.0.0 || ^18.0.0 || ^19.0.0
    peerDependenciesMeta:
      '@types/react':
        optional: true

  use-latest@1.3.0:
    resolution: {integrity: sha512-mhg3xdm9NaM8q+gLT8KryJPnRFOz1/5XPBhmDEVZK1webPzDjrPk7f/mbpeLqTgB9msytYWANxgALOCJKnLvcQ==}
    peerDependencies:
      '@types/react': '*'
      react: ^16.8.0 || ^17.0.0 || ^18.0.0 || ^19.0.0
    peerDependenciesMeta:
      '@types/react':
        optional: true

  use-sidecar@1.1.3:
    resolution: {integrity: sha512-Fedw0aZvkhynoPYlA5WXrMCAMm+nSWdZt6lzJQ7Ok8S6Q+VsHmHpRWndVRJ8Be0ZbkfPc5LRYH+5XrzXcEeLRQ==}
    engines: {node: '>=10'}
    peerDependencies:
      '@types/react': '*'
      react: ^16.8.0 || ^17.0.0 || ^18.0.0 || ^19.0.0 || ^19.0.0-rc
    peerDependenciesMeta:
      '@types/react':
        optional: true

  use-sync-external-store@1.4.0:
    resolution: {integrity: sha512-9WXSPC5fMv61vaupRkCKCxsPxBocVnwakBEkMIHHpkTTg6icbJtg6jzgtLDm4bl3cSHAca52rYWih0k4K3PfHw==}
    peerDependencies:
      react: ^16.8.0 || ^17.0.0 || ^18.0.0 || ^19.0.0

  util-deprecate@1.0.2:
    resolution: {integrity: sha512-EPD5q1uXyFxJpCrLnCc1nHnq3gOa6DZBocAIiI2TaSCA7VCJ1UJDMagCzIkXNsUYfD1daK//LTEQ8xiIbrHtcw==}

  uuid@8.3.2:
    resolution: {integrity: sha512-+NYs2QeMWy+GWFOEm9xnn6HCDp0l7QBD7ml8zLUmJ+93Q5NF0NocErnwkTkXVFNiX3/fpC6afS8Dhb/gz7R7eg==}
    hasBin: true

  uuid@9.0.1:
    resolution: {integrity: sha512-b+1eJOlsR9K8HJpow9Ok3fiWOWSIcIzXodvv0rQjVoOVNpWMpxf1wZNpt4y9h10odCNrqnYp1OBzRktckBe3sA==}
    hasBin: true

  vary@1.1.2:
    resolution: {integrity: sha512-BNGbWLfd0eUPabhkXUVm0j8uuvREyTh5ovRa/dyow/BqAbZJyC+5fU+IzQOzmAKzYqYRAISoRhdQr3eIZ/PXqg==}
    engines: {node: '>= 0.8'}

  vfile-matter@5.0.0:
    resolution: {integrity: sha512-jhPSqlj8hTSkTXOqyxbUeZAFFVq/iwu/jukcApEqc/7DOidaAth6rDc0Zgg0vWpzUnWkwFP7aK28l6nBmxMqdQ==}

  vfile-message@4.0.2:
    resolution: {integrity: sha512-jRDZ1IMLttGj41KcZvlrYAaI3CfqpLpfpf+Mfig13viT6NKvRzWZ+lXz0Y5D60w6uJIBAOGq9mSHf0gktF0duw==}

  vfile@6.0.3:
    resolution: {integrity: sha512-KzIbH/9tXat2u30jf+smMwFCsno4wHVdNmzFyL+T/L3UGqqk6JKfVqOFOZEpZSHADH1k40ab6NUIXZq422ov3Q==}

  victory-vendor@36.9.2:
    resolution: {integrity: sha512-PnpQQMuxlwYdocC8fIJqVXvkeViHYzotI+NJrCuav0ZYFoq912ZHBk3mCeuj+5/VpodOjPe1z0Fk2ihgzlXqjQ==}

  w3c-keyname@2.2.8:
    resolution: {integrity: sha512-dpojBhNsCNN7T82Tm7k26A6G9ML3NkhDsnw9n/eoxSRlVBB4CEtIQ/KTCLI2Fwf3ataSXRhYFkQi3SlnFwPvPQ==}

  warning@4.0.3:
    resolution: {integrity: sha512-rpJyN222KWIvHJ/F53XSZv0Zl/accqHR8et1kpaMTD/fLCRxtV8iX8czMzY7sVZupTI3zcUTg8eycS2kNF9l6w==}

  wcwidth@1.0.1:
    resolution: {integrity: sha512-XHPEwS0q6TaxcvG85+8EYkbiCux2XtWG2mkc47Ng2A77BQu9+DqIOJldST4HgPkuea7dvKSj5VgX3P1d4rW8Tg==}

  web-vitals@4.2.4:
    resolution: {integrity: sha512-r4DIlprAGwJ7YM11VZp4R884m0Vmgr6EAKe3P+kO0PPj3Unqyvv59rczf6UiGcb9Z8QxZVcqKNwv/g0WNdWwsw==}

  webidl-conversions@3.0.1:
    resolution: {integrity: sha512-2JAn3z8AR6rjK8Sm8orRC0h/bcl/DqL7tRPdGZ4I1CjdF+EaMLmYxBHyXuKL849eucPFhvBoxMsflfOb8kxaeQ==}

  whatwg-url@5.0.0:
    resolution: {integrity: sha512-saE57nupxk6v3HY35+jzBwYa0rKSy0XR8JSxZPwgLr7ys0IBzhGviA1/TUGJLmSVqs8pb9AnvICXEuOHLprYTw==}

  which-boxed-primitive@1.1.1:
    resolution: {integrity: sha512-TbX3mj8n0odCBFVlY8AxkqcHASw3L60jIuF8jFP78az3C2YhmGvqbHBpAjTRH2/xqYunrJ9g1jSyjCjpoWzIAA==}
    engines: {node: '>= 0.4'}

  which-builtin-type@1.2.1:
    resolution: {integrity: sha512-6iBczoX+kDQ7a3+YJBnh3T+KZRxM/iYNPXicqk66/Qfm1b93iu+yOImkg0zHbj5LNOcNv1TEADiZ0xa34B4q6Q==}
    engines: {node: '>= 0.4'}

  which-collection@1.0.2:
    resolution: {integrity: sha512-K4jVyjnBdgvc86Y6BkaLZEN933SwYOuBFkdmBu9ZfkcAbdVbpITnDmjvZ/aQjRXQrv5EPkTnD1s39GiiqbngCw==}
    engines: {node: '>= 0.4'}

  which-typed-array@1.1.18:
    resolution: {integrity: sha512-qEcY+KJYlWyLH9vNbsr6/5j59AXk5ni5aakf8ldzBvGde6Iz4sxZGkJyWSAueTG7QhOvNRYb1lDdFmL5Td0QKA==}
    engines: {node: '>= 0.4'}

  which@2.0.2:
    resolution: {integrity: sha512-BLI3Tl1TW3Pvl70l3yq3Y64i+awpwXqsGBYWkkqMtnbXgrMD+yj7rhW0kuEDxzJaYXGjEW5ogapKNMEKNMjibA==}
    engines: {node: '>= 8'}
    hasBin: true

  word-wrap@1.2.5:
    resolution: {integrity: sha512-BN22B5eaMMI9UMtjrGd5g5eCYPpCPDUy0FJXbYsaT5zYxjFOckS53SQDE3pWkVoWpHXVb3BrYcEN4Twa55B5cA==}
    engines: {node: '>=0.10.0'}

  wrap-ansi@7.0.0:
    resolution: {integrity: sha512-YVGIj2kamLSTxw6NsZjoBxfSwsn0ycdesmc4p+Q21c5zPuZ1pl+NfxVdxPtdHvmNVOQ6XSYG4AUtyt/Fi7D16Q==}
    engines: {node: '>=10'}

  wrap-ansi@8.1.0:
    resolution: {integrity: sha512-si7QWI6zUMq56bESFvagtmzMdGOtoxfR+Sez11Mobfc7tm+VkUckk9bW2UeffTGVUbOksxmSw0AA2gs8g71NCQ==}
    engines: {node: '>=12'}

  wrappy@1.0.2:
    resolution: {integrity: sha512-l4Sp/DRseor9wL6EvV2+TuQn63dMkPjZ/sp9XkghTEbV9KlPS1xUsZ3u7/IQO4wxtcFB4bgpQPRcR3QCvezPcQ==}

  ws@8.17.1:
    resolution: {integrity: sha512-6XQFvXTkbfUOZOKKILFG1PDK2NDQs4azKQl26T0YS5CxqWLgXajbPZ+h4gZekJyRqFU8pvnbAbbs/3TgRPy+GQ==}
    engines: {node: '>=10.0.0'}
    peerDependencies:
      bufferutil: ^4.0.1
      utf-8-validate: '>=5.0.2'
    peerDependenciesMeta:
      bufferutil:
        optional: true
      utf-8-validate:
        optional: true

  ws@8.18.0:
    resolution: {integrity: sha512-8VbfWfHLbbwu3+N6OKsOMpBdT4kXPDDB9cJk2bJ6mh9ucxdlnNvH1e+roYkKmN9Nxw2yjz7VzeO9oOz2zJ04Pw==}
    engines: {node: '>=10.0.0'}
    peerDependencies:
      bufferutil: ^4.0.1
      utf-8-validate: '>=5.0.2'
    peerDependenciesMeta:
      bufferutil:
        optional: true
      utf-8-validate:
        optional: true

  xtend@4.0.2:
    resolution: {integrity: sha512-LKYU1iAXJXUgAXn9URjiu+MWhyUXHsvfp7mcuYm9dSUKK0/CjtrUwFAxD82/mCWbtLsGjFIad0wIsod4zrTAEQ==}
    engines: {node: '>=0.4'}

  yallist@3.1.1:
    resolution: {integrity: sha512-a4UGQaWPH59mOXUYnAG2ewncQS4i4F43Tv3JoAM+s2VDAmS9NsK8GpDMLrCHPksFT7h3K6TOoUNn2pb7RoXx4g==}

  yallist@4.0.0:
    resolution: {integrity: sha512-3wdGidZyq5PB084XLES5TpOSRA3wjXAlIWMhum2kRcv/41Sn2emQ0dycQW4uZXLejwKvg6EsvbdlVL+FYEct7A==}

  yaml@1.10.2:
    resolution: {integrity: sha512-r3vXyErRCYJ7wg28yvBY5VSoAF8ZvlcW9/BwUzEtUsjvX/DKs24dIkuwjtuprwJJHsbyUbLApepYTR1BN4uHrg==}
    engines: {node: '>= 6'}

  yaml@2.7.0:
    resolution: {integrity: sha512-+hSoy/QHluxmC9kCIJyL/uyFmLmc+e5CFR5Wa+bpIhIj85LVb9ZH2nVnqrHoSvKogwODv0ClqZkmiSSaIH5LTA==}
    engines: {node: '>= 14'}
    hasBin: true

  yjs@13.6.21:
    resolution: {integrity: sha512-/fzzyeCAfr3Qwx1D71zvumm64x+Q5MEFel6EhWlA1IBFxWPb7tei4J2a8CJyjpYHfVrRij5q3RJTK9W2Iqjouw==}
    engines: {node: '>=16.0.0', npm: '>=8.0.0'}

  yocto-queue@0.1.0:
    resolution: {integrity: sha512-rVksvsnNCdJ/ohGc6xgPwyN8eheCxsiLM8mxuE/t/mOVqJewPuO1miLpTHQiRgTKCLexL4MeAFVagts7HmNZ2Q==}
    engines: {node: '>=10'}

  zod-to-json-schema@3.24.1:
    resolution: {integrity: sha512-3h08nf3Vw3Wl3PK+q3ow/lIil81IT2Oa7YpQyUUDsEWbXveMesdfK1xBd2RhCkynwZndAxixji/7SYJJowr62w==}
    peerDependencies:
      zod: ^3.24.1

  zod@3.24.1:
    resolution: {integrity: sha512-muH7gBL9sI1nciMZV67X5fTKKBLtwpZ5VBp1vsOQzj1MhrBZ4wlVCm3gedKZWLp0Oyel8sIGfeiz54Su+OVT+A==}

  zustand@4.5.6:
    resolution: {integrity: sha512-ibr/n1hBzLLj5Y+yUcU7dYw8p6WnIVzdJbnX+1YpaScvZVF2ziugqHs+LAmHw4lWO9c/zRj+K1ncgWDQuthEdQ==}
    engines: {node: '>=12.7.0'}
    peerDependencies:
      '@types/react': '>=16.8'
      immer: '>=9.0.6'
      react: '>=16.8'
    peerDependenciesMeta:
      '@types/react':
        optional: true
      immer:
        optional: true
      react:
        optional: true

  zwitch@2.0.4:
    resolution: {integrity: sha512-bXE4cR/kVZhKZX/RjPEflHaKVhUVl85noU3v6b8apfQEc1x4A+zBxjZ4lN8LqGd6WZ3dl98pY4o717VFmoPp+A==}

snapshots:

  '@ai-sdk/amazon-bedrock@2.0.1(zod@3.24.1)':
    dependencies:
      '@ai-sdk/provider': 1.0.7
      '@ai-sdk/provider-utils': 2.1.8(zod@3.24.1)
      '@smithy/eventstream-codec': 4.0.1
      '@smithy/util-utf8': 4.0.0
      aws4fetch: 1.0.20
      zod: 3.24.1

  '@ai-sdk/anthropic@1.1.8(zod@3.24.1)':
    dependencies:
      '@ai-sdk/provider': 1.0.7
      '@ai-sdk/provider-utils': 2.1.8(zod@3.24.1)
      zod: 3.24.1

  '@ai-sdk/azure@1.1.11(zod@3.24.1)':
    dependencies:
      '@ai-sdk/openai': 1.1.11(zod@3.24.1)
      '@ai-sdk/provider': 1.0.7
      '@ai-sdk/provider-utils': 2.1.8(zod@3.24.1)
      zod: 3.24.1

  '@ai-sdk/google@1.1.14(zod@3.24.1)':
    dependencies:
      '@ai-sdk/provider': 1.0.7
      '@ai-sdk/provider-utils': 2.1.8(zod@3.24.1)
      zod: 3.24.1

  '@ai-sdk/groq@1.1.9(zod@3.24.1)':
    dependencies:
      '@ai-sdk/provider': 1.0.7
      '@ai-sdk/provider-utils': 2.1.8(zod@3.24.1)
      zod: 3.24.1

  '@ai-sdk/mistral@1.1.11(zod@3.24.1)':
    dependencies:
      '@ai-sdk/provider': 1.0.7
      '@ai-sdk/provider-utils': 2.1.8(zod@3.24.1)
      zod: 3.24.1

  '@ai-sdk/openai@1.1.11(zod@3.24.1)':
    dependencies:
      '@ai-sdk/provider': 1.0.7
      '@ai-sdk/provider-utils': 2.1.8(zod@3.24.1)
      zod: 3.24.1

  '@ai-sdk/provider-utils@2.1.8(zod@3.24.1)':
    dependencies:
      '@ai-sdk/provider': 1.0.7
      eventsource-parser: 3.0.0
      nanoid: 3.3.8
      secure-json-parse: 2.7.0
    optionalDependencies:
      zod: 3.24.1

  '@ai-sdk/provider@1.0.7':
    dependencies:
      json-schema: 0.4.0

  '@ai-sdk/react@1.1.14(react@19.0.0)(zod@3.24.1)':
    dependencies:
      '@ai-sdk/provider-utils': 2.1.8(zod@3.24.1)
      '@ai-sdk/ui-utils': 1.1.14(zod@3.24.1)
      swr: 2.3.0(react@19.0.0)
      throttleit: 2.1.0
    optionalDependencies:
      react: 19.0.0
      zod: 3.24.1

  '@ai-sdk/ui-utils@1.1.14(zod@3.24.1)':
    dependencies:
      '@ai-sdk/provider': 1.0.7
      '@ai-sdk/provider-utils': 2.1.8(zod@3.24.1)
      zod-to-json-schema: 3.24.1(zod@3.24.1)
    optionalDependencies:
      zod: 3.24.1

  '@alloc/quick-lru@5.2.0': {}

  '@ampproject/remapping@2.3.0':
    dependencies:
      '@jridgewell/gen-mapping': 0.3.8
      '@jridgewell/trace-mapping': 0.3.25

  '@aws-crypto/crc32@5.2.0':
    dependencies:
      '@aws-crypto/util': 5.2.0
      '@aws-sdk/types': 3.723.0
      tslib: 2.8.1

  '@aws-crypto/crc32c@5.2.0':
    dependencies:
      '@aws-crypto/util': 5.2.0
      '@aws-sdk/types': 3.723.0
      tslib: 2.8.1

  '@aws-crypto/sha1-browser@5.2.0':
    dependencies:
      '@aws-crypto/supports-web-crypto': 5.2.0
      '@aws-crypto/util': 5.2.0
      '@aws-sdk/types': 3.723.0
      '@aws-sdk/util-locate-window': 3.723.0
      '@smithy/util-utf8': 2.3.0
      tslib: 2.8.1

  '@aws-crypto/sha256-browser@5.2.0':
    dependencies:
      '@aws-crypto/sha256-js': 5.2.0
      '@aws-crypto/supports-web-crypto': 5.2.0
      '@aws-crypto/util': 5.2.0
      '@aws-sdk/types': 3.723.0
      '@aws-sdk/util-locate-window': 3.723.0
      '@smithy/util-utf8': 2.3.0
      tslib: 2.8.1

  '@aws-crypto/sha256-js@5.2.0':
    dependencies:
      '@aws-crypto/util': 5.2.0
      '@aws-sdk/types': 3.723.0
      tslib: 2.8.1

  '@aws-crypto/supports-web-crypto@5.2.0':
    dependencies:
      tslib: 2.8.1

  '@aws-crypto/util@5.2.0':
    dependencies:
      '@aws-sdk/types': 3.723.0
      '@smithy/util-utf8': 2.3.0
      tslib: 2.8.1

  '@aws-sdk/client-s3@3.726.0':
    dependencies:
      '@aws-crypto/sha1-browser': 5.2.0
      '@aws-crypto/sha256-browser': 5.2.0
      '@aws-crypto/sha256-js': 5.2.0
      '@aws-sdk/client-sso-oidc': 3.726.0(@aws-sdk/client-sts@3.726.0)
      '@aws-sdk/client-sts': 3.726.0
      '@aws-sdk/core': 3.723.0
      '@aws-sdk/credential-provider-node': 3.726.0(@aws-sdk/client-sso-oidc@3.726.0(@aws-sdk/client-sts@3.726.0))(@aws-sdk/client-sts@3.726.0)
      '@aws-sdk/middleware-bucket-endpoint': 3.726.0
      '@aws-sdk/middleware-expect-continue': 3.723.0
      '@aws-sdk/middleware-flexible-checksums': 3.723.0
      '@aws-sdk/middleware-host-header': 3.723.0
      '@aws-sdk/middleware-location-constraint': 3.723.0
      '@aws-sdk/middleware-logger': 3.723.0
      '@aws-sdk/middleware-recursion-detection': 3.723.0
      '@aws-sdk/middleware-sdk-s3': 3.723.0
      '@aws-sdk/middleware-ssec': 3.723.0
      '@aws-sdk/middleware-user-agent': 3.726.0
      '@aws-sdk/region-config-resolver': 3.723.0
      '@aws-sdk/signature-v4-multi-region': 3.723.0
      '@aws-sdk/types': 3.723.0
      '@aws-sdk/util-endpoints': 3.726.0
      '@aws-sdk/util-user-agent-browser': 3.723.0
      '@aws-sdk/util-user-agent-node': 3.726.0
      '@aws-sdk/xml-builder': 3.723.0
      '@smithy/config-resolver': 4.0.1
      '@smithy/core': 3.1.0
      '@smithy/eventstream-serde-browser': 4.0.1
      '@smithy/eventstream-serde-config-resolver': 4.0.1
      '@smithy/eventstream-serde-node': 4.0.1
      '@smithy/fetch-http-handler': 5.0.1
      '@smithy/hash-blob-browser': 4.0.1
      '@smithy/hash-node': 4.0.1
      '@smithy/hash-stream-node': 4.0.1
      '@smithy/invalid-dependency': 4.0.1
      '@smithy/md5-js': 4.0.1
      '@smithy/middleware-content-length': 4.0.1
      '@smithy/middleware-endpoint': 4.0.1
      '@smithy/middleware-retry': 4.0.1
      '@smithy/middleware-serde': 4.0.1
      '@smithy/middleware-stack': 4.0.1
      '@smithy/node-config-provider': 4.0.1
      '@smithy/node-http-handler': 4.0.1
      '@smithy/protocol-http': 5.0.1
      '@smithy/smithy-client': 4.1.0
      '@smithy/types': 4.1.0
      '@smithy/url-parser': 4.0.1
      '@smithy/util-base64': 4.0.0
      '@smithy/util-body-length-browser': 4.0.0
      '@smithy/util-body-length-node': 4.0.0
      '@smithy/util-defaults-mode-browser': 4.0.1
      '@smithy/util-defaults-mode-node': 4.0.1
      '@smithy/util-endpoints': 3.0.1
      '@smithy/util-middleware': 4.0.1
      '@smithy/util-retry': 4.0.1
      '@smithy/util-stream': 4.0.1
      '@smithy/util-utf8': 4.0.0
      '@smithy/util-waiter': 4.0.2
      tslib: 2.8.1
    transitivePeerDependencies:
      - aws-crt

  '@aws-sdk/client-sso-oidc@3.726.0(@aws-sdk/client-sts@3.726.0)':
    dependencies:
      '@aws-crypto/sha256-browser': 5.2.0
      '@aws-crypto/sha256-js': 5.2.0
      '@aws-sdk/client-sts': 3.726.0
      '@aws-sdk/core': 3.723.0
      '@aws-sdk/credential-provider-node': 3.726.0(@aws-sdk/client-sso-oidc@3.726.0(@aws-sdk/client-sts@3.726.0))(@aws-sdk/client-sts@3.726.0)
      '@aws-sdk/middleware-host-header': 3.723.0
      '@aws-sdk/middleware-logger': 3.723.0
      '@aws-sdk/middleware-recursion-detection': 3.723.0
      '@aws-sdk/middleware-user-agent': 3.726.0
      '@aws-sdk/region-config-resolver': 3.723.0
      '@aws-sdk/types': 3.723.0
      '@aws-sdk/util-endpoints': 3.726.0
      '@aws-sdk/util-user-agent-browser': 3.723.0
      '@aws-sdk/util-user-agent-node': 3.726.0
      '@smithy/config-resolver': 4.0.1
      '@smithy/core': 3.1.0
      '@smithy/fetch-http-handler': 5.0.1
      '@smithy/hash-node': 4.0.1
      '@smithy/invalid-dependency': 4.0.1
      '@smithy/middleware-content-length': 4.0.1
      '@smithy/middleware-endpoint': 4.0.1
      '@smithy/middleware-retry': 4.0.1
      '@smithy/middleware-serde': 4.0.1
      '@smithy/middleware-stack': 4.0.1
      '@smithy/node-config-provider': 4.0.1
      '@smithy/node-http-handler': 4.0.1
      '@smithy/protocol-http': 5.0.1
      '@smithy/smithy-client': 4.1.0
      '@smithy/types': 4.1.0
      '@smithy/url-parser': 4.0.1
      '@smithy/util-base64': 4.0.0
      '@smithy/util-body-length-browser': 4.0.0
      '@smithy/util-body-length-node': 4.0.0
      '@smithy/util-defaults-mode-browser': 4.0.1
      '@smithy/util-defaults-mode-node': 4.0.1
      '@smithy/util-endpoints': 3.0.1
      '@smithy/util-middleware': 4.0.1
      '@smithy/util-retry': 4.0.1
      '@smithy/util-utf8': 4.0.0
      tslib: 2.8.1
    transitivePeerDependencies:
      - aws-crt

  '@aws-sdk/client-sso@3.726.0':
    dependencies:
      '@aws-crypto/sha256-browser': 5.2.0
      '@aws-crypto/sha256-js': 5.2.0
      '@aws-sdk/core': 3.723.0
      '@aws-sdk/middleware-host-header': 3.723.0
      '@aws-sdk/middleware-logger': 3.723.0
      '@aws-sdk/middleware-recursion-detection': 3.723.0
      '@aws-sdk/middleware-user-agent': 3.726.0
      '@aws-sdk/region-config-resolver': 3.723.0
      '@aws-sdk/types': 3.723.0
      '@aws-sdk/util-endpoints': 3.726.0
      '@aws-sdk/util-user-agent-browser': 3.723.0
      '@aws-sdk/util-user-agent-node': 3.726.0
      '@smithy/config-resolver': 4.0.1
      '@smithy/core': 3.1.0
      '@smithy/fetch-http-handler': 5.0.1
      '@smithy/hash-node': 4.0.1
      '@smithy/invalid-dependency': 4.0.1
      '@smithy/middleware-content-length': 4.0.1
      '@smithy/middleware-endpoint': 4.0.1
      '@smithy/middleware-retry': 4.0.1
      '@smithy/middleware-serde': 4.0.1
      '@smithy/middleware-stack': 4.0.1
      '@smithy/node-config-provider': 4.0.1
      '@smithy/node-http-handler': 4.0.1
      '@smithy/protocol-http': 5.0.1
      '@smithy/smithy-client': 4.1.0
      '@smithy/types': 4.1.0
      '@smithy/url-parser': 4.0.1
      '@smithy/util-base64': 4.0.0
      '@smithy/util-body-length-browser': 4.0.0
      '@smithy/util-body-length-node': 4.0.0
      '@smithy/util-defaults-mode-browser': 4.0.1
      '@smithy/util-defaults-mode-node': 4.0.1
      '@smithy/util-endpoints': 3.0.1
      '@smithy/util-middleware': 4.0.1
      '@smithy/util-retry': 4.0.1
      '@smithy/util-utf8': 4.0.0
      tslib: 2.8.1
    transitivePeerDependencies:
      - aws-crt

  '@aws-sdk/client-sts@3.726.0':
    dependencies:
      '@aws-crypto/sha256-browser': 5.2.0
      '@aws-crypto/sha256-js': 5.2.0
      '@aws-sdk/client-sso-oidc': 3.726.0(@aws-sdk/client-sts@3.726.0)
      '@aws-sdk/core': 3.723.0
      '@aws-sdk/credential-provider-node': 3.726.0(@aws-sdk/client-sso-oidc@3.726.0(@aws-sdk/client-sts@3.726.0))(@aws-sdk/client-sts@3.726.0)
      '@aws-sdk/middleware-host-header': 3.723.0
      '@aws-sdk/middleware-logger': 3.723.0
      '@aws-sdk/middleware-recursion-detection': 3.723.0
      '@aws-sdk/middleware-user-agent': 3.726.0
      '@aws-sdk/region-config-resolver': 3.723.0
      '@aws-sdk/types': 3.723.0
      '@aws-sdk/util-endpoints': 3.726.0
      '@aws-sdk/util-user-agent-browser': 3.723.0
      '@aws-sdk/util-user-agent-node': 3.726.0
      '@smithy/config-resolver': 4.0.1
      '@smithy/core': 3.1.0
      '@smithy/fetch-http-handler': 5.0.1
      '@smithy/hash-node': 4.0.1
      '@smithy/invalid-dependency': 4.0.1
      '@smithy/middleware-content-length': 4.0.1
      '@smithy/middleware-endpoint': 4.0.1
      '@smithy/middleware-retry': 4.0.1
      '@smithy/middleware-serde': 4.0.1
      '@smithy/middleware-stack': 4.0.1
      '@smithy/node-config-provider': 4.0.1
      '@smithy/node-http-handler': 4.0.1
      '@smithy/protocol-http': 5.0.1
      '@smithy/smithy-client': 4.1.0
      '@smithy/types': 4.1.0
      '@smithy/url-parser': 4.0.1
      '@smithy/util-base64': 4.0.0
      '@smithy/util-body-length-browser': 4.0.0
      '@smithy/util-body-length-node': 4.0.0
      '@smithy/util-defaults-mode-browser': 4.0.1
      '@smithy/util-defaults-mode-node': 4.0.1
      '@smithy/util-endpoints': 3.0.1
      '@smithy/util-middleware': 4.0.1
      '@smithy/util-retry': 4.0.1
      '@smithy/util-utf8': 4.0.0
      tslib: 2.8.1
    transitivePeerDependencies:
      - aws-crt

  '@aws-sdk/core@3.723.0':
    dependencies:
      '@aws-sdk/types': 3.723.0
      '@smithy/core': 3.1.0
      '@smithy/node-config-provider': 4.0.1
      '@smithy/property-provider': 4.0.1
      '@smithy/protocol-http': 5.0.1
      '@smithy/signature-v4': 5.0.1
      '@smithy/smithy-client': 4.1.0
      '@smithy/types': 4.1.0
      '@smithy/util-middleware': 4.0.1
      fast-xml-parser: 4.4.1
      tslib: 2.8.1

  '@aws-sdk/credential-provider-env@3.723.0':
    dependencies:
      '@aws-sdk/core': 3.723.0
      '@aws-sdk/types': 3.723.0
      '@smithy/property-provider': 4.0.1
      '@smithy/types': 4.1.0
      tslib: 2.8.1

  '@aws-sdk/credential-provider-http@3.723.0':
    dependencies:
      '@aws-sdk/core': 3.723.0
      '@aws-sdk/types': 3.723.0
      '@smithy/fetch-http-handler': 5.0.1
      '@smithy/node-http-handler': 4.0.1
      '@smithy/property-provider': 4.0.1
      '@smithy/protocol-http': 5.0.1
      '@smithy/smithy-client': 4.1.0
      '@smithy/types': 4.1.0
      '@smithy/util-stream': 4.0.1
      tslib: 2.8.1

  '@aws-sdk/credential-provider-ini@3.726.0(@aws-sdk/client-sso-oidc@3.726.0(@aws-sdk/client-sts@3.726.0))(@aws-sdk/client-sts@3.726.0)':
    dependencies:
      '@aws-sdk/client-sts': 3.726.0
      '@aws-sdk/core': 3.723.0
      '@aws-sdk/credential-provider-env': 3.723.0
      '@aws-sdk/credential-provider-http': 3.723.0
      '@aws-sdk/credential-provider-process': 3.723.0
      '@aws-sdk/credential-provider-sso': 3.726.0(@aws-sdk/client-sso-oidc@3.726.0(@aws-sdk/client-sts@3.726.0))
      '@aws-sdk/credential-provider-web-identity': 3.723.0(@aws-sdk/client-sts@3.726.0)
      '@aws-sdk/types': 3.723.0
      '@smithy/credential-provider-imds': 4.0.1
      '@smithy/property-provider': 4.0.1
      '@smithy/shared-ini-file-loader': 4.0.1
      '@smithy/types': 4.1.0
      tslib: 2.8.1
    transitivePeerDependencies:
      - '@aws-sdk/client-sso-oidc'
      - aws-crt

  '@aws-sdk/credential-provider-node@3.726.0(@aws-sdk/client-sso-oidc@3.726.0(@aws-sdk/client-sts@3.726.0))(@aws-sdk/client-sts@3.726.0)':
    dependencies:
      '@aws-sdk/credential-provider-env': 3.723.0
      '@aws-sdk/credential-provider-http': 3.723.0
      '@aws-sdk/credential-provider-ini': 3.726.0(@aws-sdk/client-sso-oidc@3.726.0(@aws-sdk/client-sts@3.726.0))(@aws-sdk/client-sts@3.726.0)
      '@aws-sdk/credential-provider-process': 3.723.0
      '@aws-sdk/credential-provider-sso': 3.726.0(@aws-sdk/client-sso-oidc@3.726.0(@aws-sdk/client-sts@3.726.0))
      '@aws-sdk/credential-provider-web-identity': 3.723.0(@aws-sdk/client-sts@3.726.0)
      '@aws-sdk/types': 3.723.0
      '@smithy/credential-provider-imds': 4.0.1
      '@smithy/property-provider': 4.0.1
      '@smithy/shared-ini-file-loader': 4.0.1
      '@smithy/types': 4.1.0
      tslib: 2.8.1
    transitivePeerDependencies:
      - '@aws-sdk/client-sso-oidc'
      - '@aws-sdk/client-sts'
      - aws-crt

  '@aws-sdk/credential-provider-process@3.723.0':
    dependencies:
      '@aws-sdk/core': 3.723.0
      '@aws-sdk/types': 3.723.0
      '@smithy/property-provider': 4.0.1
      '@smithy/shared-ini-file-loader': 4.0.1
      '@smithy/types': 4.1.0
      tslib: 2.8.1

  '@aws-sdk/credential-provider-sso@3.726.0(@aws-sdk/client-sso-oidc@3.726.0(@aws-sdk/client-sts@3.726.0))':
    dependencies:
      '@aws-sdk/client-sso': 3.726.0
      '@aws-sdk/core': 3.723.0
      '@aws-sdk/token-providers': 3.723.0(@aws-sdk/client-sso-oidc@3.726.0(@aws-sdk/client-sts@3.726.0))
      '@aws-sdk/types': 3.723.0
      '@smithy/property-provider': 4.0.1
      '@smithy/shared-ini-file-loader': 4.0.1
      '@smithy/types': 4.1.0
      tslib: 2.8.1
    transitivePeerDependencies:
      - '@aws-sdk/client-sso-oidc'
      - aws-crt

  '@aws-sdk/credential-provider-web-identity@3.723.0(@aws-sdk/client-sts@3.726.0)':
    dependencies:
      '@aws-sdk/client-sts': 3.726.0
      '@aws-sdk/core': 3.723.0
      '@aws-sdk/types': 3.723.0
      '@smithy/property-provider': 4.0.1
      '@smithy/types': 4.1.0
      tslib: 2.8.1

  '@aws-sdk/middleware-bucket-endpoint@3.726.0':
    dependencies:
      '@aws-sdk/types': 3.723.0
      '@aws-sdk/util-arn-parser': 3.723.0
      '@smithy/node-config-provider': 4.0.1
      '@smithy/protocol-http': 5.0.1
      '@smithy/types': 4.1.0
      '@smithy/util-config-provider': 4.0.0
      tslib: 2.8.1

  '@aws-sdk/middleware-expect-continue@3.723.0':
    dependencies:
      '@aws-sdk/types': 3.723.0
      '@smithy/protocol-http': 5.0.1
      '@smithy/types': 4.1.0
      tslib: 2.8.1

  '@aws-sdk/middleware-flexible-checksums@3.723.0':
    dependencies:
      '@aws-crypto/crc32': 5.2.0
      '@aws-crypto/crc32c': 5.2.0
      '@aws-crypto/util': 5.2.0
      '@aws-sdk/core': 3.723.0
      '@aws-sdk/types': 3.723.0
      '@smithy/is-array-buffer': 4.0.0
      '@smithy/node-config-provider': 4.0.1
      '@smithy/protocol-http': 5.0.1
      '@smithy/types': 4.1.0
      '@smithy/util-middleware': 4.0.1
      '@smithy/util-stream': 4.0.1
      '@smithy/util-utf8': 4.0.0
      tslib: 2.8.1

  '@aws-sdk/middleware-host-header@3.723.0':
    dependencies:
      '@aws-sdk/types': 3.723.0
      '@smithy/protocol-http': 5.0.1
      '@smithy/types': 4.1.0
      tslib: 2.8.1

  '@aws-sdk/middleware-location-constraint@3.723.0':
    dependencies:
      '@aws-sdk/types': 3.723.0
      '@smithy/types': 4.1.0
      tslib: 2.8.1

  '@aws-sdk/middleware-logger@3.723.0':
    dependencies:
      '@aws-sdk/types': 3.723.0
      '@smithy/types': 4.1.0
      tslib: 2.8.1

  '@aws-sdk/middleware-recursion-detection@3.723.0':
    dependencies:
      '@aws-sdk/types': 3.723.0
      '@smithy/protocol-http': 5.0.1
      '@smithy/types': 4.1.0
      tslib: 2.8.1

  '@aws-sdk/middleware-sdk-s3@3.723.0':
    dependencies:
      '@aws-sdk/core': 3.723.0
      '@aws-sdk/types': 3.723.0
      '@aws-sdk/util-arn-parser': 3.723.0
      '@smithy/core': 3.1.0
      '@smithy/node-config-provider': 4.0.1
      '@smithy/protocol-http': 5.0.1
      '@smithy/signature-v4': 5.0.1
      '@smithy/smithy-client': 4.1.0
      '@smithy/types': 4.1.0
      '@smithy/util-config-provider': 4.0.0
      '@smithy/util-middleware': 4.0.1
      '@smithy/util-stream': 4.0.1
      '@smithy/util-utf8': 4.0.0
      tslib: 2.8.1

  '@aws-sdk/middleware-ssec@3.723.0':
    dependencies:
      '@aws-sdk/types': 3.723.0
      '@smithy/types': 4.1.0
      tslib: 2.8.1

  '@aws-sdk/middleware-user-agent@3.726.0':
    dependencies:
      '@aws-sdk/core': 3.723.0
      '@aws-sdk/types': 3.723.0
      '@aws-sdk/util-endpoints': 3.726.0
      '@smithy/core': 3.1.0
      '@smithy/protocol-http': 5.0.1
      '@smithy/types': 4.1.0
      tslib: 2.8.1

  '@aws-sdk/region-config-resolver@3.723.0':
    dependencies:
      '@aws-sdk/types': 3.723.0
      '@smithy/node-config-provider': 4.0.1
      '@smithy/types': 4.1.0
      '@smithy/util-config-provider': 4.0.0
      '@smithy/util-middleware': 4.0.1
      tslib: 2.8.1

  '@aws-sdk/signature-v4-multi-region@3.723.0':
    dependencies:
      '@aws-sdk/middleware-sdk-s3': 3.723.0
      '@aws-sdk/types': 3.723.0
      '@smithy/protocol-http': 5.0.1
      '@smithy/signature-v4': 5.0.1
      '@smithy/types': 4.1.0
      tslib: 2.8.1

  '@aws-sdk/token-providers@3.723.0(@aws-sdk/client-sso-oidc@3.726.0(@aws-sdk/client-sts@3.726.0))':
    dependencies:
      '@aws-sdk/client-sso-oidc': 3.726.0(@aws-sdk/client-sts@3.726.0)
      '@aws-sdk/types': 3.723.0
      '@smithy/property-provider': 4.0.1
      '@smithy/shared-ini-file-loader': 4.0.1
      '@smithy/types': 4.1.0
      tslib: 2.8.1

  '@aws-sdk/types@3.723.0':
    dependencies:
      '@smithy/types': 4.1.0
      tslib: 2.8.1

  '@aws-sdk/util-arn-parser@3.723.0':
    dependencies:
      tslib: 2.8.1

  '@aws-sdk/util-endpoints@3.726.0':
    dependencies:
      '@aws-sdk/types': 3.723.0
      '@smithy/types': 4.1.0
      '@smithy/util-endpoints': 3.0.1
      tslib: 2.8.1

  '@aws-sdk/util-locate-window@3.723.0':
    dependencies:
      tslib: 2.8.1

  '@aws-sdk/util-user-agent-browser@3.723.0':
    dependencies:
      '@aws-sdk/types': 3.723.0
      '@smithy/types': 4.1.0
      bowser: 2.11.0
      tslib: 2.8.1

  '@aws-sdk/util-user-agent-node@3.726.0':
    dependencies:
      '@aws-sdk/middleware-user-agent': 3.726.0
      '@aws-sdk/types': 3.723.0
      '@smithy/node-config-provider': 4.0.1
      '@smithy/types': 4.1.0
      tslib: 2.8.1

  '@aws-sdk/xml-builder@3.723.0':
    dependencies:
      '@smithy/types': 4.1.0
      tslib: 2.8.1

  '@babel/code-frame@7.26.2':
    dependencies:
      '@babel/helper-validator-identifier': 7.25.9
      js-tokens: 4.0.0
      picocolors: 1.1.1

  '@babel/compat-data@7.26.3': {}

  '@babel/core@7.24.5':
    dependencies:
      '@ampproject/remapping': 2.3.0
      '@babel/code-frame': 7.26.2
      '@babel/generator': 7.26.3
      '@babel/helper-compilation-targets': 7.25.9
      '@babel/helper-module-transforms': 7.26.0(@babel/core@7.24.5)
      '@babel/helpers': 7.26.0
      '@babel/parser': 7.24.5
      '@babel/template': 7.25.9
      '@babel/traverse': 7.26.4
      '@babel/types': 7.26.3
      convert-source-map: 2.0.0
      debug: 4.4.0
      gensync: 1.0.0-beta.2
      json5: 2.2.3
      semver: 6.3.1
    transitivePeerDependencies:
      - supports-color

  '@babel/generator@7.26.3':
    dependencies:
      '@babel/parser': 7.26.3
      '@babel/types': 7.26.3
      '@jridgewell/gen-mapping': 0.3.8
      '@jridgewell/trace-mapping': 0.3.25
      jsesc: 3.1.0

  '@babel/helper-compilation-targets@7.25.9':
    dependencies:
      '@babel/compat-data': 7.26.3
      '@babel/helper-validator-option': 7.25.9
      browserslist: 4.24.4
      lru-cache: 5.1.1
      semver: 6.3.1

  '@babel/helper-module-imports@7.25.9':
    dependencies:
      '@babel/traverse': 7.26.4
      '@babel/types': 7.26.3
    transitivePeerDependencies:
      - supports-color

  '@babel/helper-module-transforms@7.26.0(@babel/core@7.24.5)':
    dependencies:
      '@babel/core': 7.24.5
      '@babel/helper-module-imports': 7.25.9
      '@babel/helper-validator-identifier': 7.25.9
      '@babel/traverse': 7.26.4
    transitivePeerDependencies:
      - supports-color

  '@babel/helper-string-parser@7.25.9': {}

  '@babel/helper-validator-identifier@7.25.9': {}

  '@babel/helper-validator-option@7.25.9': {}

  '@babel/helpers@7.26.0':
    dependencies:
      '@babel/template': 7.25.9
      '@babel/types': 7.26.3

  '@babel/parser@7.24.5':
    dependencies:
      '@babel/types': 7.26.3

  '@babel/parser@7.26.3':
    dependencies:
      '@babel/types': 7.26.3

  '@babel/runtime@7.26.0':
    dependencies:
      regenerator-runtime: 0.14.1

  '@babel/template@7.25.9':
    dependencies:
      '@babel/code-frame': 7.26.2
      '@babel/parser': 7.26.3
      '@babel/types': 7.26.3

  '@babel/traverse@7.26.4':
    dependencies:
      '@babel/code-frame': 7.26.2
      '@babel/generator': 7.26.3
      '@babel/parser': 7.26.3
      '@babel/template': 7.25.9
      '@babel/types': 7.26.3
      debug: 4.4.0
      globals: 11.12.0
    transitivePeerDependencies:
      - supports-color

  '@babel/types@7.26.3':
    dependencies:
      '@babel/helper-string-parser': 7.25.9
      '@babel/helper-validator-identifier': 7.25.9

  '@clickhouse/client-common@1.10.0': {}

  '@clickhouse/client@1.10.0':
    dependencies:
      '@clickhouse/client-common': 1.10.0

  '@codemirror/autocomplete@6.18.4':
    dependencies:
      '@codemirror/language': 6.10.8
      '@codemirror/state': 6.5.1
      '@codemirror/view': 6.36.2
      '@lezer/common': 1.2.3

  '@codemirror/commands@6.8.0':
    dependencies:
      '@codemirror/language': 6.10.8
      '@codemirror/state': 6.5.1
      '@codemirror/view': 6.36.2
      '@lezer/common': 1.2.3

  '@codemirror/lang-css@6.3.1':
    dependencies:
      '@codemirror/autocomplete': 6.18.4
      '@codemirror/language': 6.10.8
      '@codemirror/state': 6.5.1
      '@lezer/common': 1.2.3
      '@lezer/css': 1.1.9

  '@codemirror/lang-html@6.4.9':
    dependencies:
      '@codemirror/autocomplete': 6.18.4
      '@codemirror/lang-css': 6.3.1
      '@codemirror/lang-javascript': 6.2.2
      '@codemirror/language': 6.10.8
      '@codemirror/state': 6.5.1
      '@codemirror/view': 6.36.2
      '@lezer/common': 1.2.3
      '@lezer/css': 1.1.9
      '@lezer/html': 1.3.10

  '@codemirror/lang-javascript@6.2.2':
    dependencies:
      '@codemirror/autocomplete': 6.18.4
      '@codemirror/language': 6.10.8
      '@codemirror/lint': 6.8.4
      '@codemirror/state': 6.5.1
      '@codemirror/view': 6.36.2
      '@lezer/common': 1.2.3
      '@lezer/javascript': 1.4.21

  '@codemirror/lang-json@6.0.1':
    dependencies:
      '@codemirror/language': 6.10.8
      '@lezer/json': 1.0.3

  '@codemirror/lang-python@6.1.6':
    dependencies:
      '@codemirror/autocomplete': 6.18.4
      '@codemirror/language': 6.10.8
      '@codemirror/state': 6.5.1
      '@lezer/common': 1.2.3
      '@lezer/python': 1.1.15

  '@codemirror/lang-yaml@6.1.2':
    dependencies:
      '@codemirror/autocomplete': 6.18.4
      '@codemirror/language': 6.10.8
      '@codemirror/state': 6.5.1
      '@lezer/common': 1.2.3
      '@lezer/highlight': 1.2.1
      '@lezer/lr': 1.4.2
      '@lezer/yaml': 1.0.3

  '@codemirror/language@6.10.8':
    dependencies:
      '@codemirror/state': 6.5.1
      '@codemirror/view': 6.36.2
      '@lezer/common': 1.2.3
      '@lezer/highlight': 1.2.1
      '@lezer/lr': 1.4.2
      style-mod: 4.1.2

  '@codemirror/lint@6.8.4':
    dependencies:
      '@codemirror/state': 6.5.1
      '@codemirror/view': 6.36.2
      crelt: 1.0.6

  '@codemirror/search@6.5.7':
    dependencies:
      '@codemirror/state': 6.5.1
      '@codemirror/view': 6.36.2
      crelt: 1.0.6

  '@codemirror/state@6.5.1':
    dependencies:
      '@marijn/find-cluster-break': 1.0.2

  '@codemirror/theme-one-dark@6.1.2':
    dependencies:
      '@codemirror/language': 6.10.8
      '@codemirror/state': 6.5.1
      '@codemirror/view': 6.36.2
      '@lezer/highlight': 1.2.1

  '@codemirror/view@6.36.2':
    dependencies:
      '@codemirror/state': 6.5.1
      style-mod: 4.1.2
      w3c-keyname: 2.2.8

  '@date-fns/tz@1.2.0': {}

  '@drizzle-team/brocli@0.10.2': {}

  '@emnapi/runtime@1.3.1':
    dependencies:
      tslib: 2.8.1
    optional: true

  '@emotion/babel-plugin@11.13.5':
    dependencies:
      '@babel/helper-module-imports': 7.25.9
      '@babel/runtime': 7.26.0
      '@emotion/hash': 0.9.2
      '@emotion/memoize': 0.9.0
      '@emotion/serialize': 1.3.3
      babel-plugin-macros: 3.1.0
      convert-source-map: 1.9.0
      escape-string-regexp: 4.0.0
      find-root: 1.1.0
      source-map: 0.5.7
      stylis: 4.2.0
    transitivePeerDependencies:
      - supports-color

  '@emotion/cache@11.14.0':
    dependencies:
      '@emotion/memoize': 0.9.0
      '@emotion/sheet': 1.4.0
      '@emotion/utils': 1.4.2
      '@emotion/weak-memoize': 0.4.0
      stylis: 4.2.0

  '@emotion/hash@0.9.2': {}

  '@emotion/memoize@0.9.0': {}

  '@emotion/react@11.14.0(@types/react@19.0.4)(react@19.0.0)':
    dependencies:
      '@babel/runtime': 7.26.0
      '@emotion/babel-plugin': 11.13.5
      '@emotion/cache': 11.14.0
      '@emotion/serialize': 1.3.3
      '@emotion/use-insertion-effect-with-fallbacks': 1.2.0(react@19.0.0)
      '@emotion/utils': 1.4.2
      '@emotion/weak-memoize': 0.4.0
      hoist-non-react-statics: 3.3.2
      react: 19.0.0
    optionalDependencies:
      '@types/react': 19.0.4
    transitivePeerDependencies:
      - supports-color

  '@emotion/serialize@1.3.3':
    dependencies:
      '@emotion/hash': 0.9.2
      '@emotion/memoize': 0.9.0
      '@emotion/unitless': 0.10.0
      '@emotion/utils': 1.4.2
      csstype: 3.1.3

  '@emotion/sheet@1.4.0': {}

  '@emotion/unitless@0.10.0': {}

  '@emotion/use-insertion-effect-with-fallbacks@1.2.0(react@19.0.0)':
    dependencies:
      react: 19.0.0

  '@emotion/utils@1.4.2': {}

  '@emotion/weak-memoize@0.4.0': {}

  '@esbuild-kit/core-utils@3.3.2':
    dependencies:
      esbuild: 0.18.20
      source-map-support: 0.5.21

  '@esbuild-kit/esm-loader@2.6.5':
    dependencies:
      '@esbuild-kit/core-utils': 3.3.2
      get-tsconfig: 4.8.1

  '@esbuild/aix-ppc64@0.19.11':
    optional: true

  '@esbuild/aix-ppc64@0.19.12':
    optional: true

  '@esbuild/android-arm64@0.18.20':
    optional: true

  '@esbuild/android-arm64@0.19.11':
    optional: true

  '@esbuild/android-arm64@0.19.12':
    optional: true

  '@esbuild/android-arm@0.18.20':
    optional: true

  '@esbuild/android-arm@0.19.11':
    optional: true

  '@esbuild/android-arm@0.19.12':
    optional: true

  '@esbuild/android-x64@0.18.20':
    optional: true

  '@esbuild/android-x64@0.19.11':
    optional: true

  '@esbuild/android-x64@0.19.12':
    optional: true

  '@esbuild/darwin-arm64@0.18.20':
    optional: true

  '@esbuild/darwin-arm64@0.19.11':
    optional: true

  '@esbuild/darwin-arm64@0.19.12':
    optional: true

  '@esbuild/darwin-x64@0.18.20':
    optional: true

  '@esbuild/darwin-x64@0.19.11':
    optional: true

  '@esbuild/darwin-x64@0.19.12':
    optional: true

  '@esbuild/freebsd-arm64@0.18.20':
    optional: true

  '@esbuild/freebsd-arm64@0.19.11':
    optional: true

  '@esbuild/freebsd-arm64@0.19.12':
    optional: true

  '@esbuild/freebsd-x64@0.18.20':
    optional: true

  '@esbuild/freebsd-x64@0.19.11':
    optional: true

  '@esbuild/freebsd-x64@0.19.12':
    optional: true

  '@esbuild/linux-arm64@0.18.20':
    optional: true

  '@esbuild/linux-arm64@0.19.11':
    optional: true

  '@esbuild/linux-arm64@0.19.12':
    optional: true

  '@esbuild/linux-arm@0.18.20':
    optional: true

  '@esbuild/linux-arm@0.19.11':
    optional: true

  '@esbuild/linux-arm@0.19.12':
    optional: true

  '@esbuild/linux-ia32@0.18.20':
    optional: true

  '@esbuild/linux-ia32@0.19.11':
    optional: true

  '@esbuild/linux-ia32@0.19.12':
    optional: true

  '@esbuild/linux-loong64@0.18.20':
    optional: true

  '@esbuild/linux-loong64@0.19.11':
    optional: true

  '@esbuild/linux-loong64@0.19.12':
    optional: true

  '@esbuild/linux-mips64el@0.18.20':
    optional: true

  '@esbuild/linux-mips64el@0.19.11':
    optional: true

  '@esbuild/linux-mips64el@0.19.12':
    optional: true

  '@esbuild/linux-ppc64@0.18.20':
    optional: true

  '@esbuild/linux-ppc64@0.19.11':
    optional: true

  '@esbuild/linux-ppc64@0.19.12':
    optional: true

  '@esbuild/linux-riscv64@0.18.20':
    optional: true

  '@esbuild/linux-riscv64@0.19.11':
    optional: true

  '@esbuild/linux-riscv64@0.19.12':
    optional: true

  '@esbuild/linux-s390x@0.18.20':
    optional: true

  '@esbuild/linux-s390x@0.19.11':
    optional: true

  '@esbuild/linux-s390x@0.19.12':
    optional: true

  '@esbuild/linux-x64@0.18.20':
    optional: true

  '@esbuild/linux-x64@0.19.11':
    optional: true

  '@esbuild/linux-x64@0.19.12':
    optional: true

  '@esbuild/netbsd-x64@0.18.20':
    optional: true

  '@esbuild/netbsd-x64@0.19.11':
    optional: true

  '@esbuild/netbsd-x64@0.19.12':
    optional: true

  '@esbuild/openbsd-x64@0.18.20':
    optional: true

  '@esbuild/openbsd-x64@0.19.11':
    optional: true

  '@esbuild/openbsd-x64@0.19.12':
    optional: true

  '@esbuild/sunos-x64@0.18.20':
    optional: true

  '@esbuild/sunos-x64@0.19.11':
    optional: true

  '@esbuild/sunos-x64@0.19.12':
    optional: true

  '@esbuild/win32-arm64@0.18.20':
    optional: true

  '@esbuild/win32-arm64@0.19.11':
    optional: true

  '@esbuild/win32-arm64@0.19.12':
    optional: true

  '@esbuild/win32-ia32@0.18.20':
    optional: true

  '@esbuild/win32-ia32@0.19.11':
    optional: true

  '@esbuild/win32-ia32@0.19.12':
    optional: true

  '@esbuild/win32-x64@0.18.20':
    optional: true

  '@esbuild/win32-x64@0.19.11':
    optional: true

  '@esbuild/win32-x64@0.19.12':
    optional: true

  '@eslint-community/eslint-utils@4.4.1(eslint@9.17.0(jiti@1.21.7))':
    dependencies:
      eslint: 9.17.0(jiti@1.21.7)
      eslint-visitor-keys: 3.4.3

  '@eslint-community/regexpp@4.12.1': {}

  '@eslint/config-array@0.19.1':
    dependencies:
      '@eslint/object-schema': 2.1.5
      debug: 4.4.0
      minimatch: 3.1.2
    transitivePeerDependencies:
      - supports-color

  '@eslint/core@0.9.1':
    dependencies:
      '@types/json-schema': 7.0.15

  '@eslint/eslintrc@3.2.0':
    dependencies:
      ajv: 6.12.6
      debug: 4.4.0
      espree: 10.3.0
      globals: 14.0.0
      ignore: 5.3.2
      import-fresh: 3.3.0
      js-yaml: 4.1.0
      minimatch: 3.1.2
      strip-json-comments: 3.1.1
    transitivePeerDependencies:
      - supports-color

  '@eslint/js@9.17.0': {}

  '@eslint/object-schema@2.1.5': {}

  '@eslint/plugin-kit@0.2.4':
    dependencies:
      levn: 0.4.1

  '@floating-ui/core@1.6.9':
    dependencies:
      '@floating-ui/utils': 0.2.9

  '@floating-ui/dom@1.6.13':
    dependencies:
      '@floating-ui/core': 1.6.9
      '@floating-ui/utils': 0.2.9

  '@floating-ui/react-dom@2.1.2(react-dom@19.0.0(react@19.0.0))(react@19.0.0)':
    dependencies:
      '@floating-ui/dom': 1.6.13
      react: 19.0.0
      react-dom: 19.0.0(react@19.0.0)

  '@floating-ui/react@0.26.28(react-dom@19.0.0(react@19.0.0))(react@19.0.0)':
    dependencies:
      '@floating-ui/react-dom': 2.1.2(react-dom@19.0.0(react@19.0.0))(react@19.0.0)
      '@floating-ui/utils': 0.2.9
      react: 19.0.0
      react-dom: 19.0.0(react@19.0.0)
      tabbable: 6.2.0

  '@floating-ui/utils@0.2.9': {}

  '@headlessui/react@2.2.0(react-dom@19.0.0(react@19.0.0))(react@19.0.0)':
    dependencies:
      '@floating-ui/react': 0.26.28(react-dom@19.0.0(react@19.0.0))(react@19.0.0)
      '@react-aria/focus': 3.19.0(react@19.0.0)
      '@react-aria/interactions': 3.22.5(react@19.0.0)
      '@tanstack/react-virtual': 3.11.2(react-dom@19.0.0(react@19.0.0))(react@19.0.0)
      react: 19.0.0
      react-dom: 19.0.0(react@19.0.0)

  '@humanfs/core@0.19.1': {}

  '@humanfs/node@0.16.6':
    dependencies:
      '@humanfs/core': 0.19.1
      '@humanwhocodes/retry': 0.3.1

  '@humanwhocodes/module-importer@1.0.1': {}

  '@humanwhocodes/retry@0.3.1': {}

  '@humanwhocodes/retry@0.4.1': {}

  '@img/sharp-darwin-arm64@0.33.5':
    optionalDependencies:
      '@img/sharp-libvips-darwin-arm64': 1.0.4
    optional: true

  '@img/sharp-darwin-x64@0.33.5':
    optionalDependencies:
      '@img/sharp-libvips-darwin-x64': 1.0.4
    optional: true

  '@img/sharp-libvips-darwin-arm64@1.0.4':
    optional: true

  '@img/sharp-libvips-darwin-x64@1.0.4':
    optional: true

  '@img/sharp-libvips-linux-arm64@1.0.4':
    optional: true

  '@img/sharp-libvips-linux-arm@1.0.5':
    optional: true

  '@img/sharp-libvips-linux-s390x@1.0.4':
    optional: true

  '@img/sharp-libvips-linux-x64@1.0.4':
    optional: true

  '@img/sharp-libvips-linuxmusl-arm64@1.0.4':
    optional: true

  '@img/sharp-libvips-linuxmusl-x64@1.0.4':
    optional: true

  '@img/sharp-linux-arm64@0.33.5':
    optionalDependencies:
      '@img/sharp-libvips-linux-arm64': 1.0.4
    optional: true

  '@img/sharp-linux-arm@0.33.5':
    optionalDependencies:
      '@img/sharp-libvips-linux-arm': 1.0.5
    optional: true

  '@img/sharp-linux-s390x@0.33.5':
    optionalDependencies:
      '@img/sharp-libvips-linux-s390x': 1.0.4
    optional: true

  '@img/sharp-linux-x64@0.33.5':
    optionalDependencies:
      '@img/sharp-libvips-linux-x64': 1.0.4
    optional: true

  '@img/sharp-linuxmusl-arm64@0.33.5':
    optionalDependencies:
      '@img/sharp-libvips-linuxmusl-arm64': 1.0.4
    optional: true

  '@img/sharp-linuxmusl-x64@0.33.5':
    optionalDependencies:
      '@img/sharp-libvips-linuxmusl-x64': 1.0.4
    optional: true

  '@img/sharp-wasm32@0.33.5':
    dependencies:
      '@emnapi/runtime': 1.3.1
    optional: true

  '@img/sharp-win32-ia32@0.33.5':
    optional: true

  '@img/sharp-win32-x64@0.33.5':
    optional: true

  '@ioredis/commands@1.2.0': {}

  '@isaacs/cliui@8.0.2':
    dependencies:
      string-width: 5.1.2
      string-width-cjs: string-width@4.2.3
      strip-ansi: 7.1.0
      strip-ansi-cjs: strip-ansi@6.0.1
      wrap-ansi: 8.1.0
      wrap-ansi-cjs: wrap-ansi@7.0.0

  '@jridgewell/gen-mapping@0.3.8':
    dependencies:
      '@jridgewell/set-array': 1.2.1
      '@jridgewell/sourcemap-codec': 1.5.0
      '@jridgewell/trace-mapping': 0.3.25

  '@jridgewell/resolve-uri@3.1.2': {}

  '@jridgewell/set-array@1.2.1': {}

  '@jridgewell/sourcemap-codec@1.5.0': {}

  '@jridgewell/trace-mapping@0.3.25':
    dependencies:
      '@jridgewell/resolve-uri': 3.1.2
      '@jridgewell/sourcemap-codec': 1.5.0

  '@lezer/common@1.2.3': {}

  '@lezer/css@1.1.9':
    dependencies:
      '@lezer/common': 1.2.3
      '@lezer/highlight': 1.2.1
      '@lezer/lr': 1.4.2

  '@lezer/highlight@1.2.1':
    dependencies:
      '@lezer/common': 1.2.3

  '@lezer/html@1.3.10':
    dependencies:
      '@lezer/common': 1.2.3
      '@lezer/highlight': 1.2.1
      '@lezer/lr': 1.4.2

  '@lezer/javascript@1.4.21':
    dependencies:
      '@lezer/common': 1.2.3
      '@lezer/highlight': 1.2.1
      '@lezer/lr': 1.4.2

  '@lezer/json@1.0.3':
    dependencies:
      '@lezer/common': 1.2.3
      '@lezer/highlight': 1.2.1
      '@lezer/lr': 1.4.2

  '@lezer/lr@1.4.2':
    dependencies:
      '@lezer/common': 1.2.3

  '@lezer/python@1.1.15':
    dependencies:
      '@lezer/common': 1.2.3
      '@lezer/highlight': 1.2.1
      '@lezer/lr': 1.4.2

  '@lezer/yaml@1.0.3':
    dependencies:
      '@lezer/common': 1.2.3
      '@lezer/highlight': 1.2.1
      '@lezer/lr': 1.4.2

  '@marijn/find-cluster-break@1.0.2': {}

  '@mdx-js/mdx@3.1.0(acorn@8.14.0)':
    dependencies:
      '@types/estree': 1.0.6
      '@types/estree-jsx': 1.0.5
      '@types/hast': 3.0.4
      '@types/mdx': 2.0.13
      collapse-white-space: 2.1.0
      devlop: 1.1.0
      estree-util-is-identifier-name: 3.0.0
      estree-util-scope: 1.0.0
      estree-walker: 3.0.3
      hast-util-to-jsx-runtime: 2.3.2
      markdown-extensions: 2.0.0
      recma-build-jsx: 1.0.0
      recma-jsx: 1.0.0(acorn@8.14.0)
      recma-stringify: 1.0.0
      rehype-recma: 1.0.0
      remark-mdx: 3.1.0
      remark-parse: 11.0.0
      remark-rehype: 11.1.1
      source-map: 0.7.4
      unified: 11.0.5
      unist-util-position-from-estree: 2.0.0
      unist-util-stringify-position: 4.0.0
      unist-util-visit: 5.0.0
      vfile: 6.0.3
    transitivePeerDependencies:
      - acorn
      - supports-color

  '@mdx-js/react@3.1.0(@types/react@19.0.4)(react@19.0.0)':
    dependencies:
      '@types/mdx': 2.0.13
      '@types/react': 19.0.4
      react: 19.0.0

  '@monaco-editor/loader@1.4.0(monaco-editor@0.52.0)':
    dependencies:
      monaco-editor: 0.52.0
      state-local: 1.0.7

  '@monaco-editor/react@4.6.0(monaco-editor@0.52.0)(react-dom@19.0.0(react@19.0.0))(react@19.0.0)':
    dependencies:
      '@monaco-editor/loader': 1.4.0(monaco-editor@0.52.0)
      monaco-editor: 0.52.0
      react: 19.0.0
      react-dom: 19.0.0(react@19.0.0)

  '@mux/mux-player-react@2.9.1(@types/react-dom@19.0.2(@types/react@19.0.4))(@types/react@19.0.4)(react-dom@19.0.0(react@19.0.0))(react@19.0.0)':
    dependencies:
      '@mux/mux-player': 2.9.1
      '@mux/playback-core': 0.25.2
      prop-types: 15.8.1
      react: 19.0.0
      react-dom: 19.0.0(react@19.0.0)
    optionalDependencies:
      '@types/react': 19.0.4
      '@types/react-dom': 19.0.2(@types/react@19.0.4)

  '@mux/mux-player@2.9.1':
    dependencies:
      '@mux/mux-video': 0.20.2
      '@mux/playback-core': 0.25.2
      media-chrome: 3.2.5

  '@mux/mux-video@0.20.2':
    dependencies:
      '@mux/playback-core': 0.25.2
      castable-video: 1.0.10
      custom-media-element: 1.3.3
      media-tracks: 0.3.3

  '@mux/playback-core@0.25.2':
    dependencies:
      hls.js: 1.5.18
      mux-embed: 5.2.1

  '@next/env@15.1.2': {}

  '@next/env@15.1.4': {}

  '@next/eslint-plugin-next@15.1.4':
    dependencies:
      fast-glob: 3.3.1

  '@next/swc-darwin-arm64@15.1.2':
    optional: true

  '@next/swc-darwin-arm64@15.1.4':
    optional: true

  '@next/swc-darwin-x64@15.1.2':
    optional: true

  '@next/swc-darwin-x64@15.1.4':
    optional: true

  '@next/swc-linux-arm64-gnu@15.1.2':
    optional: true

  '@next/swc-linux-arm64-gnu@15.1.4':
    optional: true

  '@next/swc-linux-arm64-musl@15.1.2':
    optional: true

  '@next/swc-linux-arm64-musl@15.1.4':
    optional: true

  '@next/swc-linux-x64-gnu@15.1.2':
    optional: true

  '@next/swc-linux-x64-gnu@15.1.4':
    optional: true

  '@next/swc-linux-x64-musl@15.1.2':
    optional: true

  '@next/swc-linux-x64-musl@15.1.4':
    optional: true

  '@next/swc-win32-arm64-msvc@15.1.2':
    optional: true

  '@next/swc-win32-arm64-msvc@15.1.4':
    optional: true

  '@next/swc-win32-x64-msvc@15.1.2':
    optional: true

  '@next/swc-win32-x64-msvc@15.1.4':
    optional: true

  '@nodelib/fs.scandir@2.1.5':
    dependencies:
      '@nodelib/fs.stat': 2.0.5
      run-parallel: 1.2.0

  '@nodelib/fs.stat@2.0.5': {}

  '@nodelib/fs.walk@1.2.8':
    dependencies:
      '@nodelib/fs.scandir': 2.1.5
      fastq: 1.18.0

  '@nolyfill/is-core-module@1.0.39': {}

  '@novnc/novnc@1.5.0': {}

  '@one-ini/wasm@0.1.1': {}

  '@oneidentity/zstd-js@1.0.3':
    dependencies:
      '@types/emscripten': 1.40.0

  '@opentelemetry/api@1.9.0': {}

  '@panva/hkdf@1.2.1': {}

  '@pkgjs/parseargs@0.11.0':
    optional: true

  '@pnpm/types@9.4.2': {}

  '@radix-ui/number@1.1.0': {}

  '@radix-ui/primitive@1.1.1': {}

  '@radix-ui/react-accordion@1.2.2(@types/react-dom@19.0.2(@types/react@19.0.4))(@types/react@19.0.4)(react-dom@19.0.0(react@19.0.0))(react@19.0.0)':
    dependencies:
      '@radix-ui/primitive': 1.1.1
      '@radix-ui/react-collapsible': 1.1.2(@types/react-dom@19.0.2(@types/react@19.0.4))(@types/react@19.0.4)(react-dom@19.0.0(react@19.0.0))(react@19.0.0)
      '@radix-ui/react-collection': 1.1.1(@types/react-dom@19.0.2(@types/react@19.0.4))(@types/react@19.0.4)(react-dom@19.0.0(react@19.0.0))(react@19.0.0)
      '@radix-ui/react-compose-refs': 1.1.1(@types/react@19.0.4)(react@19.0.0)
      '@radix-ui/react-context': 1.1.1(@types/react@19.0.4)(react@19.0.0)
      '@radix-ui/react-direction': 1.1.0(@types/react@19.0.4)(react@19.0.0)
      '@radix-ui/react-id': 1.1.0(@types/react@19.0.4)(react@19.0.0)
      '@radix-ui/react-primitive': 2.0.1(@types/react-dom@19.0.2(@types/react@19.0.4))(@types/react@19.0.4)(react-dom@19.0.0(react@19.0.0))(react@19.0.0)
      '@radix-ui/react-use-controllable-state': 1.1.0(@types/react@19.0.4)(react@19.0.0)
      react: 19.0.0
      react-dom: 19.0.0(react@19.0.0)
    optionalDependencies:
      '@types/react': 19.0.4
      '@types/react-dom': 19.0.2(@types/react@19.0.4)

  '@radix-ui/react-alert-dialog@1.1.4(@types/react-dom@19.0.2(@types/react@19.0.4))(@types/react@19.0.4)(react-dom@19.0.0(react@19.0.0))(react@19.0.0)':
    dependencies:
      '@radix-ui/primitive': 1.1.1
      '@radix-ui/react-compose-refs': 1.1.1(@types/react@19.0.4)(react@19.0.0)
      '@radix-ui/react-context': 1.1.1(@types/react@19.0.4)(react@19.0.0)
      '@radix-ui/react-dialog': 1.1.4(@types/react-dom@19.0.2(@types/react@19.0.4))(@types/react@19.0.4)(react-dom@19.0.0(react@19.0.0))(react@19.0.0)
      '@radix-ui/react-primitive': 2.0.1(@types/react-dom@19.0.2(@types/react@19.0.4))(@types/react@19.0.4)(react-dom@19.0.0(react@19.0.0))(react@19.0.0)
      '@radix-ui/react-slot': 1.1.1(@types/react@19.0.4)(react@19.0.0)
      react: 19.0.0
      react-dom: 19.0.0(react@19.0.0)
    optionalDependencies:
      '@types/react': 19.0.4
      '@types/react-dom': 19.0.2(@types/react@19.0.4)

  '@radix-ui/react-arrow@1.1.1(@types/react-dom@19.0.2(@types/react@19.0.4))(@types/react@19.0.4)(react-dom@19.0.0(react@19.0.0))(react@19.0.0)':
    dependencies:
      '@radix-ui/react-primitive': 2.0.1(@types/react-dom@19.0.2(@types/react@19.0.4))(@types/react@19.0.4)(react-dom@19.0.0(react@19.0.0))(react@19.0.0)
      react: 19.0.0
      react-dom: 19.0.0(react@19.0.0)
    optionalDependencies:
      '@types/react': 19.0.4
      '@types/react-dom': 19.0.2(@types/react@19.0.4)

  '@radix-ui/react-avatar@1.1.2(@types/react-dom@19.0.2(@types/react@19.0.4))(@types/react@19.0.4)(react-dom@19.0.0(react@19.0.0))(react@19.0.0)':
    dependencies:
      '@radix-ui/react-context': 1.1.1(@types/react@19.0.4)(react@19.0.0)
      '@radix-ui/react-primitive': 2.0.1(@types/react-dom@19.0.2(@types/react@19.0.4))(@types/react@19.0.4)(react-dom@19.0.0(react@19.0.0))(react@19.0.0)
      '@radix-ui/react-use-callback-ref': 1.1.0(@types/react@19.0.4)(react@19.0.0)
      '@radix-ui/react-use-layout-effect': 1.1.0(@types/react@19.0.4)(react@19.0.0)
      react: 19.0.0
      react-dom: 19.0.0(react@19.0.0)
    optionalDependencies:
      '@types/react': 19.0.4
      '@types/react-dom': 19.0.2(@types/react@19.0.4)

  '@radix-ui/react-checkbox@1.1.3(@types/react-dom@19.0.2(@types/react@19.0.4))(@types/react@19.0.4)(react-dom@19.0.0(react@19.0.0))(react@19.0.0)':
    dependencies:
      '@radix-ui/primitive': 1.1.1
      '@radix-ui/react-compose-refs': 1.1.1(@types/react@19.0.4)(react@19.0.0)
      '@radix-ui/react-context': 1.1.1(@types/react@19.0.4)(react@19.0.0)
      '@radix-ui/react-presence': 1.1.2(@types/react-dom@19.0.2(@types/react@19.0.4))(@types/react@19.0.4)(react-dom@19.0.0(react@19.0.0))(react@19.0.0)
      '@radix-ui/react-primitive': 2.0.1(@types/react-dom@19.0.2(@types/react@19.0.4))(@types/react@19.0.4)(react-dom@19.0.0(react@19.0.0))(react@19.0.0)
      '@radix-ui/react-use-controllable-state': 1.1.0(@types/react@19.0.4)(react@19.0.0)
      '@radix-ui/react-use-previous': 1.1.0(@types/react@19.0.4)(react@19.0.0)
      '@radix-ui/react-use-size': 1.1.0(@types/react@19.0.4)(react@19.0.0)
      react: 19.0.0
      react-dom: 19.0.0(react@19.0.0)
    optionalDependencies:
      '@types/react': 19.0.4
      '@types/react-dom': 19.0.2(@types/react@19.0.4)

  '@radix-ui/react-collapsible@1.1.2(@types/react-dom@19.0.2(@types/react@19.0.4))(@types/react@19.0.4)(react-dom@19.0.0(react@19.0.0))(react@19.0.0)':
    dependencies:
      '@radix-ui/primitive': 1.1.1
      '@radix-ui/react-compose-refs': 1.1.1(@types/react@19.0.4)(react@19.0.0)
      '@radix-ui/react-context': 1.1.1(@types/react@19.0.4)(react@19.0.0)
      '@radix-ui/react-id': 1.1.0(@types/react@19.0.4)(react@19.0.0)
      '@radix-ui/react-presence': 1.1.2(@types/react-dom@19.0.2(@types/react@19.0.4))(@types/react@19.0.4)(react-dom@19.0.0(react@19.0.0))(react@19.0.0)
      '@radix-ui/react-primitive': 2.0.1(@types/react-dom@19.0.2(@types/react@19.0.4))(@types/react@19.0.4)(react-dom@19.0.0(react@19.0.0))(react@19.0.0)
      '@radix-ui/react-use-controllable-state': 1.1.0(@types/react@19.0.4)(react@19.0.0)
      '@radix-ui/react-use-layout-effect': 1.1.0(@types/react@19.0.4)(react@19.0.0)
      react: 19.0.0
      react-dom: 19.0.0(react@19.0.0)
    optionalDependencies:
      '@types/react': 19.0.4
      '@types/react-dom': 19.0.2(@types/react@19.0.4)

  '@radix-ui/react-collection@1.1.1(@types/react-dom@19.0.2(@types/react@19.0.4))(@types/react@19.0.4)(react-dom@19.0.0(react@19.0.0))(react@19.0.0)':
    dependencies:
      '@radix-ui/react-compose-refs': 1.1.1(@types/react@19.0.4)(react@19.0.0)
      '@radix-ui/react-context': 1.1.1(@types/react@19.0.4)(react@19.0.0)
      '@radix-ui/react-primitive': 2.0.1(@types/react-dom@19.0.2(@types/react@19.0.4))(@types/react@19.0.4)(react-dom@19.0.0(react@19.0.0))(react@19.0.0)
      '@radix-ui/react-slot': 1.1.1(@types/react@19.0.4)(react@19.0.0)
      react: 19.0.0
      react-dom: 19.0.0(react@19.0.0)
    optionalDependencies:
      '@types/react': 19.0.4
      '@types/react-dom': 19.0.2(@types/react@19.0.4)

  '@radix-ui/react-compose-refs@1.1.1(@types/react@19.0.4)(react@19.0.0)':
    dependencies:
      react: 19.0.0
    optionalDependencies:
      '@types/react': 19.0.4

  '@radix-ui/react-context@1.1.1(@types/react@19.0.4)(react@19.0.0)':
    dependencies:
      react: 19.0.0
    optionalDependencies:
      '@types/react': 19.0.4

  '@radix-ui/react-dialog@1.1.4(@types/react-dom@19.0.2(@types/react@19.0.4))(@types/react@19.0.4)(react-dom@19.0.0(react@19.0.0))(react@19.0.0)':
    dependencies:
      '@radix-ui/primitive': 1.1.1
      '@radix-ui/react-compose-refs': 1.1.1(@types/react@19.0.4)(react@19.0.0)
      '@radix-ui/react-context': 1.1.1(@types/react@19.0.4)(react@19.0.0)
      '@radix-ui/react-dismissable-layer': 1.1.3(@types/react-dom@19.0.2(@types/react@19.0.4))(@types/react@19.0.4)(react-dom@19.0.0(react@19.0.0))(react@19.0.0)
      '@radix-ui/react-focus-guards': 1.1.1(@types/react@19.0.4)(react@19.0.0)
      '@radix-ui/react-focus-scope': 1.1.1(@types/react-dom@19.0.2(@types/react@19.0.4))(@types/react@19.0.4)(react-dom@19.0.0(react@19.0.0))(react@19.0.0)
      '@radix-ui/react-id': 1.1.0(@types/react@19.0.4)(react@19.0.0)
      '@radix-ui/react-portal': 1.1.3(@types/react-dom@19.0.2(@types/react@19.0.4))(@types/react@19.0.4)(react-dom@19.0.0(react@19.0.0))(react@19.0.0)
      '@radix-ui/react-presence': 1.1.2(@types/react-dom@19.0.2(@types/react@19.0.4))(@types/react@19.0.4)(react-dom@19.0.0(react@19.0.0))(react@19.0.0)
      '@radix-ui/react-primitive': 2.0.1(@types/react-dom@19.0.2(@types/react@19.0.4))(@types/react@19.0.4)(react-dom@19.0.0(react@19.0.0))(react@19.0.0)
      '@radix-ui/react-slot': 1.1.1(@types/react@19.0.4)(react@19.0.0)
      '@radix-ui/react-use-controllable-state': 1.1.0(@types/react@19.0.4)(react@19.0.0)
      aria-hidden: 1.2.4
      react: 19.0.0
      react-dom: 19.0.0(react@19.0.0)
      react-remove-scroll: 2.6.2(@types/react@19.0.4)(react@19.0.0)
    optionalDependencies:
      '@types/react': 19.0.4
      '@types/react-dom': 19.0.2(@types/react@19.0.4)

  '@radix-ui/react-direction@1.1.0(@types/react@19.0.4)(react@19.0.0)':
    dependencies:
      react: 19.0.0
    optionalDependencies:
      '@types/react': 19.0.4

  '@radix-ui/react-dismissable-layer@1.1.3(@types/react-dom@19.0.2(@types/react@19.0.4))(@types/react@19.0.4)(react-dom@19.0.0(react@19.0.0))(react@19.0.0)':
    dependencies:
      '@radix-ui/primitive': 1.1.1
      '@radix-ui/react-compose-refs': 1.1.1(@types/react@19.0.4)(react@19.0.0)
      '@radix-ui/react-primitive': 2.0.1(@types/react-dom@19.0.2(@types/react@19.0.4))(@types/react@19.0.4)(react-dom@19.0.0(react@19.0.0))(react@19.0.0)
      '@radix-ui/react-use-callback-ref': 1.1.0(@types/react@19.0.4)(react@19.0.0)
      '@radix-ui/react-use-escape-keydown': 1.1.0(@types/react@19.0.4)(react@19.0.0)
      react: 19.0.0
      react-dom: 19.0.0(react@19.0.0)
    optionalDependencies:
      '@types/react': 19.0.4
      '@types/react-dom': 19.0.2(@types/react@19.0.4)

  '@radix-ui/react-dropdown-menu@2.1.4(@types/react-dom@19.0.2(@types/react@19.0.4))(@types/react@19.0.4)(react-dom@19.0.0(react@19.0.0))(react@19.0.0)':
    dependencies:
      '@radix-ui/primitive': 1.1.1
      '@radix-ui/react-compose-refs': 1.1.1(@types/react@19.0.4)(react@19.0.0)
      '@radix-ui/react-context': 1.1.1(@types/react@19.0.4)(react@19.0.0)
      '@radix-ui/react-id': 1.1.0(@types/react@19.0.4)(react@19.0.0)
      '@radix-ui/react-menu': 2.1.4(@types/react-dom@19.0.2(@types/react@19.0.4))(@types/react@19.0.4)(react-dom@19.0.0(react@19.0.0))(react@19.0.0)
      '@radix-ui/react-primitive': 2.0.1(@types/react-dom@19.0.2(@types/react@19.0.4))(@types/react@19.0.4)(react-dom@19.0.0(react@19.0.0))(react@19.0.0)
      '@radix-ui/react-use-controllable-state': 1.1.0(@types/react@19.0.4)(react@19.0.0)
      react: 19.0.0
      react-dom: 19.0.0(react@19.0.0)
    optionalDependencies:
      '@types/react': 19.0.4
      '@types/react-dom': 19.0.2(@types/react@19.0.4)

  '@radix-ui/react-focus-guards@1.1.1(@types/react@19.0.4)(react@19.0.0)':
    dependencies:
      react: 19.0.0
    optionalDependencies:
      '@types/react': 19.0.4

  '@radix-ui/react-focus-scope@1.1.1(@types/react-dom@19.0.2(@types/react@19.0.4))(@types/react@19.0.4)(react-dom@19.0.0(react@19.0.0))(react@19.0.0)':
    dependencies:
      '@radix-ui/react-compose-refs': 1.1.1(@types/react@19.0.4)(react@19.0.0)
      '@radix-ui/react-primitive': 2.0.1(@types/react-dom@19.0.2(@types/react@19.0.4))(@types/react@19.0.4)(react-dom@19.0.0(react@19.0.0))(react@19.0.0)
      '@radix-ui/react-use-callback-ref': 1.1.0(@types/react@19.0.4)(react@19.0.0)
      react: 19.0.0
      react-dom: 19.0.0(react@19.0.0)
    optionalDependencies:
      '@types/react': 19.0.4
      '@types/react-dom': 19.0.2(@types/react@19.0.4)

  '@radix-ui/react-icons@1.3.2(react@19.0.0)':
    dependencies:
      react: 19.0.0

  '@radix-ui/react-id@1.1.0(@types/react@19.0.4)(react@19.0.0)':
    dependencies:
      '@radix-ui/react-use-layout-effect': 1.1.0(@types/react@19.0.4)(react@19.0.0)
      react: 19.0.0
    optionalDependencies:
      '@types/react': 19.0.4

  '@radix-ui/react-label@2.1.1(@types/react-dom@19.0.2(@types/react@19.0.4))(@types/react@19.0.4)(react-dom@19.0.0(react@19.0.0))(react@19.0.0)':
    dependencies:
      '@radix-ui/react-primitive': 2.0.1(@types/react-dom@19.0.2(@types/react@19.0.4))(@types/react@19.0.4)(react-dom@19.0.0(react@19.0.0))(react@19.0.0)
      react: 19.0.0
      react-dom: 19.0.0(react@19.0.0)
    optionalDependencies:
      '@types/react': 19.0.4
      '@types/react-dom': 19.0.2(@types/react@19.0.4)

  '@radix-ui/react-menu@2.1.4(@types/react-dom@19.0.2(@types/react@19.0.4))(@types/react@19.0.4)(react-dom@19.0.0(react@19.0.0))(react@19.0.0)':
    dependencies:
      '@radix-ui/primitive': 1.1.1
      '@radix-ui/react-collection': 1.1.1(@types/react-dom@19.0.2(@types/react@19.0.4))(@types/react@19.0.4)(react-dom@19.0.0(react@19.0.0))(react@19.0.0)
      '@radix-ui/react-compose-refs': 1.1.1(@types/react@19.0.4)(react@19.0.0)
      '@radix-ui/react-context': 1.1.1(@types/react@19.0.4)(react@19.0.0)
      '@radix-ui/react-direction': 1.1.0(@types/react@19.0.4)(react@19.0.0)
      '@radix-ui/react-dismissable-layer': 1.1.3(@types/react-dom@19.0.2(@types/react@19.0.4))(@types/react@19.0.4)(react-dom@19.0.0(react@19.0.0))(react@19.0.0)
      '@radix-ui/react-focus-guards': 1.1.1(@types/react@19.0.4)(react@19.0.0)
      '@radix-ui/react-focus-scope': 1.1.1(@types/react-dom@19.0.2(@types/react@19.0.4))(@types/react@19.0.4)(react-dom@19.0.0(react@19.0.0))(react@19.0.0)
      '@radix-ui/react-id': 1.1.0(@types/react@19.0.4)(react@19.0.0)
      '@radix-ui/react-popper': 1.2.1(@types/react-dom@19.0.2(@types/react@19.0.4))(@types/react@19.0.4)(react-dom@19.0.0(react@19.0.0))(react@19.0.0)
      '@radix-ui/react-portal': 1.1.3(@types/react-dom@19.0.2(@types/react@19.0.4))(@types/react@19.0.4)(react-dom@19.0.0(react@19.0.0))(react@19.0.0)
      '@radix-ui/react-presence': 1.1.2(@types/react-dom@19.0.2(@types/react@19.0.4))(@types/react@19.0.4)(react-dom@19.0.0(react@19.0.0))(react@19.0.0)
      '@radix-ui/react-primitive': 2.0.1(@types/react-dom@19.0.2(@types/react@19.0.4))(@types/react@19.0.4)(react-dom@19.0.0(react@19.0.0))(react@19.0.0)
      '@radix-ui/react-roving-focus': 1.1.1(@types/react-dom@19.0.2(@types/react@19.0.4))(@types/react@19.0.4)(react-dom@19.0.0(react@19.0.0))(react@19.0.0)
      '@radix-ui/react-slot': 1.1.1(@types/react@19.0.4)(react@19.0.0)
      '@radix-ui/react-use-callback-ref': 1.1.0(@types/react@19.0.4)(react@19.0.0)
      aria-hidden: 1.2.4
      react: 19.0.0
      react-dom: 19.0.0(react@19.0.0)
      react-remove-scroll: 2.6.2(@types/react@19.0.4)(react@19.0.0)
    optionalDependencies:
      '@types/react': 19.0.4
      '@types/react-dom': 19.0.2(@types/react@19.0.4)

  '@radix-ui/react-popover@1.1.4(@types/react-dom@19.0.2(@types/react@19.0.4))(@types/react@19.0.4)(react-dom@19.0.0(react@19.0.0))(react@19.0.0)':
    dependencies:
      '@radix-ui/primitive': 1.1.1
      '@radix-ui/react-compose-refs': 1.1.1(@types/react@19.0.4)(react@19.0.0)
      '@radix-ui/react-context': 1.1.1(@types/react@19.0.4)(react@19.0.0)
      '@radix-ui/react-dismissable-layer': 1.1.3(@types/react-dom@19.0.2(@types/react@19.0.4))(@types/react@19.0.4)(react-dom@19.0.0(react@19.0.0))(react@19.0.0)
      '@radix-ui/react-focus-guards': 1.1.1(@types/react@19.0.4)(react@19.0.0)
      '@radix-ui/react-focus-scope': 1.1.1(@types/react-dom@19.0.2(@types/react@19.0.4))(@types/react@19.0.4)(react-dom@19.0.0(react@19.0.0))(react@19.0.0)
      '@radix-ui/react-id': 1.1.0(@types/react@19.0.4)(react@19.0.0)
      '@radix-ui/react-popper': 1.2.1(@types/react-dom@19.0.2(@types/react@19.0.4))(@types/react@19.0.4)(react-dom@19.0.0(react@19.0.0))(react@19.0.0)
      '@radix-ui/react-portal': 1.1.3(@types/react-dom@19.0.2(@types/react@19.0.4))(@types/react@19.0.4)(react-dom@19.0.0(react@19.0.0))(react@19.0.0)
      '@radix-ui/react-presence': 1.1.2(@types/react-dom@19.0.2(@types/react@19.0.4))(@types/react@19.0.4)(react-dom@19.0.0(react@19.0.0))(react@19.0.0)
      '@radix-ui/react-primitive': 2.0.1(@types/react-dom@19.0.2(@types/react@19.0.4))(@types/react@19.0.4)(react-dom@19.0.0(react@19.0.0))(react@19.0.0)
      '@radix-ui/react-slot': 1.1.1(@types/react@19.0.4)(react@19.0.0)
      '@radix-ui/react-use-controllable-state': 1.1.0(@types/react@19.0.4)(react@19.0.0)
      aria-hidden: 1.2.4
      react: 19.0.0
      react-dom: 19.0.0(react@19.0.0)
      react-remove-scroll: 2.6.2(@types/react@19.0.4)(react@19.0.0)
    optionalDependencies:
      '@types/react': 19.0.4
      '@types/react-dom': 19.0.2(@types/react@19.0.4)

  '@radix-ui/react-popper@1.2.1(@types/react-dom@19.0.2(@types/react@19.0.4))(@types/react@19.0.4)(react-dom@19.0.0(react@19.0.0))(react@19.0.0)':
    dependencies:
      '@floating-ui/react-dom': 2.1.2(react-dom@19.0.0(react@19.0.0))(react@19.0.0)
      '@radix-ui/react-arrow': 1.1.1(@types/react-dom@19.0.2(@types/react@19.0.4))(@types/react@19.0.4)(react-dom@19.0.0(react@19.0.0))(react@19.0.0)
      '@radix-ui/react-compose-refs': 1.1.1(@types/react@19.0.4)(react@19.0.0)
      '@radix-ui/react-context': 1.1.1(@types/react@19.0.4)(react@19.0.0)
      '@radix-ui/react-primitive': 2.0.1(@types/react-dom@19.0.2(@types/react@19.0.4))(@types/react@19.0.4)(react-dom@19.0.0(react@19.0.0))(react@19.0.0)
      '@radix-ui/react-use-callback-ref': 1.1.0(@types/react@19.0.4)(react@19.0.0)
      '@radix-ui/react-use-layout-effect': 1.1.0(@types/react@19.0.4)(react@19.0.0)
      '@radix-ui/react-use-rect': 1.1.0(@types/react@19.0.4)(react@19.0.0)
      '@radix-ui/react-use-size': 1.1.0(@types/react@19.0.4)(react@19.0.0)
      '@radix-ui/rect': 1.1.0
      react: 19.0.0
      react-dom: 19.0.0(react@19.0.0)
    optionalDependencies:
      '@types/react': 19.0.4
      '@types/react-dom': 19.0.2(@types/react@19.0.4)

  '@radix-ui/react-portal@1.1.3(@types/react-dom@19.0.2(@types/react@19.0.4))(@types/react@19.0.4)(react-dom@19.0.0(react@19.0.0))(react@19.0.0)':
    dependencies:
      '@radix-ui/react-primitive': 2.0.1(@types/react-dom@19.0.2(@types/react@19.0.4))(@types/react@19.0.4)(react-dom@19.0.0(react@19.0.0))(react@19.0.0)
      '@radix-ui/react-use-layout-effect': 1.1.0(@types/react@19.0.4)(react@19.0.0)
      react: 19.0.0
      react-dom: 19.0.0(react@19.0.0)
    optionalDependencies:
      '@types/react': 19.0.4
      '@types/react-dom': 19.0.2(@types/react@19.0.4)

  '@radix-ui/react-presence@1.1.2(@types/react-dom@19.0.2(@types/react@19.0.4))(@types/react@19.0.4)(react-dom@19.0.0(react@19.0.0))(react@19.0.0)':
    dependencies:
      '@radix-ui/react-compose-refs': 1.1.1(@types/react@19.0.4)(react@19.0.0)
      '@radix-ui/react-use-layout-effect': 1.1.0(@types/react@19.0.4)(react@19.0.0)
      react: 19.0.0
      react-dom: 19.0.0(react@19.0.0)
    optionalDependencies:
      '@types/react': 19.0.4
      '@types/react-dom': 19.0.2(@types/react@19.0.4)

  '@radix-ui/react-primitive@2.0.1(@types/react-dom@19.0.2(@types/react@19.0.4))(@types/react@19.0.4)(react-dom@19.0.0(react@19.0.0))(react@19.0.0)':
    dependencies:
      '@radix-ui/react-slot': 1.1.1(@types/react@19.0.4)(react@19.0.0)
      react: 19.0.0
      react-dom: 19.0.0(react@19.0.0)
    optionalDependencies:
      '@types/react': 19.0.4
      '@types/react-dom': 19.0.2(@types/react@19.0.4)

  '@radix-ui/react-progress@1.1.1(@types/react-dom@19.0.2(@types/react@19.0.4))(@types/react@19.0.4)(react-dom@19.0.0(react@19.0.0))(react@19.0.0)':
    dependencies:
      '@radix-ui/react-context': 1.1.1(@types/react@19.0.4)(react@19.0.0)
      '@radix-ui/react-primitive': 2.0.1(@types/react-dom@19.0.2(@types/react@19.0.4))(@types/react@19.0.4)(react-dom@19.0.0(react@19.0.0))(react@19.0.0)
      react: 19.0.0
      react-dom: 19.0.0(react@19.0.0)
    optionalDependencies:
      '@types/react': 19.0.4
      '@types/react-dom': 19.0.2(@types/react@19.0.4)

  '@radix-ui/react-radio-group@1.2.2(@types/react-dom@19.0.2(@types/react@19.0.4))(@types/react@19.0.4)(react-dom@19.0.0(react@19.0.0))(react@19.0.0)':
    dependencies:
      '@radix-ui/primitive': 1.1.1
      '@radix-ui/react-compose-refs': 1.1.1(@types/react@19.0.4)(react@19.0.0)
      '@radix-ui/react-context': 1.1.1(@types/react@19.0.4)(react@19.0.0)
      '@radix-ui/react-direction': 1.1.0(@types/react@19.0.4)(react@19.0.0)
      '@radix-ui/react-presence': 1.1.2(@types/react-dom@19.0.2(@types/react@19.0.4))(@types/react@19.0.4)(react-dom@19.0.0(react@19.0.0))(react@19.0.0)
      '@radix-ui/react-primitive': 2.0.1(@types/react-dom@19.0.2(@types/react@19.0.4))(@types/react@19.0.4)(react-dom@19.0.0(react@19.0.0))(react@19.0.0)
      '@radix-ui/react-roving-focus': 1.1.1(@types/react-dom@19.0.2(@types/react@19.0.4))(@types/react@19.0.4)(react-dom@19.0.0(react@19.0.0))(react@19.0.0)
      '@radix-ui/react-use-controllable-state': 1.1.0(@types/react@19.0.4)(react@19.0.0)
      '@radix-ui/react-use-previous': 1.1.0(@types/react@19.0.4)(react@19.0.0)
      '@radix-ui/react-use-size': 1.1.0(@types/react@19.0.4)(react@19.0.0)
      react: 19.0.0
      react-dom: 19.0.0(react@19.0.0)
    optionalDependencies:
      '@types/react': 19.0.4
      '@types/react-dom': 19.0.2(@types/react@19.0.4)

  '@radix-ui/react-roving-focus@1.1.1(@types/react-dom@19.0.2(@types/react@19.0.4))(@types/react@19.0.4)(react-dom@19.0.0(react@19.0.0))(react@19.0.0)':
    dependencies:
      '@radix-ui/primitive': 1.1.1
      '@radix-ui/react-collection': 1.1.1(@types/react-dom@19.0.2(@types/react@19.0.4))(@types/react@19.0.4)(react-dom@19.0.0(react@19.0.0))(react@19.0.0)
      '@radix-ui/react-compose-refs': 1.1.1(@types/react@19.0.4)(react@19.0.0)
      '@radix-ui/react-context': 1.1.1(@types/react@19.0.4)(react@19.0.0)
      '@radix-ui/react-direction': 1.1.0(@types/react@19.0.4)(react@19.0.0)
      '@radix-ui/react-id': 1.1.0(@types/react@19.0.4)(react@19.0.0)
      '@radix-ui/react-primitive': 2.0.1(@types/react-dom@19.0.2(@types/react@19.0.4))(@types/react@19.0.4)(react-dom@19.0.0(react@19.0.0))(react@19.0.0)
      '@radix-ui/react-use-callback-ref': 1.1.0(@types/react@19.0.4)(react@19.0.0)
      '@radix-ui/react-use-controllable-state': 1.1.0(@types/react@19.0.4)(react@19.0.0)
      react: 19.0.0
      react-dom: 19.0.0(react@19.0.0)
    optionalDependencies:
      '@types/react': 19.0.4
      '@types/react-dom': 19.0.2(@types/react@19.0.4)

  '@radix-ui/react-scroll-area@1.2.2(@types/react-dom@19.0.2(@types/react@19.0.4))(@types/react@19.0.4)(react-dom@19.0.0(react@19.0.0))(react@19.0.0)':
    dependencies:
      '@radix-ui/number': 1.1.0
      '@radix-ui/primitive': 1.1.1
      '@radix-ui/react-compose-refs': 1.1.1(@types/react@19.0.4)(react@19.0.0)
      '@radix-ui/react-context': 1.1.1(@types/react@19.0.4)(react@19.0.0)
      '@radix-ui/react-direction': 1.1.0(@types/react@19.0.4)(react@19.0.0)
      '@radix-ui/react-presence': 1.1.2(@types/react-dom@19.0.2(@types/react@19.0.4))(@types/react@19.0.4)(react-dom@19.0.0(react@19.0.0))(react@19.0.0)
      '@radix-ui/react-primitive': 2.0.1(@types/react-dom@19.0.2(@types/react@19.0.4))(@types/react@19.0.4)(react-dom@19.0.0(react@19.0.0))(react@19.0.0)
      '@radix-ui/react-use-callback-ref': 1.1.0(@types/react@19.0.4)(react@19.0.0)
      '@radix-ui/react-use-layout-effect': 1.1.0(@types/react@19.0.4)(react@19.0.0)
      react: 19.0.0
      react-dom: 19.0.0(react@19.0.0)
    optionalDependencies:
      '@types/react': 19.0.4
      '@types/react-dom': 19.0.2(@types/react@19.0.4)

  '@radix-ui/react-select@2.1.4(@types/react-dom@19.0.2(@types/react@19.0.4))(@types/react@19.0.4)(react-dom@19.0.0(react@19.0.0))(react@19.0.0)':
    dependencies:
      '@radix-ui/number': 1.1.0
      '@radix-ui/primitive': 1.1.1
      '@radix-ui/react-collection': 1.1.1(@types/react-dom@19.0.2(@types/react@19.0.4))(@types/react@19.0.4)(react-dom@19.0.0(react@19.0.0))(react@19.0.0)
      '@radix-ui/react-compose-refs': 1.1.1(@types/react@19.0.4)(react@19.0.0)
      '@radix-ui/react-context': 1.1.1(@types/react@19.0.4)(react@19.0.0)
      '@radix-ui/react-direction': 1.1.0(@types/react@19.0.4)(react@19.0.0)
      '@radix-ui/react-dismissable-layer': 1.1.3(@types/react-dom@19.0.2(@types/react@19.0.4))(@types/react@19.0.4)(react-dom@19.0.0(react@19.0.0))(react@19.0.0)
      '@radix-ui/react-focus-guards': 1.1.1(@types/react@19.0.4)(react@19.0.0)
      '@radix-ui/react-focus-scope': 1.1.1(@types/react-dom@19.0.2(@types/react@19.0.4))(@types/react@19.0.4)(react-dom@19.0.0(react@19.0.0))(react@19.0.0)
      '@radix-ui/react-id': 1.1.0(@types/react@19.0.4)(react@19.0.0)
      '@radix-ui/react-popper': 1.2.1(@types/react-dom@19.0.2(@types/react@19.0.4))(@types/react@19.0.4)(react-dom@19.0.0(react@19.0.0))(react@19.0.0)
      '@radix-ui/react-portal': 1.1.3(@types/react-dom@19.0.2(@types/react@19.0.4))(@types/react@19.0.4)(react-dom@19.0.0(react@19.0.0))(react@19.0.0)
      '@radix-ui/react-primitive': 2.0.1(@types/react-dom@19.0.2(@types/react@19.0.4))(@types/react@19.0.4)(react-dom@19.0.0(react@19.0.0))(react@19.0.0)
      '@radix-ui/react-slot': 1.1.1(@types/react@19.0.4)(react@19.0.0)
      '@radix-ui/react-use-callback-ref': 1.1.0(@types/react@19.0.4)(react@19.0.0)
      '@radix-ui/react-use-controllable-state': 1.1.0(@types/react@19.0.4)(react@19.0.0)
      '@radix-ui/react-use-layout-effect': 1.1.0(@types/react@19.0.4)(react@19.0.0)
      '@radix-ui/react-use-previous': 1.1.0(@types/react@19.0.4)(react@19.0.0)
      '@radix-ui/react-visually-hidden': 1.1.1(@types/react-dom@19.0.2(@types/react@19.0.4))(@types/react@19.0.4)(react-dom@19.0.0(react@19.0.0))(react@19.0.0)
      aria-hidden: 1.2.4
      react: 19.0.0
      react-dom: 19.0.0(react@19.0.0)
      react-remove-scroll: 2.6.2(@types/react@19.0.4)(react@19.0.0)
    optionalDependencies:
      '@types/react': 19.0.4
      '@types/react-dom': 19.0.2(@types/react@19.0.4)

  '@radix-ui/react-separator@1.1.1(@types/react-dom@19.0.2(@types/react@19.0.4))(@types/react@19.0.4)(react-dom@19.0.0(react@19.0.0))(react@19.0.0)':
    dependencies:
      '@radix-ui/react-primitive': 2.0.1(@types/react-dom@19.0.2(@types/react@19.0.4))(@types/react@19.0.4)(react-dom@19.0.0(react@19.0.0))(react@19.0.0)
      react: 19.0.0
      react-dom: 19.0.0(react@19.0.0)
    optionalDependencies:
      '@types/react': 19.0.4
      '@types/react-dom': 19.0.2(@types/react@19.0.4)

  '@radix-ui/react-slider@1.2.2(@types/react-dom@19.0.2(@types/react@19.0.4))(@types/react@19.0.4)(react-dom@19.0.0(react@19.0.0))(react@19.0.0)':
    dependencies:
      '@radix-ui/number': 1.1.0
      '@radix-ui/primitive': 1.1.1
      '@radix-ui/react-collection': 1.1.1(@types/react-dom@19.0.2(@types/react@19.0.4))(@types/react@19.0.4)(react-dom@19.0.0(react@19.0.0))(react@19.0.0)
      '@radix-ui/react-compose-refs': 1.1.1(@types/react@19.0.4)(react@19.0.0)
      '@radix-ui/react-context': 1.1.1(@types/react@19.0.4)(react@19.0.0)
      '@radix-ui/react-direction': 1.1.0(@types/react@19.0.4)(react@19.0.0)
      '@radix-ui/react-primitive': 2.0.1(@types/react-dom@19.0.2(@types/react@19.0.4))(@types/react@19.0.4)(react-dom@19.0.0(react@19.0.0))(react@19.0.0)
      '@radix-ui/react-use-controllable-state': 1.1.0(@types/react@19.0.4)(react@19.0.0)
      '@radix-ui/react-use-layout-effect': 1.1.0(@types/react@19.0.4)(react@19.0.0)
      '@radix-ui/react-use-previous': 1.1.0(@types/react@19.0.4)(react@19.0.0)
      '@radix-ui/react-use-size': 1.1.0(@types/react@19.0.4)(react@19.0.0)
      react: 19.0.0
      react-dom: 19.0.0(react@19.0.0)
    optionalDependencies:
      '@types/react': 19.0.4
      '@types/react-dom': 19.0.2(@types/react@19.0.4)

  '@radix-ui/react-slot@1.1.1(@types/react@19.0.4)(react@19.0.0)':
    dependencies:
      '@radix-ui/react-compose-refs': 1.1.1(@types/react@19.0.4)(react@19.0.0)
      react: 19.0.0
    optionalDependencies:
      '@types/react': 19.0.4

  '@radix-ui/react-switch@1.1.2(@types/react-dom@19.0.2(@types/react@19.0.4))(@types/react@19.0.4)(react-dom@19.0.0(react@19.0.0))(react@19.0.0)':
    dependencies:
      '@radix-ui/primitive': 1.1.1
      '@radix-ui/react-compose-refs': 1.1.1(@types/react@19.0.4)(react@19.0.0)
      '@radix-ui/react-context': 1.1.1(@types/react@19.0.4)(react@19.0.0)
      '@radix-ui/react-primitive': 2.0.1(@types/react-dom@19.0.2(@types/react@19.0.4))(@types/react@19.0.4)(react-dom@19.0.0(react@19.0.0))(react@19.0.0)
      '@radix-ui/react-use-controllable-state': 1.1.0(@types/react@19.0.4)(react@19.0.0)
      '@radix-ui/react-use-previous': 1.1.0(@types/react@19.0.4)(react@19.0.0)
      '@radix-ui/react-use-size': 1.1.0(@types/react@19.0.4)(react@19.0.0)
      react: 19.0.0
      react-dom: 19.0.0(react@19.0.0)
    optionalDependencies:
      '@types/react': 19.0.4
      '@types/react-dom': 19.0.2(@types/react@19.0.4)

  '@radix-ui/react-tabs@1.1.2(@types/react-dom@19.0.2(@types/react@19.0.4))(@types/react@19.0.4)(react-dom@19.0.0(react@19.0.0))(react@19.0.0)':
    dependencies:
      '@radix-ui/primitive': 1.1.1
      '@radix-ui/react-context': 1.1.1(@types/react@19.0.4)(react@19.0.0)
      '@radix-ui/react-direction': 1.1.0(@types/react@19.0.4)(react@19.0.0)
      '@radix-ui/react-id': 1.1.0(@types/react@19.0.4)(react@19.0.0)
      '@radix-ui/react-presence': 1.1.2(@types/react-dom@19.0.2(@types/react@19.0.4))(@types/react@19.0.4)(react-dom@19.0.0(react@19.0.0))(react@19.0.0)
      '@radix-ui/react-primitive': 2.0.1(@types/react-dom@19.0.2(@types/react@19.0.4))(@types/react@19.0.4)(react-dom@19.0.0(react@19.0.0))(react@19.0.0)
      '@radix-ui/react-roving-focus': 1.1.1(@types/react-dom@19.0.2(@types/react@19.0.4))(@types/react@19.0.4)(react-dom@19.0.0(react@19.0.0))(react@19.0.0)
      '@radix-ui/react-use-controllable-state': 1.1.0(@types/react@19.0.4)(react@19.0.0)
      react: 19.0.0
      react-dom: 19.0.0(react@19.0.0)
    optionalDependencies:
      '@types/react': 19.0.4
      '@types/react-dom': 19.0.2(@types/react@19.0.4)

  '@radix-ui/react-toast@1.2.4(@types/react-dom@19.0.2(@types/react@19.0.4))(@types/react@19.0.4)(react-dom@19.0.0(react@19.0.0))(react@19.0.0)':
    dependencies:
      '@radix-ui/primitive': 1.1.1
      '@radix-ui/react-collection': 1.1.1(@types/react-dom@19.0.2(@types/react@19.0.4))(@types/react@19.0.4)(react-dom@19.0.0(react@19.0.0))(react@19.0.0)
      '@radix-ui/react-compose-refs': 1.1.1(@types/react@19.0.4)(react@19.0.0)
      '@radix-ui/react-context': 1.1.1(@types/react@19.0.4)(react@19.0.0)
      '@radix-ui/react-dismissable-layer': 1.1.3(@types/react-dom@19.0.2(@types/react@19.0.4))(@types/react@19.0.4)(react-dom@19.0.0(react@19.0.0))(react@19.0.0)
      '@radix-ui/react-portal': 1.1.3(@types/react-dom@19.0.2(@types/react@19.0.4))(@types/react@19.0.4)(react-dom@19.0.0(react@19.0.0))(react@19.0.0)
      '@radix-ui/react-presence': 1.1.2(@types/react-dom@19.0.2(@types/react@19.0.4))(@types/react@19.0.4)(react-dom@19.0.0(react@19.0.0))(react@19.0.0)
      '@radix-ui/react-primitive': 2.0.1(@types/react-dom@19.0.2(@types/react@19.0.4))(@types/react@19.0.4)(react-dom@19.0.0(react@19.0.0))(react@19.0.0)
      '@radix-ui/react-use-callback-ref': 1.1.0(@types/react@19.0.4)(react@19.0.0)
      '@radix-ui/react-use-controllable-state': 1.1.0(@types/react@19.0.4)(react@19.0.0)
      '@radix-ui/react-use-layout-effect': 1.1.0(@types/react@19.0.4)(react@19.0.0)
      '@radix-ui/react-visually-hidden': 1.1.1(@types/react-dom@19.0.2(@types/react@19.0.4))(@types/react@19.0.4)(react-dom@19.0.0(react@19.0.0))(react@19.0.0)
      react: 19.0.0
      react-dom: 19.0.0(react@19.0.0)
    optionalDependencies:
      '@types/react': 19.0.4
      '@types/react-dom': 19.0.2(@types/react@19.0.4)

  '@radix-ui/react-tooltip@1.1.6(@types/react-dom@19.0.2(@types/react@19.0.4))(@types/react@19.0.4)(react-dom@19.0.0(react@19.0.0))(react@19.0.0)':
    dependencies:
      '@radix-ui/primitive': 1.1.1
      '@radix-ui/react-compose-refs': 1.1.1(@types/react@19.0.4)(react@19.0.0)
      '@radix-ui/react-context': 1.1.1(@types/react@19.0.4)(react@19.0.0)
      '@radix-ui/react-dismissable-layer': 1.1.3(@types/react-dom@19.0.2(@types/react@19.0.4))(@types/react@19.0.4)(react-dom@19.0.0(react@19.0.0))(react@19.0.0)
      '@radix-ui/react-id': 1.1.0(@types/react@19.0.4)(react@19.0.0)
      '@radix-ui/react-popper': 1.2.1(@types/react-dom@19.0.2(@types/react@19.0.4))(@types/react@19.0.4)(react-dom@19.0.0(react@19.0.0))(react@19.0.0)
      '@radix-ui/react-portal': 1.1.3(@types/react-dom@19.0.2(@types/react@19.0.4))(@types/react@19.0.4)(react-dom@19.0.0(react@19.0.0))(react@19.0.0)
      '@radix-ui/react-presence': 1.1.2(@types/react-dom@19.0.2(@types/react@19.0.4))(@types/react@19.0.4)(react-dom@19.0.0(react@19.0.0))(react@19.0.0)
      '@radix-ui/react-primitive': 2.0.1(@types/react-dom@19.0.2(@types/react@19.0.4))(@types/react@19.0.4)(react-dom@19.0.0(react@19.0.0))(react@19.0.0)
      '@radix-ui/react-slot': 1.1.1(@types/react@19.0.4)(react@19.0.0)
      '@radix-ui/react-use-controllable-state': 1.1.0(@types/react@19.0.4)(react@19.0.0)
      '@radix-ui/react-visually-hidden': 1.1.1(@types/react-dom@19.0.2(@types/react@19.0.4))(@types/react@19.0.4)(react-dom@19.0.0(react@19.0.0))(react@19.0.0)
      react: 19.0.0
      react-dom: 19.0.0(react@19.0.0)
    optionalDependencies:
      '@types/react': 19.0.4
      '@types/react-dom': 19.0.2(@types/react@19.0.4)

  '@radix-ui/react-use-callback-ref@1.1.0(@types/react@19.0.4)(react@19.0.0)':
    dependencies:
      react: 19.0.0
    optionalDependencies:
      '@types/react': 19.0.4

  '@radix-ui/react-use-controllable-state@1.1.0(@types/react@19.0.4)(react@19.0.0)':
    dependencies:
      '@radix-ui/react-use-callback-ref': 1.1.0(@types/react@19.0.4)(react@19.0.0)
      react: 19.0.0
    optionalDependencies:
      '@types/react': 19.0.4

  '@radix-ui/react-use-escape-keydown@1.1.0(@types/react@19.0.4)(react@19.0.0)':
    dependencies:
      '@radix-ui/react-use-callback-ref': 1.1.0(@types/react@19.0.4)(react@19.0.0)
      react: 19.0.0
    optionalDependencies:
      '@types/react': 19.0.4

  '@radix-ui/react-use-layout-effect@1.1.0(@types/react@19.0.4)(react@19.0.0)':
    dependencies:
      react: 19.0.0
    optionalDependencies:
      '@types/react': 19.0.4

  '@radix-ui/react-use-previous@1.1.0(@types/react@19.0.4)(react@19.0.0)':
    dependencies:
      react: 19.0.0
    optionalDependencies:
      '@types/react': 19.0.4

  '@radix-ui/react-use-rect@1.1.0(@types/react@19.0.4)(react@19.0.0)':
    dependencies:
      '@radix-ui/rect': 1.1.0
      react: 19.0.0
    optionalDependencies:
      '@types/react': 19.0.4

  '@radix-ui/react-use-size@1.1.0(@types/react@19.0.4)(react@19.0.0)':
    dependencies:
      '@radix-ui/react-use-layout-effect': 1.1.0(@types/react@19.0.4)(react@19.0.0)
      react: 19.0.0
    optionalDependencies:
      '@types/react': 19.0.4

  '@radix-ui/react-visually-hidden@1.1.1(@types/react-dom@19.0.2(@types/react@19.0.4))(@types/react@19.0.4)(react-dom@19.0.0(react@19.0.0))(react@19.0.0)':
    dependencies:
      '@radix-ui/react-primitive': 2.0.1(@types/react-dom@19.0.2(@types/react@19.0.4))(@types/react@19.0.4)(react-dom@19.0.0(react@19.0.0))(react@19.0.0)
      react: 19.0.0
      react-dom: 19.0.0(react@19.0.0)
    optionalDependencies:
      '@types/react': 19.0.4
      '@types/react-dom': 19.0.2(@types/react@19.0.4)

  '@radix-ui/rect@1.1.0': {}

  '@react-aria/focus@3.19.0(react@19.0.0)':
    dependencies:
      '@react-aria/interactions': 3.22.5(react@19.0.0)
      '@react-aria/utils': 3.26.0(react@19.0.0)
      '@react-types/shared': 3.26.0(react@19.0.0)
      '@swc/helpers': 0.5.15
      clsx: 2.1.1
      react: 19.0.0

  '@react-aria/interactions@3.22.5(react@19.0.0)':
    dependencies:
      '@react-aria/ssr': 3.9.7(react@19.0.0)
      '@react-aria/utils': 3.26.0(react@19.0.0)
      '@react-types/shared': 3.26.0(react@19.0.0)
      '@swc/helpers': 0.5.15
      react: 19.0.0

  '@react-aria/ssr@3.9.7(react@19.0.0)':
    dependencies:
      '@swc/helpers': 0.5.15
      react: 19.0.0

  '@react-aria/utils@3.26.0(react@19.0.0)':
    dependencies:
      '@react-aria/ssr': 3.9.7(react@19.0.0)
      '@react-stately/utils': 3.10.5(react@19.0.0)
      '@react-types/shared': 3.26.0(react@19.0.0)
      '@swc/helpers': 0.5.15
      clsx: 2.1.1
      react: 19.0.0

  '@react-email/body@0.0.11(react@19.0.0)':
    dependencies:
      react: 19.0.0

  '@react-email/button@0.0.19(react@19.0.0)':
    dependencies:
      react: 19.0.0

  '@react-email/code-block@0.0.11(react@19.0.0)':
    dependencies:
      prismjs: 1.29.0
      react: 19.0.0

  '@react-email/code-inline@0.0.5(react@19.0.0)':
    dependencies:
      react: 19.0.0

  '@react-email/column@0.0.13(react@19.0.0)':
    dependencies:
      react: 19.0.0

  '@react-email/components@0.0.31(react-dom@19.0.0(react@19.0.0))(react@19.0.0)':
    dependencies:
      '@react-email/body': 0.0.11(react@19.0.0)
      '@react-email/button': 0.0.19(react@19.0.0)
      '@react-email/code-block': 0.0.11(react@19.0.0)
      '@react-email/code-inline': 0.0.5(react@19.0.0)
      '@react-email/column': 0.0.13(react@19.0.0)
      '@react-email/container': 0.0.15(react@19.0.0)
      '@react-email/font': 0.0.9(react@19.0.0)
      '@react-email/head': 0.0.12(react@19.0.0)
      '@react-email/heading': 0.0.15(react@19.0.0)
      '@react-email/hr': 0.0.11(react@19.0.0)
      '@react-email/html': 0.0.11(react@19.0.0)
      '@react-email/img': 0.0.11(react@19.0.0)
      '@react-email/link': 0.0.12(react@19.0.0)
      '@react-email/markdown': 0.0.14(react@19.0.0)
      '@react-email/preview': 0.0.12(react@19.0.0)
      '@react-email/render': 1.0.3(react-dom@19.0.0(react@19.0.0))(react@19.0.0)
      '@react-email/row': 0.0.12(react@19.0.0)
      '@react-email/section': 0.0.16(react@19.0.0)
      '@react-email/tailwind': 1.0.4(react@19.0.0)
      '@react-email/text': 0.0.11(react@19.0.0)
      react: 19.0.0
    transitivePeerDependencies:
      - react-dom

  '@react-email/container@0.0.15(react@19.0.0)':
    dependencies:
      react: 19.0.0

  '@react-email/font@0.0.9(react@19.0.0)':
    dependencies:
      react: 19.0.0

  '@react-email/head@0.0.12(react@19.0.0)':
    dependencies:
      react: 19.0.0

  '@react-email/heading@0.0.15(react@19.0.0)':
    dependencies:
      react: 19.0.0

  '@react-email/hr@0.0.11(react@19.0.0)':
    dependencies:
      react: 19.0.0

  '@react-email/html@0.0.11(react@19.0.0)':
    dependencies:
      react: 19.0.0

  '@react-email/img@0.0.11(react@19.0.0)':
    dependencies:
      react: 19.0.0

  '@react-email/link@0.0.12(react@19.0.0)':
    dependencies:
      react: 19.0.0

  '@react-email/markdown@0.0.14(react@19.0.0)':
    dependencies:
      md-to-react-email: 5.0.5(react@19.0.0)
      react: 19.0.0

  '@react-email/preview@0.0.12(react@19.0.0)':
    dependencies:
      react: 19.0.0

  '@react-email/render@1.0.1(react-dom@19.0.0(react@19.0.0))(react@19.0.0)':
    dependencies:
      html-to-text: 9.0.5
      js-beautify: 1.15.1
      react: 19.0.0
      react-dom: 19.0.0(react@19.0.0)
      react-promise-suspense: 0.3.4

  '@react-email/render@1.0.3(react-dom@19.0.0(react@19.0.0))(react@19.0.0)':
    dependencies:
      html-to-text: 9.0.5
      prettier: 3.3.3
      react: 19.0.0
      react-dom: 19.0.0(react@19.0.0)
      react-promise-suspense: 0.3.4

  '@react-email/row@0.0.12(react@19.0.0)':
    dependencies:
      react: 19.0.0

  '@react-email/section@0.0.16(react@19.0.0)':
    dependencies:
      react: 19.0.0

  '@react-email/tailwind@0.1.0(react@19.0.0)':
    dependencies:
      react: 19.0.0

  '@react-email/tailwind@1.0.4(react@19.0.0)':
    dependencies:
      react: 19.0.0

  '@react-email/text@0.0.11(react@19.0.0)':
    dependencies:
      react: 19.0.0

  '@react-stately/utils@3.10.5(react@19.0.0)':
    dependencies:
      '@swc/helpers': 0.5.15
      react: 19.0.0

  '@react-types/shared@3.26.0(react@19.0.0)':
    dependencies:
      react: 19.0.0

  '@reactflow/background@11.3.14(@types/react@19.0.4)(react-dom@19.0.0(react@19.0.0))(react@19.0.0)':
    dependencies:
      '@reactflow/core': 11.11.4(@types/react@19.0.4)(react-dom@19.0.0(react@19.0.0))(react@19.0.0)
      classcat: 5.0.5
      react: 19.0.0
      react-dom: 19.0.0(react@19.0.0)
      zustand: 4.5.6(@types/react@19.0.4)(react@19.0.0)
    transitivePeerDependencies:
      - '@types/react'
      - immer

  '@reactflow/controls@11.2.14(@types/react@19.0.4)(react-dom@19.0.0(react@19.0.0))(react@19.0.0)':
    dependencies:
      '@reactflow/core': 11.11.4(@types/react@19.0.4)(react-dom@19.0.0(react@19.0.0))(react@19.0.0)
      classcat: 5.0.5
      react: 19.0.0
      react-dom: 19.0.0(react@19.0.0)
      zustand: 4.5.6(@types/react@19.0.4)(react@19.0.0)
    transitivePeerDependencies:
      - '@types/react'
      - immer

  '@reactflow/core@11.11.4(@types/react@19.0.4)(react-dom@19.0.0(react@19.0.0))(react@19.0.0)':
    dependencies:
      '@types/d3': 7.4.3
      '@types/d3-drag': 3.0.7
      '@types/d3-selection': 3.0.11
      '@types/d3-zoom': 3.0.8
      classcat: 5.0.5
      d3-drag: 3.0.0
      d3-selection: 3.0.0
      d3-zoom: 3.0.0
      react: 19.0.0
      react-dom: 19.0.0(react@19.0.0)
      zustand: 4.5.6(@types/react@19.0.4)(react@19.0.0)
    transitivePeerDependencies:
      - '@types/react'
      - immer

  '@reactflow/minimap@11.7.14(@types/react@19.0.4)(react-dom@19.0.0(react@19.0.0))(react@19.0.0)':
    dependencies:
      '@reactflow/core': 11.11.4(@types/react@19.0.4)(react-dom@19.0.0(react@19.0.0))(react@19.0.0)
      '@types/d3-selection': 3.0.11
      '@types/d3-zoom': 3.0.8
      classcat: 5.0.5
      d3-selection: 3.0.0
      d3-zoom: 3.0.0
      react: 19.0.0
      react-dom: 19.0.0(react@19.0.0)
      zustand: 4.5.6(@types/react@19.0.4)(react@19.0.0)
    transitivePeerDependencies:
      - '@types/react'
      - immer

  '@reactflow/node-resizer@2.2.14(@types/react@19.0.4)(react-dom@19.0.0(react@19.0.0))(react@19.0.0)':
    dependencies:
      '@reactflow/core': 11.11.4(@types/react@19.0.4)(react-dom@19.0.0(react@19.0.0))(react@19.0.0)
      classcat: 5.0.5
      d3-drag: 3.0.0
      d3-selection: 3.0.0
      react: 19.0.0
      react-dom: 19.0.0(react@19.0.0)
      zustand: 4.5.6(@types/react@19.0.4)(react@19.0.0)
    transitivePeerDependencies:
      - '@types/react'
      - immer

  '@reactflow/node-toolbar@1.3.14(@types/react@19.0.4)(react-dom@19.0.0(react@19.0.0))(react@19.0.0)':
    dependencies:
      '@reactflow/core': 11.11.4(@types/react@19.0.4)(react-dom@19.0.0(react@19.0.0))(react@19.0.0)
      classcat: 5.0.5
      react: 19.0.0
      react-dom: 19.0.0(react@19.0.0)
      zustand: 4.5.6(@types/react@19.0.4)(react@19.0.0)
    transitivePeerDependencies:
      - '@types/react'
      - immer

  '@rrweb/packer@2.0.0-alpha.18':
    dependencies:
      '@rrweb/types': 2.0.0-alpha.18
      fflate: 0.4.8

  '@rrweb/replay@2.0.0-alpha.18':
    dependencies:
      '@rrweb/types': 2.0.0-alpha.18
      rrweb: 2.0.0-alpha.18

  '@rrweb/types@2.0.0-alpha.18': {}

  '@rrweb/utils@2.0.0-alpha.18': {}

  '@rtsao/scc@1.1.0': {}

  '@rushstack/eslint-patch@1.10.5': {}

  '@selderee/plugin-htmlparser2@0.11.0':
    dependencies:
      domhandler: 5.0.3
      selderee: 0.11.0

  '@smithy/abort-controller@4.0.1':
    dependencies:
      '@smithy/types': 4.1.0
      tslib: 2.8.1

  '@smithy/chunked-blob-reader-native@4.0.0':
    dependencies:
      '@smithy/util-base64': 4.0.0
      tslib: 2.8.1

  '@smithy/chunked-blob-reader@5.0.0':
    dependencies:
      tslib: 2.8.1

  '@smithy/config-resolver@4.0.1':
    dependencies:
      '@smithy/node-config-provider': 4.0.1
      '@smithy/types': 4.1.0
      '@smithy/util-config-provider': 4.0.0
      '@smithy/util-middleware': 4.0.1
      tslib: 2.8.1

  '@smithy/core@3.1.0':
    dependencies:
      '@smithy/middleware-serde': 4.0.1
      '@smithy/protocol-http': 5.0.1
      '@smithy/types': 4.1.0
      '@smithy/util-body-length-browser': 4.0.0
      '@smithy/util-middleware': 4.0.1
      '@smithy/util-stream': 4.0.1
      '@smithy/util-utf8': 4.0.0
      tslib: 2.8.1

  '@smithy/credential-provider-imds@4.0.1':
    dependencies:
      '@smithy/node-config-provider': 4.0.1
      '@smithy/property-provider': 4.0.1
      '@smithy/types': 4.1.0
      '@smithy/url-parser': 4.0.1
      tslib: 2.8.1

  '@smithy/eventstream-codec@4.0.1':
    dependencies:
      '@aws-crypto/crc32': 5.2.0
      '@smithy/types': 4.1.0
      '@smithy/util-hex-encoding': 4.0.0
      tslib: 2.8.1

  '@smithy/eventstream-serde-browser@4.0.1':
    dependencies:
      '@smithy/eventstream-serde-universal': 4.0.1
      '@smithy/types': 4.1.0
      tslib: 2.8.1

  '@smithy/eventstream-serde-config-resolver@4.0.1':
    dependencies:
      '@smithy/types': 4.1.0
      tslib: 2.8.1

  '@smithy/eventstream-serde-node@4.0.1':
    dependencies:
      '@smithy/eventstream-serde-universal': 4.0.1
      '@smithy/types': 4.1.0
      tslib: 2.8.1

  '@smithy/eventstream-serde-universal@4.0.1':
    dependencies:
      '@smithy/eventstream-codec': 4.0.1
      '@smithy/types': 4.1.0
      tslib: 2.8.1

  '@smithy/fetch-http-handler@5.0.1':
    dependencies:
      '@smithy/protocol-http': 5.0.1
      '@smithy/querystring-builder': 4.0.1
      '@smithy/types': 4.1.0
      '@smithy/util-base64': 4.0.0
      tslib: 2.8.1

  '@smithy/hash-blob-browser@4.0.1':
    dependencies:
      '@smithy/chunked-blob-reader': 5.0.0
      '@smithy/chunked-blob-reader-native': 4.0.0
      '@smithy/types': 4.1.0
      tslib: 2.8.1

  '@smithy/hash-node@4.0.1':
    dependencies:
      '@smithy/types': 4.1.0
      '@smithy/util-buffer-from': 4.0.0
      '@smithy/util-utf8': 4.0.0
      tslib: 2.8.1

  '@smithy/hash-stream-node@4.0.1':
    dependencies:
      '@smithy/types': 4.1.0
      '@smithy/util-utf8': 4.0.0
      tslib: 2.8.1

  '@smithy/invalid-dependency@4.0.1':
    dependencies:
      '@smithy/types': 4.1.0
      tslib: 2.8.1

  '@smithy/is-array-buffer@2.2.0':
    dependencies:
      tslib: 2.8.1

  '@smithy/is-array-buffer@4.0.0':
    dependencies:
      tslib: 2.8.1

  '@smithy/md5-js@4.0.1':
    dependencies:
      '@smithy/types': 4.1.0
      '@smithy/util-utf8': 4.0.0
      tslib: 2.8.1

  '@smithy/middleware-content-length@4.0.1':
    dependencies:
      '@smithy/protocol-http': 5.0.1
      '@smithy/types': 4.1.0
      tslib: 2.8.1

  '@smithy/middleware-endpoint@4.0.1':
    dependencies:
      '@smithy/core': 3.1.0
      '@smithy/middleware-serde': 4.0.1
      '@smithy/node-config-provider': 4.0.1
      '@smithy/shared-ini-file-loader': 4.0.1
      '@smithy/types': 4.1.0
      '@smithy/url-parser': 4.0.1
      '@smithy/util-middleware': 4.0.1
      tslib: 2.8.1

  '@smithy/middleware-retry@4.0.1':
    dependencies:
      '@smithy/node-config-provider': 4.0.1
      '@smithy/protocol-http': 5.0.1
      '@smithy/service-error-classification': 4.0.1
      '@smithy/smithy-client': 4.1.0
      '@smithy/types': 4.1.0
      '@smithy/util-middleware': 4.0.1
      '@smithy/util-retry': 4.0.1
      tslib: 2.8.1
      uuid: 9.0.1

  '@smithy/middleware-serde@4.0.1':
    dependencies:
      '@smithy/types': 4.1.0
      tslib: 2.8.1

  '@smithy/middleware-stack@4.0.1':
    dependencies:
      '@smithy/types': 4.1.0
      tslib: 2.8.1

  '@smithy/node-config-provider@4.0.1':
    dependencies:
      '@smithy/property-provider': 4.0.1
      '@smithy/shared-ini-file-loader': 4.0.1
      '@smithy/types': 4.1.0
      tslib: 2.8.1

  '@smithy/node-http-handler@4.0.1':
    dependencies:
      '@smithy/abort-controller': 4.0.1
      '@smithy/protocol-http': 5.0.1
      '@smithy/querystring-builder': 4.0.1
      '@smithy/types': 4.1.0
      tslib: 2.8.1

  '@smithy/property-provider@4.0.1':
    dependencies:
      '@smithy/types': 4.1.0
      tslib: 2.8.1

  '@smithy/protocol-http@5.0.1':
    dependencies:
      '@smithy/types': 4.1.0
      tslib: 2.8.1

  '@smithy/querystring-builder@4.0.1':
    dependencies:
      '@smithy/types': 4.1.0
      '@smithy/util-uri-escape': 4.0.0
      tslib: 2.8.1

  '@smithy/querystring-parser@4.0.1':
    dependencies:
      '@smithy/types': 4.1.0
      tslib: 2.8.1

  '@smithy/service-error-classification@4.0.1':
    dependencies:
      '@smithy/types': 4.1.0

  '@smithy/shared-ini-file-loader@4.0.1':
    dependencies:
      '@smithy/types': 4.1.0
      tslib: 2.8.1

  '@smithy/signature-v4@5.0.1':
    dependencies:
      '@smithy/is-array-buffer': 4.0.0
      '@smithy/protocol-http': 5.0.1
      '@smithy/types': 4.1.0
      '@smithy/util-hex-encoding': 4.0.0
      '@smithy/util-middleware': 4.0.1
      '@smithy/util-uri-escape': 4.0.0
      '@smithy/util-utf8': 4.0.0
      tslib: 2.8.1

  '@smithy/smithy-client@4.1.0':
    dependencies:
      '@smithy/core': 3.1.0
      '@smithy/middleware-endpoint': 4.0.1
      '@smithy/middleware-stack': 4.0.1
      '@smithy/protocol-http': 5.0.1
      '@smithy/types': 4.1.0
      '@smithy/util-stream': 4.0.1
      tslib: 2.8.1

  '@smithy/types@4.1.0':
    dependencies:
      tslib: 2.8.1

  '@smithy/url-parser@4.0.1':
    dependencies:
      '@smithy/querystring-parser': 4.0.1
      '@smithy/types': 4.1.0
      tslib: 2.8.1

  '@smithy/util-base64@4.0.0':
    dependencies:
      '@smithy/util-buffer-from': 4.0.0
      '@smithy/util-utf8': 4.0.0
      tslib: 2.8.1

  '@smithy/util-body-length-browser@4.0.0':
    dependencies:
      tslib: 2.8.1

  '@smithy/util-body-length-node@4.0.0':
    dependencies:
      tslib: 2.8.1

  '@smithy/util-buffer-from@2.2.0':
    dependencies:
      '@smithy/is-array-buffer': 2.2.0
      tslib: 2.8.1

  '@smithy/util-buffer-from@4.0.0':
    dependencies:
      '@smithy/is-array-buffer': 4.0.0
      tslib: 2.8.1

  '@smithy/util-config-provider@4.0.0':
    dependencies:
      tslib: 2.8.1

  '@smithy/util-defaults-mode-browser@4.0.1':
    dependencies:
      '@smithy/property-provider': 4.0.1
      '@smithy/smithy-client': 4.1.0
      '@smithy/types': 4.1.0
      bowser: 2.11.0
      tslib: 2.8.1

  '@smithy/util-defaults-mode-node@4.0.1':
    dependencies:
      '@smithy/config-resolver': 4.0.1
      '@smithy/credential-provider-imds': 4.0.1
      '@smithy/node-config-provider': 4.0.1
      '@smithy/property-provider': 4.0.1
      '@smithy/smithy-client': 4.1.0
      '@smithy/types': 4.1.0
      tslib: 2.8.1

  '@smithy/util-endpoints@3.0.1':
    dependencies:
      '@smithy/node-config-provider': 4.0.1
      '@smithy/types': 4.1.0
      tslib: 2.8.1

  '@smithy/util-hex-encoding@4.0.0':
    dependencies:
      tslib: 2.8.1

  '@smithy/util-middleware@4.0.1':
    dependencies:
      '@smithy/types': 4.1.0
      tslib: 2.8.1

  '@smithy/util-retry@4.0.1':
    dependencies:
      '@smithy/service-error-classification': 4.0.1
      '@smithy/types': 4.1.0
      tslib: 2.8.1

  '@smithy/util-stream@4.0.1':
    dependencies:
      '@smithy/fetch-http-handler': 5.0.1
      '@smithy/node-http-handler': 4.0.1
      '@smithy/types': 4.1.0
      '@smithy/util-base64': 4.0.0
      '@smithy/util-buffer-from': 4.0.0
      '@smithy/util-hex-encoding': 4.0.0
      '@smithy/util-utf8': 4.0.0
      tslib: 2.8.1

  '@smithy/util-uri-escape@4.0.0':
    dependencies:
      tslib: 2.8.1

  '@smithy/util-utf8@2.3.0':
    dependencies:
      '@smithy/util-buffer-from': 2.2.0
      tslib: 2.8.1

  '@smithy/util-utf8@4.0.0':
    dependencies:
      '@smithy/util-buffer-from': 4.0.0
      tslib: 2.8.1

  '@smithy/util-waiter@4.0.2':
    dependencies:
      '@smithy/abort-controller': 4.0.1
      '@smithy/types': 4.1.0
      tslib: 2.8.1

  '@socket.io/component-emitter@3.1.2': {}

  '@supabase/auth-js@2.67.3':
    dependencies:
      '@supabase/node-fetch': 2.6.15

  '@supabase/functions-js@2.4.4':
    dependencies:
      '@supabase/node-fetch': 2.6.15

  '@supabase/node-fetch@2.6.15':
    dependencies:
      whatwg-url: 5.0.0

  '@supabase/postgrest-js@1.17.10':
    dependencies:
      '@supabase/node-fetch': 2.6.15

  '@supabase/realtime-js@2.11.2':
    dependencies:
      '@supabase/node-fetch': 2.6.15
      '@types/phoenix': 1.6.6
      '@types/ws': 8.5.13
      ws: 8.18.0
    transitivePeerDependencies:
      - bufferutil
      - utf-8-validate

  '@supabase/storage-js@2.7.1':
    dependencies:
      '@supabase/node-fetch': 2.6.15

  '@supabase/supabase-js@2.47.12':
    dependencies:
      '@supabase/auth-js': 2.67.3
      '@supabase/functions-js': 2.4.4
      '@supabase/node-fetch': 2.6.15
      '@supabase/postgrest-js': 1.17.10
      '@supabase/realtime-js': 2.11.2
      '@supabase/storage-js': 2.7.1
    transitivePeerDependencies:
      - bufferutil
      - utf-8-validate

  '@swc/counter@0.1.3': {}

  '@swc/helpers@0.5.15':
    dependencies:
      tslib: 2.8.1

  '@tailwindcss/typography@0.5.16(tailwindcss@3.4.17)':
    dependencies:
      lodash.castarray: 4.4.0
      lodash.isplainobject: 4.0.6
      lodash.merge: 4.6.2
      postcss-selector-parser: 6.0.10
      tailwindcss: 3.4.17

  '@tanstack/react-table@8.20.6(react-dom@19.0.0(react@19.0.0))(react@19.0.0)':
    dependencies:
      '@tanstack/table-core': 8.20.5
      react: 19.0.0
      react-dom: 19.0.0(react@19.0.0)

  '@tanstack/react-virtual@3.11.2(react-dom@19.0.0(react@19.0.0))(react@19.0.0)':
    dependencies:
      '@tanstack/virtual-core': 3.11.2
      react: 19.0.0
      react-dom: 19.0.0(react@19.0.0)

  '@tanstack/table-core@8.20.5': {}

  '@tanstack/virtual-core@3.11.2': {}

  '@tsconfig/svelte@1.0.13': {}

  '@types/acorn@4.0.6':
    dependencies:
      '@types/estree': 1.0.6

  '@types/cookie@0.4.1': {}

  '@types/cors@2.8.17':
    dependencies:
      '@types/node': 22.10.5

  '@types/css-font-loading-module@0.0.7': {}

  '@types/d3-array@3.2.1': {}

  '@types/d3-axis@3.0.6':
    dependencies:
      '@types/d3-selection': 3.0.11

  '@types/d3-brush@3.0.6':
    dependencies:
      '@types/d3-selection': 3.0.11

  '@types/d3-chord@3.0.6': {}

  '@types/d3-color@3.1.3': {}

  '@types/d3-contour@3.0.6':
    dependencies:
      '@types/d3-array': 3.2.1
      '@types/geojson': 7946.0.15

  '@types/d3-delaunay@6.0.4': {}

  '@types/d3-dispatch@3.0.6': {}

  '@types/d3-drag@3.0.7':
    dependencies:
      '@types/d3-selection': 3.0.11

  '@types/d3-dsv@3.0.7': {}

  '@types/d3-ease@3.0.2': {}

  '@types/d3-fetch@3.0.7':
    dependencies:
      '@types/d3-dsv': 3.0.7

  '@types/d3-force@3.0.10': {}

  '@types/d3-format@3.0.4': {}

  '@types/d3-geo@3.1.0':
    dependencies:
      '@types/geojson': 7946.0.15

  '@types/d3-hierarchy@3.1.7': {}

  '@types/d3-interpolate@3.0.4':
    dependencies:
      '@types/d3-color': 3.1.3

  '@types/d3-path@3.1.0': {}

  '@types/d3-polygon@3.0.2': {}

  '@types/d3-quadtree@3.0.6': {}

  '@types/d3-random@3.0.3': {}

  '@types/d3-scale-chromatic@3.1.0': {}

  '@types/d3-scale@4.0.8':
    dependencies:
      '@types/d3-time': 3.0.4

  '@types/d3-selection@3.0.11': {}

  '@types/d3-shape@3.1.7':
    dependencies:
      '@types/d3-path': 3.1.0

  '@types/d3-time-format@4.0.3': {}

  '@types/d3-time@3.0.4': {}

  '@types/d3-timer@3.0.2': {}

  '@types/d3-transition@3.0.9':
    dependencies:
      '@types/d3-selection': 3.0.11

  '@types/d3-zoom@3.0.8':
    dependencies:
      '@types/d3-interpolate': 3.0.4
      '@types/d3-selection': 3.0.11

  '@types/d3@7.4.3':
    dependencies:
      '@types/d3-array': 3.2.1
      '@types/d3-axis': 3.0.6
      '@types/d3-brush': 3.0.6
      '@types/d3-chord': 3.0.6
      '@types/d3-color': 3.1.3
      '@types/d3-contour': 3.0.6
      '@types/d3-delaunay': 6.0.4
      '@types/d3-dispatch': 3.0.6
      '@types/d3-drag': 3.0.7
      '@types/d3-dsv': 3.0.7
      '@types/d3-ease': 3.0.2
      '@types/d3-fetch': 3.0.7
      '@types/d3-force': 3.0.10
      '@types/d3-format': 3.0.4
      '@types/d3-geo': 3.1.0
      '@types/d3-hierarchy': 3.1.7
      '@types/d3-interpolate': 3.0.4
      '@types/d3-path': 3.1.0
      '@types/d3-polygon': 3.0.2
      '@types/d3-quadtree': 3.0.6
      '@types/d3-random': 3.0.3
      '@types/d3-scale': 4.0.8
      '@types/d3-scale-chromatic': 3.1.0
      '@types/d3-selection': 3.0.11
      '@types/d3-shape': 3.1.7
      '@types/d3-time': 3.0.4
      '@types/d3-time-format': 4.0.3
      '@types/d3-timer': 3.0.2
      '@types/d3-transition': 3.0.9
      '@types/d3-zoom': 3.0.8

  '@types/debug@4.1.12':
    dependencies:
      '@types/ms': 0.7.34

  '@types/diff-match-patch@1.0.36': {}

  '@types/emscripten@1.40.0': {}

  '@types/estree-jsx@1.0.5':
    dependencies:
      '@types/estree': 1.0.6

  '@types/estree@1.0.6': {}

  '@types/geojson@7946.0.15': {}

  '@types/hast@2.3.10':
    dependencies:
      '@types/unist': 2.0.11

  '@types/hast@3.0.4':
    dependencies:
      '@types/unist': 3.0.3

  '@types/json-schema@7.0.15': {}

  '@types/json5@0.0.29': {}

  '@types/jsonwebtoken@9.0.7':
    dependencies:
      '@types/node': 22.10.5

  '@types/libsodium-wrappers@0.7.14': {}

  '@types/lodash@4.17.15': {}

  '@types/mdast@4.0.4':
    dependencies:
      '@types/unist': 3.0.3

  '@types/mdx@2.0.13': {}

  '@types/ms@0.7.34': {}

  '@types/node@22.10.5':
    dependencies:
      undici-types: 6.20.0

  '@types/pako@2.0.3': {}

  '@types/parse-json@4.0.2': {}

  '@types/phoenix@1.6.6': {}

  '@types/react-dom@19.0.2(@types/react@19.0.4)':
    dependencies:
      '@types/react': 19.0.4

  '@types/react-syntax-highlighter@15.5.13':
    dependencies:
      '@types/react': 19.0.4

  '@types/react-transition-group@4.4.12(@types/react@19.0.4)':
    dependencies:
      '@types/react': 19.0.4

  '@types/react@19.0.4':
    dependencies:
      csstype: 3.1.3

  '@types/unist@2.0.11': {}

  '@types/unist@3.0.3': {}

  '@types/uuid@9.0.8': {}

  '@types/ws@8.5.13':
    dependencies:
      '@types/node': 22.10.5

  '@typescript-eslint/eslint-plugin@8.19.1(@typescript-eslint/parser@8.19.1(eslint@9.17.0(jiti@1.21.7))(typescript@5.7.3))(eslint@9.17.0(jiti@1.21.7))(typescript@5.7.3)':
    dependencies:
      '@eslint-community/regexpp': 4.12.1
      '@typescript-eslint/parser': 8.19.1(eslint@9.17.0(jiti@1.21.7))(typescript@5.7.3)
      '@typescript-eslint/scope-manager': 8.19.1
      '@typescript-eslint/type-utils': 8.19.1(eslint@9.17.0(jiti@1.21.7))(typescript@5.7.3)
      '@typescript-eslint/utils': 8.19.1(eslint@9.17.0(jiti@1.21.7))(typescript@5.7.3)
      '@typescript-eslint/visitor-keys': 8.19.1
      eslint: 9.17.0(jiti@1.21.7)
      graphemer: 1.4.0
      ignore: 5.3.2
      natural-compare: 1.4.0
      ts-api-utils: 2.0.0(typescript@5.7.3)
      typescript: 5.7.3
    transitivePeerDependencies:
      - supports-color

  '@typescript-eslint/parser@8.19.1(eslint@9.17.0(jiti@1.21.7))(typescript@5.7.3)':
    dependencies:
      '@typescript-eslint/scope-manager': 8.19.1
      '@typescript-eslint/types': 8.19.1
      '@typescript-eslint/typescript-estree': 8.19.1(typescript@5.7.3)
      '@typescript-eslint/visitor-keys': 8.19.1
      debug: 4.4.0
      eslint: 9.17.0(jiti@1.21.7)
      typescript: 5.7.3
    transitivePeerDependencies:
      - supports-color

  '@typescript-eslint/scope-manager@8.19.1':
    dependencies:
      '@typescript-eslint/types': 8.19.1
      '@typescript-eslint/visitor-keys': 8.19.1

  '@typescript-eslint/type-utils@8.19.1(eslint@9.17.0(jiti@1.21.7))(typescript@5.7.3)':
    dependencies:
      '@typescript-eslint/typescript-estree': 8.19.1(typescript@5.7.3)
      '@typescript-eslint/utils': 8.19.1(eslint@9.17.0(jiti@1.21.7))(typescript@5.7.3)
      debug: 4.4.0
      eslint: 9.17.0(jiti@1.21.7)
      ts-api-utils: 2.0.0(typescript@5.7.3)
      typescript: 5.7.3
    transitivePeerDependencies:
      - supports-color

  '@typescript-eslint/types@8.19.1': {}

  '@typescript-eslint/typescript-estree@8.19.1(typescript@5.7.3)':
    dependencies:
      '@typescript-eslint/types': 8.19.1
      '@typescript-eslint/visitor-keys': 8.19.1
      debug: 4.4.0
      fast-glob: 3.3.3
      is-glob: 4.0.3
      minimatch: 9.0.5
      semver: 7.6.3
      ts-api-utils: 2.0.0(typescript@5.7.3)
      typescript: 5.7.3
    transitivePeerDependencies:
      - supports-color

  '@typescript-eslint/utils@8.19.1(eslint@9.17.0(jiti@1.21.7))(typescript@5.7.3)':
    dependencies:
      '@eslint-community/eslint-utils': 4.4.1(eslint@9.17.0(jiti@1.21.7))
      '@typescript-eslint/scope-manager': 8.19.1
      '@typescript-eslint/types': 8.19.1
      '@typescript-eslint/typescript-estree': 8.19.1(typescript@5.7.3)
      eslint: 9.17.0(jiti@1.21.7)
      typescript: 5.7.3
    transitivePeerDependencies:
      - supports-color

  '@typescript-eslint/visitor-keys@8.19.1':
    dependencies:
      '@typescript-eslint/types': 8.19.1
      eslint-visitor-keys: 4.2.0

  '@uiw/codemirror-extensions-basic-setup@4.23.7(@codemirror/autocomplete@6.18.4)(@codemirror/commands@6.8.0)(@codemirror/language@6.10.8)(@codemirror/lint@6.8.4)(@codemirror/search@6.5.7)(@codemirror/state@6.5.1)(@codemirror/view@6.36.2)':
    dependencies:
      '@codemirror/autocomplete': 6.18.4
      '@codemirror/commands': 6.8.0
      '@codemirror/language': 6.10.8
      '@codemirror/lint': 6.8.4
      '@codemirror/search': 6.5.7
      '@codemirror/state': 6.5.1
      '@codemirror/view': 6.36.2

  '@uiw/codemirror-theme-github@4.23.7(@codemirror/language@6.10.8)(@codemirror/state@6.5.1)(@codemirror/view@6.36.2)':
    dependencies:
      '@uiw/codemirror-themes': 4.23.7(@codemirror/language@6.10.8)(@codemirror/state@6.5.1)(@codemirror/view@6.36.2)
    transitivePeerDependencies:
      - '@codemirror/language'
      - '@codemirror/state'
      - '@codemirror/view'

  '@uiw/codemirror-themes@4.23.7(@codemirror/language@6.10.8)(@codemirror/state@6.5.1)(@codemirror/view@6.36.2)':
    dependencies:
      '@codemirror/language': 6.10.8
      '@codemirror/state': 6.5.1
      '@codemirror/view': 6.36.2

  '@uiw/react-codemirror@4.23.7(@babel/runtime@7.26.0)(@codemirror/autocomplete@6.18.4)(@codemirror/language@6.10.8)(@codemirror/lint@6.8.4)(@codemirror/search@6.5.7)(@codemirror/state@6.5.1)(@codemirror/theme-one-dark@6.1.2)(@codemirror/view@6.36.2)(codemirror@6.0.1)(react-dom@19.0.0(react@19.0.0))(react@19.0.0)':
    dependencies:
      '@babel/runtime': 7.26.0
      '@codemirror/commands': 6.8.0
      '@codemirror/state': 6.5.1
      '@codemirror/theme-one-dark': 6.1.2
      '@codemirror/view': 6.36.2
      '@uiw/codemirror-extensions-basic-setup': 4.23.7(@codemirror/autocomplete@6.18.4)(@codemirror/commands@6.8.0)(@codemirror/language@6.10.8)(@codemirror/lint@6.8.4)(@codemirror/search@6.5.7)(@codemirror/state@6.5.1)(@codemirror/view@6.36.2)
      codemirror: 6.0.1
      react: 19.0.0
      react-dom: 19.0.0(react@19.0.0)
    transitivePeerDependencies:
      - '@codemirror/autocomplete'
      - '@codemirror/language'
      - '@codemirror/lint'
      - '@codemirror/search'

  '@ungap/structured-clone@1.2.1': {}

  '@xstate/fsm@1.6.5': {}

  abbrev@2.0.0: {}

  accepts@1.3.8:
    dependencies:
      mime-types: 2.1.35
      negotiator: 0.6.3

  ace-builds@1.37.4: {}

  acorn-jsx@5.3.2(acorn@8.14.0):
    dependencies:
      acorn: 8.14.0

  acorn@8.14.0: {}

  ai@4.1.39(react@19.0.0)(zod@3.24.1):
    dependencies:
      '@ai-sdk/provider': 1.0.7
      '@ai-sdk/provider-utils': 2.1.8(zod@3.24.1)
      '@ai-sdk/react': 1.1.14(react@19.0.0)(zod@3.24.1)
      '@ai-sdk/ui-utils': 1.1.14(zod@3.24.1)
      '@opentelemetry/api': 1.9.0
      jsondiffpatch: 0.6.0
    optionalDependencies:
      react: 19.0.0
      zod: 3.24.1

  ajv@6.12.6:
    dependencies:
      fast-deep-equal: 3.1.3
      fast-json-stable-stringify: 2.1.0
      json-schema-traverse: 0.4.1
      uri-js: 4.4.1

  ansi-regex@5.0.1: {}

  ansi-regex@6.1.0: {}

  ansi-styles@4.3.0:
    dependencies:
      color-convert: 2.0.1

  ansi-styles@6.2.1: {}

  any-promise@1.3.0: {}

  anymatch@3.1.3:
    dependencies:
      normalize-path: 3.0.0
      picomatch: 2.3.1

  arg@5.0.2: {}

  argparse@1.0.10:
    dependencies:
      sprintf-js: 1.0.3

  argparse@2.0.1: {}

  aria-hidden@1.2.4:
    dependencies:
      tslib: 2.8.1

  aria-query@5.3.2: {}

  array-buffer-byte-length@1.0.2:
    dependencies:
      call-bound: 1.0.3
      is-array-buffer: 3.0.5

  array-includes@3.1.8:
    dependencies:
      call-bind: 1.0.8
      define-properties: 1.2.1
      es-abstract: 1.23.9
      es-object-atoms: 1.0.0
      get-intrinsic: 1.2.7
      is-string: 1.1.1

  array.prototype.findlast@1.2.5:
    dependencies:
      call-bind: 1.0.8
      define-properties: 1.2.1
      es-abstract: 1.23.9
      es-errors: 1.3.0
      es-object-atoms: 1.0.0
      es-shim-unscopables: 1.0.2

  array.prototype.findlastindex@1.2.5:
    dependencies:
      call-bind: 1.0.8
      define-properties: 1.2.1
      es-abstract: 1.23.9
      es-errors: 1.3.0
      es-object-atoms: 1.0.0
      es-shim-unscopables: 1.0.2

  array.prototype.flat@1.3.3:
    dependencies:
      call-bind: 1.0.8
      define-properties: 1.2.1
      es-abstract: 1.23.9
      es-shim-unscopables: 1.0.2

  array.prototype.flatmap@1.3.3:
    dependencies:
      call-bind: 1.0.8
      define-properties: 1.2.1
      es-abstract: 1.23.9
      es-shim-unscopables: 1.0.2

  array.prototype.tosorted@1.1.4:
    dependencies:
      call-bind: 1.0.8
      define-properties: 1.2.1
      es-abstract: 1.23.9
      es-errors: 1.3.0
      es-shim-unscopables: 1.0.2

  arraybuffer.prototype.slice@1.0.4:
    dependencies:
      array-buffer-byte-length: 1.0.2
      call-bind: 1.0.8
      define-properties: 1.2.1
      es-abstract: 1.23.9
      es-errors: 1.3.0
      get-intrinsic: 1.2.7
      is-array-buffer: 3.0.5

  ast-types-flow@0.0.8: {}

  astring@1.9.0: {}

  asynckit@0.4.0: {}

  autoprefixer@10.4.20(postcss@8.4.49):
    dependencies:
      browserslist: 4.24.4
      caniuse-lite: 1.0.30001692
      fraction.js: 4.3.7
      normalize-range: 0.1.2
      picocolors: 1.1.1
      postcss: 8.4.49
      postcss-value-parser: 4.2.0

  available-typed-arrays@1.0.7:
    dependencies:
      possible-typed-array-names: 1.0.0

  aws4fetch@1.0.20: {}

  axe-core@4.10.2: {}

  axios@1.7.9:
    dependencies:
      follow-redirects: 1.15.9
      form-data: 4.0.1
      proxy-from-env: 1.1.0
    transitivePeerDependencies:
      - debug

  axobject-query@4.1.0: {}

  babel-plugin-macros@3.1.0:
    dependencies:
      '@babel/runtime': 7.26.0
      cosmiconfig: 7.1.0
      resolve: 1.22.10

  bail@2.0.2: {}

  balanced-match@1.0.2: {}

  base64-arraybuffer@1.0.2: {}

  base64-js@1.5.1: {}

  base64id@2.0.0: {}

  binary-extensions@2.3.0: {}

  bl@4.1.0:
    dependencies:
      buffer: 5.7.1
      inherits: 2.0.4
      readable-stream: 3.6.2

  bowser@2.11.0: {}

  brace-expansion@1.1.11:
    dependencies:
      balanced-match: 1.0.2
      concat-map: 0.0.1

  brace-expansion@2.0.1:
    dependencies:
      balanced-match: 1.0.2

  braces@3.0.3:
    dependencies:
      fill-range: 7.1.1

  browserslist@4.24.4:
    dependencies:
      caniuse-lite: 1.0.30001692
      electron-to-chromium: 1.5.80
      node-releases: 2.0.19
      update-browserslist-db: 1.1.2(browserslist@4.24.4)

  buffer-equal-constant-time@1.0.1: {}

  buffer-from@1.1.2: {}

  buffer@5.7.1:
    dependencies:
      base64-js: 1.5.1
      ieee754: 1.2.1

  busboy@1.6.0:
    dependencies:
      streamsearch: 1.1.0

  call-bind-apply-helpers@1.0.1:
    dependencies:
      es-errors: 1.3.0
      function-bind: 1.1.2

  call-bind@1.0.8:
    dependencies:
      call-bind-apply-helpers: 1.0.1
      es-define-property: 1.0.1
      get-intrinsic: 1.2.7
      set-function-length: 1.2.2

  call-bound@1.0.3:
    dependencies:
      call-bind-apply-helpers: 1.0.1
      get-intrinsic: 1.2.7

  callsites@3.1.0: {}

  camelcase-css@2.0.1: {}

  caniuse-lite@1.0.30001692: {}

  canvas@3.0.1:
    dependencies:
      node-addon-api: 7.1.1
      prebuild-install: 7.1.2
      simple-get: 3.1.1
    optional: true

  castable-video@1.0.10:
    dependencies:
      custom-media-element: 1.3.3

  ccount@2.0.1: {}

  chalk@4.1.2:
    dependencies:
      ansi-styles: 4.3.0
      supports-color: 7.2.0

  chalk@5.4.1: {}

  character-entities-html4@2.1.0: {}

  character-entities-legacy@1.1.4: {}

  character-entities-legacy@3.0.0: {}

  character-entities@1.2.4: {}

  character-entities@2.0.2: {}

  character-reference-invalid@1.1.4: {}

  character-reference-invalid@2.0.1: {}

  chokidar@3.6.0:
    dependencies:
      anymatch: 3.1.3
      braces: 3.0.3
      glob-parent: 5.1.2
      is-binary-path: 2.1.0
      is-glob: 4.0.3
      normalize-path: 3.0.0
      readdirp: 3.6.0
    optionalDependencies:
      fsevents: 2.3.3

  chokidar@4.0.3:
    dependencies:
      readdirp: 4.0.2

  chownr@1.1.4:
    optional: true

  class-variance-authority@0.7.1:
    dependencies:
      clsx: 2.1.1

  classcat@5.0.5: {}

  cli-cursor@3.1.0:
    dependencies:
      restore-cursor: 3.1.0

  cli-spinners@2.9.2: {}

  client-only@0.0.1: {}

  clone@1.0.4: {}

  clsx@2.1.1: {}

  cluster-key-slot@1.1.2: {}

  cmdk@1.0.4(@types/react-dom@19.0.2(@types/react@19.0.4))(@types/react@19.0.4)(react-dom@19.0.0(react@19.0.0))(react@19.0.0):
    dependencies:
      '@radix-ui/react-dialog': 1.1.4(@types/react-dom@19.0.2(@types/react@19.0.4))(@types/react@19.0.4)(react-dom@19.0.0(react@19.0.0))(react@19.0.0)
      '@radix-ui/react-id': 1.1.0(@types/react@19.0.4)(react@19.0.0)
      '@radix-ui/react-primitive': 2.0.1(@types/react-dom@19.0.2(@types/react@19.0.4))(@types/react@19.0.4)(react-dom@19.0.0(react@19.0.0))(react@19.0.0)
      react: 19.0.0
      react-dom: 19.0.0(react@19.0.0)
      use-sync-external-store: 1.4.0(react@19.0.0)
    transitivePeerDependencies:
      - '@types/react'
      - '@types/react-dom'

  codemirror@6.0.1:
    dependencies:
      '@codemirror/autocomplete': 6.18.4
      '@codemirror/commands': 6.8.0
      '@codemirror/language': 6.10.8
      '@codemirror/lint': 6.8.4
      '@codemirror/search': 6.5.7
      '@codemirror/state': 6.5.1
      '@codemirror/view': 6.36.2

  collapse-white-space@2.1.0: {}

  color-convert@2.0.1:
    dependencies:
      color-name: 1.1.4

  color-name@1.1.4: {}

  color-string@1.9.1:
    dependencies:
      color-name: 1.1.4
      simple-swizzle: 0.2.2

  color@4.2.3:
    dependencies:
      color-convert: 2.0.1
      color-string: 1.9.1

  combined-stream@1.0.8:
    dependencies:
      delayed-stream: 1.0.0

  comma-separated-tokens@1.0.8: {}

  comma-separated-tokens@2.0.3: {}

  commander@10.0.1: {}

  commander@11.1.0: {}

  commander@4.1.1: {}

  concat-map@0.0.1: {}

  config-chain@1.1.13:
    dependencies:
      ini: 1.3.8
      proto-list: 1.2.4

  convert-source-map@1.9.0: {}

  convert-source-map@2.0.0: {}

  cookie@0.7.2: {}

  core-js@3.40.0: {}

  cors@2.8.5:
    dependencies:
      object-assign: 4.1.1
      vary: 1.1.2

  cosmiconfig@7.1.0:
    dependencies:
      '@types/parse-json': 4.0.2
      import-fresh: 3.3.0
      parse-json: 5.2.0
      path-type: 4.0.0
      yaml: 1.10.2

  crelt@1.0.6: {}

  cross-spawn@7.0.6:
    dependencies:
      path-key: 3.1.1
      shebang-command: 2.0.0
      which: 2.0.2

  cssesc@3.0.0: {}

  csstype@3.1.3: {}

  custom-media-element@1.3.3: {}

  d3-array@3.2.4:
    dependencies:
      internmap: 2.0.3

  d3-color@3.1.0: {}

  d3-dispatch@3.0.1: {}

  d3-drag@3.0.0:
    dependencies:
      d3-dispatch: 3.0.1
      d3-selection: 3.0.0

  d3-ease@3.0.1: {}

  d3-format@3.1.0: {}

  d3-interpolate@3.0.1:
    dependencies:
      d3-color: 3.1.0

  d3-path@3.1.0: {}

  d3-scale@4.0.2:
    dependencies:
      d3-array: 3.2.4
      d3-format: 3.1.0
      d3-interpolate: 3.0.1
      d3-time: 3.1.0
      d3-time-format: 4.1.0

  d3-selection@3.0.0: {}

  d3-shape@3.2.0:
    dependencies:
      d3-path: 3.1.0

  d3-time-format@4.1.0:
    dependencies:
      d3-time: 3.1.0

  d3-time@3.1.0:
    dependencies:
      d3-array: 3.2.4

  d3-timer@3.0.1: {}

  d3-transition@3.0.1(d3-selection@3.0.0):
    dependencies:
      d3-color: 3.1.0
      d3-dispatch: 3.0.1
      d3-ease: 3.0.1
      d3-interpolate: 3.0.1
      d3-selection: 3.0.0
      d3-timer: 3.0.1

  d3-zoom@3.0.0:
    dependencies:
      d3-dispatch: 3.0.1
      d3-drag: 3.0.0
      d3-interpolate: 3.0.1
      d3-selection: 3.0.0
      d3-transition: 3.0.1(d3-selection@3.0.0)

  damerau-levenshtein@1.0.8: {}

  data-view-buffer@1.0.2:
    dependencies:
      call-bound: 1.0.3
      es-errors: 1.3.0
      is-data-view: 1.0.2

  data-view-byte-length@1.0.2:
    dependencies:
      call-bound: 1.0.3
      es-errors: 1.3.0
      is-data-view: 1.0.2

  data-view-byte-offset@1.0.1:
    dependencies:
      call-bound: 1.0.3
      es-errors: 1.3.0
      is-data-view: 1.0.2

  date-fns-jalali@4.1.0-0: {}

  date-fns@3.6.0: {}

  date-fns@4.1.0: {}

  debounce@2.0.0: {}

  debug@3.2.7:
    dependencies:
      ms: 2.1.3

  debug@4.3.7:
    dependencies:
      ms: 2.1.3

  debug@4.4.0:
    dependencies:
      ms: 2.1.3

  decimal.js-light@2.5.1: {}

  decode-named-character-reference@1.0.2:
    dependencies:
      character-entities: 2.0.2

  decompress-response@4.2.1:
    dependencies:
      mimic-response: 2.1.0
    optional: true

  decompress-response@6.0.0:
    dependencies:
      mimic-response: 3.1.0
    optional: true

  deeks@3.1.0: {}

  deep-extend@0.6.0:
    optional: true

  deep-is@0.1.4: {}

  deepmerge@4.3.1: {}

  defaults@1.0.4:
    dependencies:
      clone: 1.0.4

  define-data-property@1.1.4:
    dependencies:
      es-define-property: 1.0.1
      es-errors: 1.3.0
      gopd: 1.2.0

  define-properties@1.2.1:
    dependencies:
      define-data-property: 1.1.4
      has-property-descriptors: 1.0.2
      object-keys: 1.1.1

  delayed-stream@1.0.0: {}

  denque@2.1.0: {}

  dequal@2.0.3: {}

  detect-libc@2.0.3: {}

  detect-node-es@1.1.0: {}

  devlop@1.1.0:
    dependencies:
      dequal: 2.0.3

  didyoumean@1.2.2: {}

  diff-match-patch@1.0.5: {}

  dlv@1.1.3: {}

  doc-path@4.1.1: {}

  doctrine@2.1.0:
    dependencies:
      esutils: 2.0.3

  dom-helpers@5.2.1:
    dependencies:
      '@babel/runtime': 7.26.0
      csstype: 3.1.3

  dom-serializer@2.0.0:
    dependencies:
      domelementtype: 2.3.0
      domhandler: 5.0.3
      entities: 4.5.0

  domelementtype@2.3.0: {}

  domhandler@5.0.3:
    dependencies:
      domelementtype: 2.3.0

  domutils@3.2.2:
    dependencies:
      dom-serializer: 2.0.0
      domelementtype: 2.3.0
      domhandler: 5.0.3

  dotenv@16.4.7: {}

  drizzle-kit@0.30.4:
    dependencies:
      '@drizzle-team/brocli': 0.10.2
      '@esbuild-kit/esm-loader': 2.6.5
      esbuild: 0.19.12
      esbuild-register: 3.6.0(esbuild@0.19.12)
    transitivePeerDependencies:
      - supports-color

  drizzle-orm@0.38.3(@opentelemetry/api@1.9.0)(@types/react@19.0.4)(postgres@3.4.5)(react@19.0.0):
    optionalDependencies:
      '@opentelemetry/api': 1.9.0
      '@types/react': 19.0.4
      postgres: 3.4.5
      react: 19.0.0

  dunder-proto@1.0.1:
    dependencies:
      call-bind-apply-helpers: 1.0.1
      es-errors: 1.3.0
      gopd: 1.2.0

  eastasianwidth@0.2.0: {}

  ecdsa-sig-formatter@1.0.11:
    dependencies:
      safe-buffer: 5.2.1

  editorconfig@1.0.4:
    dependencies:
      '@one-ini/wasm': 0.1.1
      commander: 10.0.1
      minimatch: 9.0.1
      semver: 7.6.3

  electron-to-chromium@1.5.80: {}

  emoji-regex@8.0.0: {}

  emoji-regex@9.2.2: {}

  end-of-stream@1.4.4:
    dependencies:
      once: 1.4.0
    optional: true

  engine.io-parser@5.2.3: {}

  engine.io@6.6.2:
    dependencies:
      '@types/cookie': 0.4.1
      '@types/cors': 2.8.17
      '@types/node': 22.10.5
      accepts: 1.3.8
      base64id: 2.0.0
      cookie: 0.7.2
      cors: 2.8.5
      debug: 4.3.7
      engine.io-parser: 5.2.3
      ws: 8.17.1
    transitivePeerDependencies:
      - bufferutil
      - supports-color
      - utf-8-validate

  enhanced-resolve@5.18.0:
    dependencies:
      graceful-fs: 4.2.11
      tapable: 2.2.1

  entities@4.5.0: {}

  error-ex@1.3.2:
    dependencies:
      is-arrayish: 0.2.1

  es-abstract@1.23.9:
    dependencies:
      array-buffer-byte-length: 1.0.2
      arraybuffer.prototype.slice: 1.0.4
      available-typed-arrays: 1.0.7
      call-bind: 1.0.8
      call-bound: 1.0.3
      data-view-buffer: 1.0.2
      data-view-byte-length: 1.0.2
      data-view-byte-offset: 1.0.1
      es-define-property: 1.0.1
      es-errors: 1.3.0
      es-object-atoms: 1.0.0
      es-set-tostringtag: 2.1.0
      es-to-primitive: 1.3.0
      function.prototype.name: 1.1.8
      get-intrinsic: 1.2.7
      get-proto: 1.0.1
      get-symbol-description: 1.1.0
      globalthis: 1.0.4
      gopd: 1.2.0
      has-property-descriptors: 1.0.2
      has-proto: 1.2.0
      has-symbols: 1.1.0
      hasown: 2.0.2
      internal-slot: 1.1.0
      is-array-buffer: 3.0.5
      is-callable: 1.2.7
      is-data-view: 1.0.2
      is-regex: 1.2.1
      is-shared-array-buffer: 1.0.4
      is-string: 1.1.1
      is-typed-array: 1.1.15
      is-weakref: 1.1.0
      math-intrinsics: 1.1.0
      object-inspect: 1.13.3
      object-keys: 1.1.1
      object.assign: 4.1.7
      own-keys: 1.0.1
      regexp.prototype.flags: 1.5.4
      safe-array-concat: 1.1.3
      safe-push-apply: 1.0.0
      safe-regex-test: 1.1.0
      set-proto: 1.0.0
      string.prototype.trim: 1.2.10
      string.prototype.trimend: 1.0.9
      string.prototype.trimstart: 1.0.8
      typed-array-buffer: 1.0.3
      typed-array-byte-length: 1.0.3
      typed-array-byte-offset: 1.0.4
      typed-array-length: 1.0.7
      unbox-primitive: 1.1.0
      which-typed-array: 1.1.18

  es-define-property@1.0.1: {}

  es-errors@1.3.0: {}

  es-iterator-helpers@1.2.1:
    dependencies:
      call-bind: 1.0.8
      call-bound: 1.0.3
      define-properties: 1.2.1
      es-abstract: 1.23.9
      es-errors: 1.3.0
      es-set-tostringtag: 2.1.0
      function-bind: 1.1.2
      get-intrinsic: 1.2.7
      globalthis: 1.0.4
      gopd: 1.2.0
      has-property-descriptors: 1.0.2
      has-proto: 1.2.0
      has-symbols: 1.1.0
      internal-slot: 1.1.0
      iterator.prototype: 1.1.5
      safe-array-concat: 1.1.3

  es-object-atoms@1.0.0:
    dependencies:
      es-errors: 1.3.0

  es-set-tostringtag@2.1.0:
    dependencies:
      es-errors: 1.3.0
      get-intrinsic: 1.2.7
      has-tostringtag: 1.0.2
      hasown: 2.0.2

  es-shim-unscopables@1.0.2:
    dependencies:
      hasown: 2.0.2

  es-to-primitive@1.3.0:
    dependencies:
      is-callable: 1.2.7
      is-date-object: 1.1.0
      is-symbol: 1.1.1

  esast-util-from-estree@2.0.0:
    dependencies:
      '@types/estree-jsx': 1.0.5
      devlop: 1.1.0
      estree-util-visit: 2.0.0
      unist-util-position-from-estree: 2.0.0

  esast-util-from-js@2.0.1:
    dependencies:
      '@types/estree-jsx': 1.0.5
      acorn: 8.14.0
      esast-util-from-estree: 2.0.0
      vfile-message: 4.0.2

  esbuild-register@3.6.0(esbuild@0.19.12):
    dependencies:
      debug: 4.4.0
      esbuild: 0.19.12
    transitivePeerDependencies:
      - supports-color

  esbuild@0.18.20:
    optionalDependencies:
      '@esbuild/android-arm': 0.18.20
      '@esbuild/android-arm64': 0.18.20
      '@esbuild/android-x64': 0.18.20
      '@esbuild/darwin-arm64': 0.18.20
      '@esbuild/darwin-x64': 0.18.20
      '@esbuild/freebsd-arm64': 0.18.20
      '@esbuild/freebsd-x64': 0.18.20
      '@esbuild/linux-arm': 0.18.20
      '@esbuild/linux-arm64': 0.18.20
      '@esbuild/linux-ia32': 0.18.20
      '@esbuild/linux-loong64': 0.18.20
      '@esbuild/linux-mips64el': 0.18.20
      '@esbuild/linux-ppc64': 0.18.20
      '@esbuild/linux-riscv64': 0.18.20
      '@esbuild/linux-s390x': 0.18.20
      '@esbuild/linux-x64': 0.18.20
      '@esbuild/netbsd-x64': 0.18.20
      '@esbuild/openbsd-x64': 0.18.20
      '@esbuild/sunos-x64': 0.18.20
      '@esbuild/win32-arm64': 0.18.20
      '@esbuild/win32-ia32': 0.18.20
      '@esbuild/win32-x64': 0.18.20

  esbuild@0.19.11:
    optionalDependencies:
      '@esbuild/aix-ppc64': 0.19.11
      '@esbuild/android-arm': 0.19.11
      '@esbuild/android-arm64': 0.19.11
      '@esbuild/android-x64': 0.19.11
      '@esbuild/darwin-arm64': 0.19.11
      '@esbuild/darwin-x64': 0.19.11
      '@esbuild/freebsd-arm64': 0.19.11
      '@esbuild/freebsd-x64': 0.19.11
      '@esbuild/linux-arm': 0.19.11
      '@esbuild/linux-arm64': 0.19.11
      '@esbuild/linux-ia32': 0.19.11
      '@esbuild/linux-loong64': 0.19.11
      '@esbuild/linux-mips64el': 0.19.11
      '@esbuild/linux-ppc64': 0.19.11
      '@esbuild/linux-riscv64': 0.19.11
      '@esbuild/linux-s390x': 0.19.11
      '@esbuild/linux-x64': 0.19.11
      '@esbuild/netbsd-x64': 0.19.11
      '@esbuild/openbsd-x64': 0.19.11
      '@esbuild/sunos-x64': 0.19.11
      '@esbuild/win32-arm64': 0.19.11
      '@esbuild/win32-ia32': 0.19.11
      '@esbuild/win32-x64': 0.19.11

  esbuild@0.19.12:
    optionalDependencies:
      '@esbuild/aix-ppc64': 0.19.12
      '@esbuild/android-arm': 0.19.12
      '@esbuild/android-arm64': 0.19.12
      '@esbuild/android-x64': 0.19.12
      '@esbuild/darwin-arm64': 0.19.12
      '@esbuild/darwin-x64': 0.19.12
      '@esbuild/freebsd-arm64': 0.19.12
      '@esbuild/freebsd-x64': 0.19.12
      '@esbuild/linux-arm': 0.19.12
      '@esbuild/linux-arm64': 0.19.12
      '@esbuild/linux-ia32': 0.19.12
      '@esbuild/linux-loong64': 0.19.12
      '@esbuild/linux-mips64el': 0.19.12
      '@esbuild/linux-ppc64': 0.19.12
      '@esbuild/linux-riscv64': 0.19.12
      '@esbuild/linux-s390x': 0.19.12
      '@esbuild/linux-x64': 0.19.12
      '@esbuild/netbsd-x64': 0.19.12
      '@esbuild/openbsd-x64': 0.19.12
      '@esbuild/sunos-x64': 0.19.12
      '@esbuild/win32-arm64': 0.19.12
      '@esbuild/win32-ia32': 0.19.12
      '@esbuild/win32-x64': 0.19.12

  escalade@3.2.0: {}

  escape-string-regexp@1.0.5: {}

  escape-string-regexp@4.0.0: {}

  eslint-compat-utils@0.5.1(eslint@9.17.0(jiti@1.21.7)):
    dependencies:
      eslint: 9.17.0(jiti@1.21.7)
      semver: 7.6.3

  eslint-config-love@112.0.0(@typescript-eslint/parser@8.19.1(eslint@9.17.0(jiti@1.21.7))(typescript@5.7.3))(eslint@9.17.0(jiti@1.21.7))(typescript@5.7.3):
    dependencies:
      '@typescript-eslint/utils': 8.19.1(eslint@9.17.0(jiti@1.21.7))(typescript@5.7.3)
      eslint: 9.17.0(jiti@1.21.7)
      eslint-plugin-eslint-comments: 3.2.0(eslint@9.17.0(jiti@1.21.7))
      eslint-plugin-import: 2.31.0(@typescript-eslint/parser@8.19.1(eslint@9.17.0(jiti@1.21.7))(typescript@5.7.3))(eslint-import-resolver-typescript@3.7.0)(eslint@9.17.0(jiti@1.21.7))
      eslint-plugin-n: 17.15.1(eslint@9.17.0(jiti@1.21.7))
      eslint-plugin-promise: 7.2.1(eslint@9.17.0(jiti@1.21.7))
      typescript: 5.7.3
      typescript-eslint: 8.19.1(eslint@9.17.0(jiti@1.21.7))(typescript@5.7.3)
    transitivePeerDependencies:
      - '@typescript-eslint/parser'
      - eslint-import-resolver-typescript
      - eslint-import-resolver-webpack
      - supports-color

  eslint-config-next@15.1.4(eslint@9.17.0(jiti@1.21.7))(typescript@5.7.3):
    dependencies:
      '@next/eslint-plugin-next': 15.1.4
      '@rushstack/eslint-patch': 1.10.5
      '@typescript-eslint/eslint-plugin': 8.19.1(@typescript-eslint/parser@8.19.1(eslint@9.17.0(jiti@1.21.7))(typescript@5.7.3))(eslint@9.17.0(jiti@1.21.7))(typescript@5.7.3)
      '@typescript-eslint/parser': 8.19.1(eslint@9.17.0(jiti@1.21.7))(typescript@5.7.3)
      eslint: 9.17.0(jiti@1.21.7)
      eslint-import-resolver-node: 0.3.9
      eslint-import-resolver-typescript: 3.7.0(eslint-plugin-import@2.31.0)(eslint@9.17.0(jiti@1.21.7))
      eslint-plugin-import: 2.31.0(@typescript-eslint/parser@8.19.1(eslint@9.17.0(jiti@1.21.7))(typescript@5.7.3))(eslint-import-resolver-typescript@3.7.0)(eslint@9.17.0(jiti@1.21.7))
      eslint-plugin-jsx-a11y: 6.10.2(eslint@9.17.0(jiti@1.21.7))
      eslint-plugin-react: 7.37.3(eslint@9.17.0(jiti@1.21.7))
      eslint-plugin-react-hooks: 5.1.0(eslint@9.17.0(jiti@1.21.7))
    optionalDependencies:
      typescript: 5.7.3
    transitivePeerDependencies:
      - eslint-import-resolver-webpack
      - eslint-plugin-import-x
      - supports-color

  eslint-config-prettier@9.1.0(eslint@9.17.0(jiti@1.21.7)):
    dependencies:
      eslint: 9.17.0(jiti@1.21.7)

  eslint-import-resolver-node@0.3.9:
    dependencies:
      debug: 3.2.7
      is-core-module: 2.16.1
      resolve: 1.22.10
    transitivePeerDependencies:
      - supports-color

  eslint-import-resolver-typescript@3.7.0(eslint-plugin-import@2.31.0)(eslint@9.17.0(jiti@1.21.7)):
    dependencies:
      '@nolyfill/is-core-module': 1.0.39
      debug: 4.4.0
      enhanced-resolve: 5.18.0
      eslint: 9.17.0(jiti@1.21.7)
      fast-glob: 3.3.3
      get-tsconfig: 4.8.1
      is-bun-module: 1.3.0
      is-glob: 4.0.3
      stable-hash: 0.0.4
    optionalDependencies:
      eslint-plugin-import: 2.31.0(@typescript-eslint/parser@8.19.1(eslint@9.17.0(jiti@1.21.7))(typescript@5.7.3))(eslint-import-resolver-typescript@3.7.0)(eslint@9.17.0(jiti@1.21.7))
    transitivePeerDependencies:
      - supports-color

  eslint-module-utils@2.12.0(@typescript-eslint/parser@8.19.1(eslint@9.17.0(jiti@1.21.7))(typescript@5.7.3))(eslint-import-resolver-node@0.3.9)(eslint-import-resolver-typescript@3.7.0)(eslint@9.17.0(jiti@1.21.7)):
    dependencies:
      debug: 3.2.7
    optionalDependencies:
      '@typescript-eslint/parser': 8.19.1(eslint@9.17.0(jiti@1.21.7))(typescript@5.7.3)
      eslint: 9.17.0(jiti@1.21.7)
      eslint-import-resolver-node: 0.3.9
      eslint-import-resolver-typescript: 3.7.0(eslint-plugin-import@2.31.0)(eslint@9.17.0(jiti@1.21.7))
    transitivePeerDependencies:
      - supports-color

  eslint-plugin-es-x@7.8.0(eslint@9.17.0(jiti@1.21.7)):
    dependencies:
      '@eslint-community/eslint-utils': 4.4.1(eslint@9.17.0(jiti@1.21.7))
      '@eslint-community/regexpp': 4.12.1
      eslint: 9.17.0(jiti@1.21.7)
      eslint-compat-utils: 0.5.1(eslint@9.17.0(jiti@1.21.7))

  eslint-plugin-es@3.0.1(eslint@9.17.0(jiti@1.21.7)):
    dependencies:
      eslint: 9.17.0(jiti@1.21.7)
      eslint-utils: 2.1.0
      regexpp: 3.2.0

  eslint-plugin-eslint-comments@3.2.0(eslint@9.17.0(jiti@1.21.7)):
    dependencies:
      escape-string-regexp: 1.0.5
      eslint: 9.17.0(jiti@1.21.7)
      ignore: 5.3.2

  eslint-plugin-import@2.31.0(@typescript-eslint/parser@8.19.1(eslint@9.17.0(jiti@1.21.7))(typescript@5.7.3))(eslint-import-resolver-typescript@3.7.0)(eslint@9.17.0(jiti@1.21.7)):
    dependencies:
      '@rtsao/scc': 1.1.0
      array-includes: 3.1.8
      array.prototype.findlastindex: 1.2.5
      array.prototype.flat: 1.3.3
      array.prototype.flatmap: 1.3.3
      debug: 3.2.7
      doctrine: 2.1.0
      eslint: 9.17.0(jiti@1.21.7)
      eslint-import-resolver-node: 0.3.9
      eslint-module-utils: 2.12.0(@typescript-eslint/parser@8.19.1(eslint@9.17.0(jiti@1.21.7))(typescript@5.7.3))(eslint-import-resolver-node@0.3.9)(eslint-import-resolver-typescript@3.7.0)(eslint@9.17.0(jiti@1.21.7))
      hasown: 2.0.2
      is-core-module: 2.16.1
      is-glob: 4.0.3
      minimatch: 3.1.2
      object.fromentries: 2.0.8
      object.groupby: 1.0.3
      object.values: 1.2.1
      semver: 6.3.1
      string.prototype.trimend: 1.0.9
      tsconfig-paths: 3.15.0
    optionalDependencies:
      '@typescript-eslint/parser': 8.19.1(eslint@9.17.0(jiti@1.21.7))(typescript@5.7.3)
    transitivePeerDependencies:
      - eslint-import-resolver-typescript
      - eslint-import-resolver-webpack
      - supports-color

  eslint-plugin-jsx-a11y@6.10.2(eslint@9.17.0(jiti@1.21.7)):
    dependencies:
      aria-query: 5.3.2
      array-includes: 3.1.8
      array.prototype.flatmap: 1.3.3
      ast-types-flow: 0.0.8
      axe-core: 4.10.2
      axobject-query: 4.1.0
      damerau-levenshtein: 1.0.8
      emoji-regex: 9.2.2
      eslint: 9.17.0(jiti@1.21.7)
      hasown: 2.0.2
      jsx-ast-utils: 3.3.5
      language-tags: 1.0.9
      minimatch: 3.1.2
      object.fromentries: 2.0.8
      safe-regex-test: 1.1.0
      string.prototype.includes: 2.0.1

  eslint-plugin-n@17.15.1(eslint@9.17.0(jiti@1.21.7)):
    dependencies:
      '@eslint-community/eslint-utils': 4.4.1(eslint@9.17.0(jiti@1.21.7))
      enhanced-resolve: 5.18.0
      eslint: 9.17.0(jiti@1.21.7)
      eslint-plugin-es-x: 7.8.0(eslint@9.17.0(jiti@1.21.7))
      get-tsconfig: 4.8.1
      globals: 15.14.0
      ignore: 5.3.2
      minimatch: 9.0.5
      semver: 7.6.3

  eslint-plugin-node@11.1.0(eslint@9.17.0(jiti@1.21.7)):
    dependencies:
      eslint: 9.17.0(jiti@1.21.7)
      eslint-plugin-es: 3.0.1(eslint@9.17.0(jiti@1.21.7))
      eslint-utils: 2.1.0
      ignore: 5.3.2
      minimatch: 3.1.2
      resolve: 1.22.10
      semver: 6.3.1

  eslint-plugin-promise@7.2.1(eslint@9.17.0(jiti@1.21.7)):
    dependencies:
      '@eslint-community/eslint-utils': 4.4.1(eslint@9.17.0(jiti@1.21.7))
      eslint: 9.17.0(jiti@1.21.7)

  eslint-plugin-react-hooks@5.1.0(eslint@9.17.0(jiti@1.21.7)):
    dependencies:
      eslint: 9.17.0(jiti@1.21.7)

  eslint-plugin-react@7.37.3(eslint@9.17.0(jiti@1.21.7)):
    dependencies:
      array-includes: 3.1.8
      array.prototype.findlast: 1.2.5
      array.prototype.flatmap: 1.3.3
      array.prototype.tosorted: 1.1.4
      doctrine: 2.1.0
      es-iterator-helpers: 1.2.1
      eslint: 9.17.0(jiti@1.21.7)
      estraverse: 5.3.0
      hasown: 2.0.2
      jsx-ast-utils: 3.3.5
      minimatch: 3.1.2
      object.entries: 1.1.8
      object.fromentries: 2.0.8
      object.values: 1.2.1
      prop-types: 15.8.1
      resolve: 2.0.0-next.5
      semver: 6.3.1
      string.prototype.matchall: 4.0.12
      string.prototype.repeat: 1.0.0

  eslint-plugin-simple-import-sort@12.1.1(eslint@9.17.0(jiti@1.21.7)):
    dependencies:
      eslint: 9.17.0(jiti@1.21.7)

  eslint-plugin-tailwindcss@3.17.5(tailwindcss@3.4.17):
    dependencies:
      fast-glob: 3.3.3
      postcss: 8.4.49
      tailwindcss: 3.4.17

  eslint-plugin-unused-imports@4.1.4(@typescript-eslint/eslint-plugin@8.19.1(@typescript-eslint/parser@8.19.1(eslint@9.17.0(jiti@1.21.7))(typescript@5.7.3))(eslint@9.17.0(jiti@1.21.7))(typescript@5.7.3))(eslint@9.17.0(jiti@1.21.7)):
    dependencies:
      eslint: 9.17.0(jiti@1.21.7)
    optionalDependencies:
      '@typescript-eslint/eslint-plugin': 8.19.1(@typescript-eslint/parser@8.19.1(eslint@9.17.0(jiti@1.21.7))(typescript@5.7.3))(eslint@9.17.0(jiti@1.21.7))(typescript@5.7.3)

  eslint-scope@8.2.0:
    dependencies:
      esrecurse: 4.3.0
      estraverse: 5.3.0

  eslint-utils@2.1.0:
    dependencies:
      eslint-visitor-keys: 1.3.0

  eslint-visitor-keys@1.3.0: {}

  eslint-visitor-keys@3.4.3: {}

  eslint-visitor-keys@4.2.0: {}

  eslint@9.17.0(jiti@1.21.7):
    dependencies:
      '@eslint-community/eslint-utils': 4.4.1(eslint@9.17.0(jiti@1.21.7))
      '@eslint-community/regexpp': 4.12.1
      '@eslint/config-array': 0.19.1
      '@eslint/core': 0.9.1
      '@eslint/eslintrc': 3.2.0
      '@eslint/js': 9.17.0
      '@eslint/plugin-kit': 0.2.4
      '@humanfs/node': 0.16.6
      '@humanwhocodes/module-importer': 1.0.1
      '@humanwhocodes/retry': 0.4.1
      '@types/estree': 1.0.6
      '@types/json-schema': 7.0.15
      ajv: 6.12.6
      chalk: 4.1.2
      cross-spawn: 7.0.6
      debug: 4.4.0
      escape-string-regexp: 4.0.0
      eslint-scope: 8.2.0
      eslint-visitor-keys: 4.2.0
      espree: 10.3.0
      esquery: 1.6.0
      esutils: 2.0.3
      fast-deep-equal: 3.1.3
      file-entry-cache: 8.0.0
      find-up: 5.0.0
      glob-parent: 6.0.2
      ignore: 5.3.2
      imurmurhash: 0.1.4
      is-glob: 4.0.3
      json-stable-stringify-without-jsonify: 1.0.1
      lodash.merge: 4.6.2
      minimatch: 3.1.2
      natural-compare: 1.4.0
      optionator: 0.9.4
    optionalDependencies:
      jiti: 1.21.7
    transitivePeerDependencies:
      - supports-color

  espree@10.3.0:
    dependencies:
      acorn: 8.14.0
      acorn-jsx: 5.3.2(acorn@8.14.0)
      eslint-visitor-keys: 4.2.0

  esprima@4.0.1: {}

  esquery@1.6.0:
    dependencies:
      estraverse: 5.3.0

  esrecurse@4.3.0:
    dependencies:
      estraverse: 5.3.0

  estraverse@5.3.0: {}

  estree-util-attach-comments@3.0.0:
    dependencies:
      '@types/estree': 1.0.6

  estree-util-build-jsx@3.0.1:
    dependencies:
      '@types/estree-jsx': 1.0.5
      devlop: 1.1.0
      estree-util-is-identifier-name: 3.0.0
      estree-walker: 3.0.3

  estree-util-is-identifier-name@3.0.0: {}

  estree-util-scope@1.0.0:
    dependencies:
      '@types/estree': 1.0.6
      devlop: 1.1.0

  estree-util-to-js@2.0.0:
    dependencies:
      '@types/estree-jsx': 1.0.5
      astring: 1.9.0
      source-map: 0.7.4

  estree-util-visit@2.0.0:
    dependencies:
      '@types/estree-jsx': 1.0.5
      '@types/unist': 3.0.3

  estree-walker@3.0.3:
    dependencies:
      '@types/estree': 1.0.6

  esutils@2.0.3: {}

  eventemitter3@4.0.7: {}

  eventsource-parser@2.0.1: {}

  eventsource-parser@3.0.0: {}

  expand-template@2.0.3:
    optional: true

  extend-shallow@2.0.1:
    dependencies:
      is-extendable: 0.1.1

  extend@3.0.2: {}

  fast-deep-equal@2.0.1: {}

  fast-deep-equal@3.1.3: {}

  fast-equals@5.2.2: {}

  fast-glob@3.3.1:
    dependencies:
      '@nodelib/fs.stat': 2.0.5
      '@nodelib/fs.walk': 1.2.8
      glob-parent: 5.1.2
      merge2: 1.4.1
      micromatch: 4.0.8

  fast-glob@3.3.3:
    dependencies:
      '@nodelib/fs.stat': 2.0.5
      '@nodelib/fs.walk': 1.2.8
      glob-parent: 5.1.2
      merge2: 1.4.1
      micromatch: 4.0.8

  fast-json-stable-stringify@2.1.0: {}

  fast-levenshtein@2.0.6: {}

  fast-xml-parser@4.4.1:
    dependencies:
      strnum: 1.0.5

  fastq@1.18.0:
    dependencies:
      reusify: 1.0.4

  fault@1.0.4:
    dependencies:
      format: 0.2.2

  fflate@0.4.8: {}

  file-entry-cache@8.0.0:
    dependencies:
      flat-cache: 4.0.1

  fill-range@7.1.1:
    dependencies:
      to-regex-range: 5.0.1

  find-root@1.1.0: {}

  find-up@5.0.0:
    dependencies:
      locate-path: 6.0.0
      path-exists: 4.0.0

  flat-cache@4.0.1:
    dependencies:
      flatted: 3.3.2
      keyv: 4.5.4

  flatted@3.3.2: {}

  focus-trap-react@10.3.1(prop-types@15.8.1)(react-dom@19.0.0(react@19.0.0))(react@19.0.0):
    dependencies:
      focus-trap: 7.6.2
      prop-types: 15.8.1
      react: 19.0.0
      react-dom: 19.0.0(react@19.0.0)
      tabbable: 6.2.0

  focus-trap@7.6.2:
    dependencies:
      tabbable: 6.2.0

  follow-redirects@1.15.9: {}

  for-each@0.3.3:
    dependencies:
      is-callable: 1.2.7

  foreground-child@3.3.0:
    dependencies:
      cross-spawn: 7.0.6
      signal-exit: 4.1.0

  form-data@4.0.1:
    dependencies:
      asynckit: 0.4.0
      combined-stream: 1.0.8
      mime-types: 2.1.35

  format@0.2.2: {}

  fraction.js@4.3.7: {}

  framer-motion@11.16.4(react-dom@19.0.0(react@19.0.0))(react@19.0.0):
    dependencies:
      motion-dom: 11.16.4
      motion-utils: 11.16.0
      tslib: 2.8.1
    optionalDependencies:
      react: 19.0.0
      react-dom: 19.0.0(react@19.0.0)

  fs-constants@1.0.0:
    optional: true

  fsevents@2.3.3:
    optional: true

  function-bind@1.1.2: {}

  function.prototype.name@1.1.8:
    dependencies:
      call-bind: 1.0.8
      call-bound: 1.0.3
      define-properties: 1.2.1
      functions-have-names: 1.2.3
      hasown: 2.0.2
      is-callable: 1.2.7

  functions-have-names@1.2.3: {}

  gensync@1.0.0-beta.2: {}

  get-intrinsic@1.2.7:
    dependencies:
      call-bind-apply-helpers: 1.0.1
      es-define-property: 1.0.1
      es-errors: 1.3.0
      es-object-atoms: 1.0.0
      function-bind: 1.1.2
      get-proto: 1.0.1
      gopd: 1.2.0
      has-symbols: 1.1.0
      hasown: 2.0.2
      math-intrinsics: 1.1.0

  get-nonce@1.0.1: {}

  get-proto@1.0.1:
    dependencies:
      dunder-proto: 1.0.1
      es-object-atoms: 1.0.0

  get-symbol-description@1.1.0:
    dependencies:
      call-bound: 1.0.3
      es-errors: 1.3.0
      get-intrinsic: 1.2.7

  get-tsconfig@4.8.1:
    dependencies:
      resolve-pkg-maps: 1.0.0

  github-buttons@2.29.1: {}

  github-from-package@0.0.0:
    optional: true

  glob-parent@5.1.2:
    dependencies:
      is-glob: 4.0.3

  glob-parent@6.0.2:
    dependencies:
      is-glob: 4.0.3

  glob@10.3.4:
    dependencies:
      foreground-child: 3.3.0
      jackspeak: 2.3.6
      minimatch: 9.0.5
      minipass: 7.1.2
      path-scurry: 1.11.1

  glob@10.4.5:
    dependencies:
      foreground-child: 3.3.0
      jackspeak: 3.4.3
      minimatch: 9.0.5
      minipass: 7.1.2
      package-json-from-dist: 1.0.1
      path-scurry: 1.11.1

  globals@11.12.0: {}

  globals@14.0.0: {}

  globals@15.14.0: {}

  globalthis@1.0.4:
    dependencies:
      define-properties: 1.2.1
      gopd: 1.2.0

  goober@2.1.16(csstype@3.1.3):
    dependencies:
      csstype: 3.1.3

  gopd@1.2.0: {}

  graceful-fs@4.2.11: {}

  graphemer@1.4.0: {}

  gray-matter@4.0.3:
    dependencies:
      js-yaml: 3.14.1
      kind-of: 6.0.3
      section-matter: 1.0.0
      strip-bom-string: 1.0.0

  has-bigints@1.1.0: {}

  has-flag@4.0.0: {}

  has-property-descriptors@1.0.2:
    dependencies:
      es-define-property: 1.0.1

  has-proto@1.2.0:
    dependencies:
      dunder-proto: 1.0.1

  has-symbols@1.1.0: {}

  has-tostringtag@1.0.2:
    dependencies:
      has-symbols: 1.1.0

  hasown@2.0.2:
    dependencies:
      function-bind: 1.1.2

  hast-util-parse-selector@2.2.5: {}

  hast-util-to-estree@3.1.1:
    dependencies:
      '@types/estree': 1.0.6
      '@types/estree-jsx': 1.0.5
      '@types/hast': 3.0.4
      comma-separated-tokens: 2.0.3
      devlop: 1.1.0
      estree-util-attach-comments: 3.0.0
      estree-util-is-identifier-name: 3.0.0
      hast-util-whitespace: 3.0.0
      mdast-util-mdx-expression: 2.0.1
      mdast-util-mdx-jsx: 3.1.3
      mdast-util-mdxjs-esm: 2.0.1
      property-information: 6.5.0
      space-separated-tokens: 2.0.2
      style-to-object: 1.0.8
      unist-util-position: 5.0.0
      zwitch: 2.0.4
    transitivePeerDependencies:
      - supports-color

  hast-util-to-jsx-runtime@2.3.2:
    dependencies:
      '@types/estree': 1.0.6
      '@types/hast': 3.0.4
      '@types/unist': 3.0.3
      comma-separated-tokens: 2.0.3
      devlop: 1.1.0
      estree-util-is-identifier-name: 3.0.0
      hast-util-whitespace: 3.0.0
      mdast-util-mdx-expression: 2.0.1
      mdast-util-mdx-jsx: 3.1.3
      mdast-util-mdxjs-esm: 2.0.1
      property-information: 6.5.0
      space-separated-tokens: 2.0.2
      style-to-object: 1.0.8
      unist-util-position: 5.0.0
      vfile-message: 4.0.2
    transitivePeerDependencies:
      - supports-color

  hast-util-whitespace@3.0.0:
    dependencies:
      '@types/hast': 3.0.4

  hastscript@6.0.0:
    dependencies:
      '@types/hast': 2.3.10
      comma-separated-tokens: 1.0.8
      hast-util-parse-selector: 2.2.5
      property-information: 5.6.0
      space-separated-tokens: 1.1.5

  highlight.js@10.7.3: {}

  highlightjs-vue@1.0.0: {}

  hls.js@1.5.18: {}

  hoist-non-react-statics@3.3.2:
    dependencies:
      react-is: 16.13.1

  html-to-text@9.0.5:
    dependencies:
      '@selderee/plugin-htmlparser2': 0.11.0
      deepmerge: 4.3.1
      dom-serializer: 2.0.0
      htmlparser2: 8.0.2
      selderee: 0.11.0

  html-url-attributes@3.0.1: {}

  htmlparser2@8.0.2:
    dependencies:
      domelementtype: 2.3.0
      domhandler: 5.0.3
      domutils: 3.2.2
      entities: 4.5.0

  i@0.3.7: {}

  ieee754@1.2.1: {}

  ignore@5.3.2: {}

  import-fresh@3.3.0:
    dependencies:
      parent-module: 1.0.1
      resolve-from: 4.0.0

  imurmurhash@0.1.4: {}

  inherits@2.0.4: {}

  ini@1.3.8: {}

  inline-style-parser@0.2.4: {}

  internal-slot@1.1.0:
    dependencies:
      es-errors: 1.3.0
      hasown: 2.0.2
      side-channel: 1.1.0

  internmap@2.0.3: {}

  ioredis@5.5.0:
    dependencies:
      '@ioredis/commands': 1.2.0
      cluster-key-slot: 1.1.2
      debug: 4.4.0
      denque: 2.1.0
      lodash.defaults: 4.2.0
      lodash.isarguments: 3.1.0
      redis-errors: 1.2.0
      redis-parser: 3.0.0
      standard-as-callback: 2.1.0
    transitivePeerDependencies:
      - supports-color

  is-alphabetical@1.0.4: {}

  is-alphabetical@2.0.1: {}

  is-alphanumerical@1.0.4:
    dependencies:
      is-alphabetical: 1.0.4
      is-decimal: 1.0.4

  is-alphanumerical@2.0.1:
    dependencies:
      is-alphabetical: 2.0.1
      is-decimal: 2.0.1

  is-array-buffer@3.0.5:
    dependencies:
      call-bind: 1.0.8
      call-bound: 1.0.3
      get-intrinsic: 1.2.7

  is-arrayish@0.2.1: {}

  is-arrayish@0.3.2: {}

  is-async-function@2.1.0:
    dependencies:
      call-bound: 1.0.3
      get-proto: 1.0.1
      has-tostringtag: 1.0.2
      safe-regex-test: 1.1.0

  is-bigint@1.1.0:
    dependencies:
      has-bigints: 1.1.0

  is-binary-path@2.1.0:
    dependencies:
      binary-extensions: 2.3.0

  is-boolean-object@1.2.1:
    dependencies:
      call-bound: 1.0.3
      has-tostringtag: 1.0.2

  is-bun-module@1.3.0:
    dependencies:
      semver: 7.6.3

  is-callable@1.2.7: {}

  is-core-module@2.16.1:
    dependencies:
      hasown: 2.0.2

  is-data-view@1.0.2:
    dependencies:
      call-bound: 1.0.3
      get-intrinsic: 1.2.7
      is-typed-array: 1.1.15

  is-date-object@1.1.0:
    dependencies:
      call-bound: 1.0.3
      has-tostringtag: 1.0.2

  is-decimal@1.0.4: {}

  is-decimal@2.0.1: {}

  is-extendable@0.1.1: {}

  is-extglob@2.1.1: {}

  is-finalizationregistry@1.1.1:
    dependencies:
      call-bound: 1.0.3

  is-fullwidth-code-point@3.0.0: {}

  is-generator-function@1.1.0:
    dependencies:
      call-bound: 1.0.3
      get-proto: 1.0.1
      has-tostringtag: 1.0.2
      safe-regex-test: 1.1.0

  is-glob@4.0.3:
    dependencies:
      is-extglob: 2.1.1

  is-hexadecimal@1.0.4: {}

  is-hexadecimal@2.0.1: {}

  is-interactive@1.0.0: {}

  is-map@2.0.3: {}

  is-number-object@1.1.1:
    dependencies:
      call-bound: 1.0.3
      has-tostringtag: 1.0.2

  is-number@7.0.0: {}

  is-plain-obj@4.1.0: {}

  is-regex@1.2.1:
    dependencies:
      call-bound: 1.0.3
      gopd: 1.2.0
      has-tostringtag: 1.0.2
      hasown: 2.0.2

  is-set@2.0.3: {}

  is-shared-array-buffer@1.0.4:
    dependencies:
      call-bound: 1.0.3

  is-string@1.1.1:
    dependencies:
      call-bound: 1.0.3
      has-tostringtag: 1.0.2

  is-symbol@1.1.1:
    dependencies:
      call-bound: 1.0.3
      has-symbols: 1.1.0
      safe-regex-test: 1.1.0

  is-typed-array@1.1.15:
    dependencies:
      which-typed-array: 1.1.18

  is-unicode-supported@0.1.0: {}

  is-weakmap@2.0.2: {}

  is-weakref@1.1.0:
    dependencies:
      call-bound: 1.0.3

  is-weakset@2.0.4:
    dependencies:
      call-bound: 1.0.3
      get-intrinsic: 1.2.7

  isarray@2.0.5: {}

  isexe@2.0.0: {}

  isomorphic.js@0.2.5: {}

  iterator.prototype@1.1.5:
    dependencies:
      define-data-property: 1.1.4
      es-object-atoms: 1.0.0
      get-intrinsic: 1.2.7
      get-proto: 1.0.1
      has-symbols: 1.1.0
      set-function-name: 2.0.2

  jackspeak@2.3.6:
    dependencies:
      '@isaacs/cliui': 8.0.2
    optionalDependencies:
      '@pkgjs/parseargs': 0.11.0

  jackspeak@3.4.3:
    dependencies:
      '@isaacs/cliui': 8.0.2
    optionalDependencies:
      '@pkgjs/parseargs': 0.11.0

  jiti@1.21.7: {}

  jose@4.15.9: {}

  js-base64@3.7.7: {}

  js-beautify@1.15.1:
    dependencies:
      config-chain: 1.1.13
      editorconfig: 1.0.4
      glob: 10.4.5
      js-cookie: 3.0.5
      nopt: 7.2.1

  js-cookie@3.0.5: {}

  js-tiktoken@1.0.16:
    dependencies:
      base64-js: 1.5.1

  js-tokens@4.0.0: {}

  js-yaml@3.14.1:
    dependencies:
      argparse: 1.0.10
      esprima: 4.0.1

  js-yaml@4.1.0:
    dependencies:
      argparse: 2.0.1

  jsesc@3.1.0: {}

  json-2-csv@5.5.7:
    dependencies:
      deeks: 3.1.0
      doc-path: 4.1.1

  json-buffer@3.0.1: {}

  json-parse-even-better-errors@2.3.1: {}

  json-schema-traverse@0.4.1: {}

  json-schema@0.4.0: {}

  json-stable-stringify-without-jsonify@1.0.1: {}

  json5@1.0.2:
    dependencies:
      minimist: 1.2.8

  json5@2.2.3: {}

  jsondiffpatch@0.6.0:
    dependencies:
      '@types/diff-match-patch': 1.0.36
      chalk: 5.4.1
      diff-match-patch: 1.0.5

  jsonwebtoken@9.0.2:
    dependencies:
      jws: 3.2.2
      lodash.includes: 4.3.0
      lodash.isboolean: 3.0.3
      lodash.isinteger: 4.0.4
      lodash.isnumber: 3.0.3
      lodash.isplainobject: 4.0.6
      lodash.isstring: 4.0.1
      lodash.once: 4.1.1
      ms: 2.1.3
      semver: 7.6.3

  jsx-ast-utils@3.3.5:
    dependencies:
      array-includes: 3.1.8
      array.prototype.flat: 1.3.3
      object.assign: 4.1.7
      object.values: 1.2.1

  jwa@1.4.1:
    dependencies:
      buffer-equal-constant-time: 1.0.1
      ecdsa-sig-formatter: 1.0.11
      safe-buffer: 5.2.1

  jws@3.2.2:
    dependencies:
      jwa: 1.4.1
      safe-buffer: 5.2.1

  keyv@4.5.4:
    dependencies:
      json-buffer: 3.0.1

  kind-of@6.0.3: {}

  language-subtag-registry@0.3.23: {}

  language-tags@1.0.9:
    dependencies:
      language-subtag-registry: 0.3.23

  leac@0.6.0: {}

  levn@0.4.1:
    dependencies:
      prelude-ls: 1.2.1
      type-check: 0.4.0

  lib0@0.2.99:
    dependencies:
      isomorphic.js: 0.2.5

  libsodium-wrappers@0.7.15:
    dependencies:
      libsodium: 0.7.15

  libsodium@0.7.15: {}

  lilconfig@3.1.3: {}

  lines-and-columns@1.2.4: {}

  locate-path@6.0.0:
    dependencies:
      p-locate: 5.0.0

  lodash.castarray@4.4.0: {}

  lodash.defaults@4.2.0: {}

  lodash.get@4.4.2: {}

  lodash.includes@4.3.0: {}

  lodash.isarguments@3.1.0: {}

  lodash.isboolean@3.0.3: {}

  lodash.isequal@4.5.0: {}

  lodash.isinteger@4.0.4: {}

  lodash.isnumber@3.0.3: {}

  lodash.isplainobject@4.0.6: {}

  lodash.isstring@4.0.1: {}

  lodash.merge@4.6.2: {}

  lodash.once@4.1.1: {}

  lodash@4.17.21: {}

  log-symbols@4.1.0:
    dependencies:
      chalk: 4.1.2
      is-unicode-supported: 0.1.0

  longest-streak@3.1.0: {}

  loose-envify@1.4.0:
    dependencies:
      js-tokens: 4.0.0

  lowlight@1.20.0:
    dependencies:
      fault: 1.0.4
      highlight.js: 10.7.3

  lru-cache@10.4.3: {}

  lru-cache@5.1.1:
    dependencies:
      yallist: 3.1.1

  lru-cache@6.0.0:
    dependencies:
      yallist: 4.0.0

  lucide-react@0.468.0(react@19.0.0):
    dependencies:
      react: 19.0.0

  make-cancellable-promise@1.3.2: {}

  make-event-props@1.6.2: {}

  markdown-extensions@2.0.0: {}

  marked@7.0.4: {}

  math-intrinsics@1.1.0: {}

  md-to-react-email@5.0.5(react@19.0.0):
    dependencies:
      marked: 7.0.4
      react: 19.0.0

  mdast-util-from-markdown@2.0.2:
    dependencies:
      '@types/mdast': 4.0.4
      '@types/unist': 3.0.3
      decode-named-character-reference: 1.0.2
      devlop: 1.1.0
      mdast-util-to-string: 4.0.0
      micromark: 4.0.1
      micromark-util-decode-numeric-character-reference: 2.0.2
      micromark-util-decode-string: 2.0.1
      micromark-util-normalize-identifier: 2.0.1
      micromark-util-symbol: 2.0.1
      micromark-util-types: 2.0.1
      unist-util-stringify-position: 4.0.0
    transitivePeerDependencies:
      - supports-color

  mdast-util-mdx-expression@2.0.1:
    dependencies:
      '@types/estree-jsx': 1.0.5
      '@types/hast': 3.0.4
      '@types/mdast': 4.0.4
      devlop: 1.1.0
      mdast-util-from-markdown: 2.0.2
      mdast-util-to-markdown: 2.1.2
    transitivePeerDependencies:
      - supports-color

  mdast-util-mdx-jsx@3.1.3:
    dependencies:
      '@types/estree-jsx': 1.0.5
      '@types/hast': 3.0.4
      '@types/mdast': 4.0.4
      '@types/unist': 3.0.3
      ccount: 2.0.1
      devlop: 1.1.0
      mdast-util-from-markdown: 2.0.2
      mdast-util-to-markdown: 2.1.2
      parse-entities: 4.0.2
      stringify-entities: 4.0.4
      unist-util-stringify-position: 4.0.0
      vfile-message: 4.0.2
    transitivePeerDependencies:
      - supports-color

  mdast-util-mdx@3.0.0:
    dependencies:
      mdast-util-from-markdown: 2.0.2
      mdast-util-mdx-expression: 2.0.1
      mdast-util-mdx-jsx: 3.1.3
      mdast-util-mdxjs-esm: 2.0.1
      mdast-util-to-markdown: 2.1.2
    transitivePeerDependencies:
      - supports-color

  mdast-util-mdxjs-esm@2.0.1:
    dependencies:
      '@types/estree-jsx': 1.0.5
      '@types/hast': 3.0.4
      '@types/mdast': 4.0.4
      devlop: 1.1.0
      mdast-util-from-markdown: 2.0.2
      mdast-util-to-markdown: 2.1.2
    transitivePeerDependencies:
      - supports-color

  mdast-util-phrasing@4.1.0:
    dependencies:
      '@types/mdast': 4.0.4
      unist-util-is: 6.0.0

  mdast-util-to-hast@13.2.0:
    dependencies:
      '@types/hast': 3.0.4
      '@types/mdast': 4.0.4
      '@ungap/structured-clone': 1.2.1
      devlop: 1.1.0
      micromark-util-sanitize-uri: 2.0.1
      trim-lines: 3.0.1
      unist-util-position: 5.0.0
      unist-util-visit: 5.0.0
      vfile: 6.0.3

  mdast-util-to-markdown@2.1.2:
    dependencies:
      '@types/mdast': 4.0.4
      '@types/unist': 3.0.3
      longest-streak: 3.1.0
      mdast-util-phrasing: 4.1.0
      mdast-util-to-string: 4.0.0
      micromark-util-classify-character: 2.0.1
      micromark-util-decode-string: 2.0.1
      unist-util-visit: 5.0.0
      zwitch: 2.0.4

  mdast-util-to-string@4.0.0:
    dependencies:
      '@types/mdast': 4.0.4

  media-chrome@3.2.5: {}

  media-tracks@0.3.3: {}

  memoize-one@6.0.0: {}

  merge-refs@1.3.0(@types/react@19.0.4):
    optionalDependencies:
      '@types/react': 19.0.4

  merge2@1.4.1: {}

  micromark-core-commonmark@2.0.2:
    dependencies:
      decode-named-character-reference: 1.0.2
      devlop: 1.1.0
      micromark-factory-destination: 2.0.1
      micromark-factory-label: 2.0.1
      micromark-factory-space: 2.0.1
      micromark-factory-title: 2.0.1
      micromark-factory-whitespace: 2.0.1
      micromark-util-character: 2.1.1
      micromark-util-chunked: 2.0.1
      micromark-util-classify-character: 2.0.1
      micromark-util-html-tag-name: 2.0.1
      micromark-util-normalize-identifier: 2.0.1
      micromark-util-resolve-all: 2.0.1
      micromark-util-subtokenize: 2.0.3
      micromark-util-symbol: 2.0.1
      micromark-util-types: 2.0.1

  micromark-extension-mdx-expression@3.0.0:
    dependencies:
      '@types/estree': 1.0.6
      devlop: 1.1.0
      micromark-factory-mdx-expression: 2.0.2
      micromark-factory-space: 2.0.1
      micromark-util-character: 2.1.1
      micromark-util-events-to-acorn: 2.0.2
      micromark-util-symbol: 2.0.1
      micromark-util-types: 2.0.1

  micromark-extension-mdx-jsx@3.0.1:
    dependencies:
      '@types/acorn': 4.0.6
      '@types/estree': 1.0.6
      devlop: 1.1.0
      estree-util-is-identifier-name: 3.0.0
      micromark-factory-mdx-expression: 2.0.2
      micromark-factory-space: 2.0.1
      micromark-util-character: 2.1.1
      micromark-util-events-to-acorn: 2.0.2
      micromark-util-symbol: 2.0.1
      micromark-util-types: 2.0.1
      vfile-message: 4.0.2

  micromark-extension-mdx-md@2.0.0:
    dependencies:
      micromark-util-types: 2.0.1

  micromark-extension-mdxjs-esm@3.0.0:
    dependencies:
      '@types/estree': 1.0.6
      devlop: 1.1.0
      micromark-core-commonmark: 2.0.2
      micromark-util-character: 2.1.1
      micromark-util-events-to-acorn: 2.0.2
      micromark-util-symbol: 2.0.1
      micromark-util-types: 2.0.1
      unist-util-position-from-estree: 2.0.0
      vfile-message: 4.0.2

  micromark-extension-mdxjs@3.0.0:
    dependencies:
      acorn: 8.14.0
      acorn-jsx: 5.3.2(acorn@8.14.0)
      micromark-extension-mdx-expression: 3.0.0
      micromark-extension-mdx-jsx: 3.0.1
      micromark-extension-mdx-md: 2.0.0
      micromark-extension-mdxjs-esm: 3.0.0
      micromark-util-combine-extensions: 2.0.1
      micromark-util-types: 2.0.1

  micromark-factory-destination@2.0.1:
    dependencies:
      micromark-util-character: 2.1.1
      micromark-util-symbol: 2.0.1
      micromark-util-types: 2.0.1

  micromark-factory-label@2.0.1:
    dependencies:
      devlop: 1.1.0
      micromark-util-character: 2.1.1
      micromark-util-symbol: 2.0.1
      micromark-util-types: 2.0.1

  micromark-factory-mdx-expression@2.0.2:
    dependencies:
      '@types/estree': 1.0.6
      devlop: 1.1.0
      micromark-factory-space: 2.0.1
      micromark-util-character: 2.1.1
      micromark-util-events-to-acorn: 2.0.2
      micromark-util-symbol: 2.0.1
      micromark-util-types: 2.0.1
      unist-util-position-from-estree: 2.0.0
      vfile-message: 4.0.2

  micromark-factory-space@2.0.1:
    dependencies:
      micromark-util-character: 2.1.1
      micromark-util-types: 2.0.1

  micromark-factory-title@2.0.1:
    dependencies:
      micromark-factory-space: 2.0.1
      micromark-util-character: 2.1.1
      micromark-util-symbol: 2.0.1
      micromark-util-types: 2.0.1

  micromark-factory-whitespace@2.0.1:
    dependencies:
      micromark-factory-space: 2.0.1
      micromark-util-character: 2.1.1
      micromark-util-symbol: 2.0.1
      micromark-util-types: 2.0.1

  micromark-util-character@2.1.1:
    dependencies:
      micromark-util-symbol: 2.0.1
      micromark-util-types: 2.0.1

  micromark-util-chunked@2.0.1:
    dependencies:
      micromark-util-symbol: 2.0.1

  micromark-util-classify-character@2.0.1:
    dependencies:
      micromark-util-character: 2.1.1
      micromark-util-symbol: 2.0.1
      micromark-util-types: 2.0.1

  micromark-util-combine-extensions@2.0.1:
    dependencies:
      micromark-util-chunked: 2.0.1
      micromark-util-types: 2.0.1

  micromark-util-decode-numeric-character-reference@2.0.2:
    dependencies:
      micromark-util-symbol: 2.0.1

  micromark-util-decode-string@2.0.1:
    dependencies:
      decode-named-character-reference: 1.0.2
      micromark-util-character: 2.1.1
      micromark-util-decode-numeric-character-reference: 2.0.2
      micromark-util-symbol: 2.0.1

  micromark-util-encode@2.0.1: {}

  micromark-util-events-to-acorn@2.0.2:
    dependencies:
      '@types/acorn': 4.0.6
      '@types/estree': 1.0.6
      '@types/unist': 3.0.3
      devlop: 1.1.0
      estree-util-visit: 2.0.0
      micromark-util-symbol: 2.0.1
      micromark-util-types: 2.0.1
      vfile-message: 4.0.2

  micromark-util-html-tag-name@2.0.1: {}

  micromark-util-normalize-identifier@2.0.1:
    dependencies:
      micromark-util-symbol: 2.0.1

  micromark-util-resolve-all@2.0.1:
    dependencies:
      micromark-util-types: 2.0.1

  micromark-util-sanitize-uri@2.0.1:
    dependencies:
      micromark-util-character: 2.1.1
      micromark-util-encode: 2.0.1
      micromark-util-symbol: 2.0.1

  micromark-util-subtokenize@2.0.3:
    dependencies:
      devlop: 1.1.0
      micromark-util-chunked: 2.0.1
      micromark-util-symbol: 2.0.1
      micromark-util-types: 2.0.1

  micromark-util-symbol@2.0.1: {}

  micromark-util-types@2.0.1: {}

  micromark@4.0.1:
    dependencies:
      '@types/debug': 4.1.12
      debug: 4.4.0
      decode-named-character-reference: 1.0.2
      devlop: 1.1.0
      micromark-core-commonmark: 2.0.2
      micromark-factory-space: 2.0.1
      micromark-util-character: 2.1.1
      micromark-util-chunked: 2.0.1
      micromark-util-combine-extensions: 2.0.1
      micromark-util-decode-numeric-character-reference: 2.0.2
      micromark-util-encode: 2.0.1
      micromark-util-normalize-identifier: 2.0.1
      micromark-util-resolve-all: 2.0.1
      micromark-util-sanitize-uri: 2.0.1
      micromark-util-subtokenize: 2.0.3
      micromark-util-symbol: 2.0.1
      micromark-util-types: 2.0.1
    transitivePeerDependencies:
      - supports-color

  micromatch@4.0.8:
    dependencies:
      braces: 3.0.3
      picomatch: 2.3.1

  mime-db@1.52.0: {}

  mime-types@2.1.35:
    dependencies:
      mime-db: 1.52.0

  mimic-fn@2.1.0: {}

  mimic-response@2.1.0:
    optional: true

  mimic-response@3.1.0:
    optional: true

  minimatch@3.1.2:
    dependencies:
      brace-expansion: 1.1.11

  minimatch@9.0.1:
    dependencies:
      brace-expansion: 2.0.1

  minimatch@9.0.5:
    dependencies:
      brace-expansion: 2.0.1

  minimist@1.2.8: {}

  minipass@7.1.2: {}

  mitt@3.0.1: {}

  mkdirp-classic@0.5.3:
    optional: true

  monaco-editor@0.52.0: {}

  motion-dom@11.16.4:
    dependencies:
      motion-utils: 11.16.0

  motion-utils@11.16.0: {}

  ms@2.1.3: {}

  mux-embed@5.2.1: {}

  mz@2.7.0:
    dependencies:
      any-promise: 1.3.0
      object-assign: 4.1.1
      thenify-all: 1.6.0

  nanoid@3.3.8: {}

  napi-build-utils@1.0.2:
    optional: true

  natural-compare@1.4.0: {}

  negotiator@0.6.3: {}

  next-auth@4.24.11(next@15.1.4(@babel/core@7.24.5)(@opentelemetry/api@1.9.0)(react-dom@19.0.0(react@19.0.0))(react@19.0.0))(react-dom@19.0.0(react@19.0.0))(react@19.0.0):
    dependencies:
      '@babel/runtime': 7.26.0
      '@panva/hkdf': 1.2.1
      cookie: 0.7.2
      jose: 4.15.9
      next: 15.1.4(@babel/core@7.24.5)(@opentelemetry/api@1.9.0)(react-dom@19.0.0(react@19.0.0))(react@19.0.0)
      oauth: 0.9.15
      openid-client: 5.7.1
      preact: 10.25.4
      preact-render-to-string: 5.2.6(preact@10.25.4)
      react: 19.0.0
      react-dom: 19.0.0(react@19.0.0)
      uuid: 8.3.2

  next-mdx-remote@5.0.0(@types/react@19.0.4)(acorn@8.14.0)(react@19.0.0):
    dependencies:
      '@babel/code-frame': 7.26.2
      '@mdx-js/mdx': 3.1.0(acorn@8.14.0)
      '@mdx-js/react': 3.1.0(@types/react@19.0.4)(react@19.0.0)
      react: 19.0.0
      unist-util-remove: 3.1.1
      vfile: 6.0.3
      vfile-matter: 5.0.0
    transitivePeerDependencies:
      - '@types/react'
      - acorn
      - supports-color

  next-themes@0.2.1(next@15.1.4(@babel/core@7.24.5)(@opentelemetry/api@1.9.0)(react-dom@19.0.0(react@19.0.0))(react@19.0.0))(react-dom@19.0.0(react@19.0.0))(react@19.0.0):
    dependencies:
      next: 15.1.4(@babel/core@7.24.5)(@opentelemetry/api@1.9.0)(react-dom@19.0.0(react@19.0.0))(react@19.0.0)
      react: 19.0.0
      react-dom: 19.0.0(react@19.0.0)

  next@15.1.2(@babel/core@7.24.5)(@opentelemetry/api@1.9.0)(react-dom@19.0.0(react@19.0.0))(react@19.0.0):
    dependencies:
      '@next/env': 15.1.2
      '@swc/counter': 0.1.3
      '@swc/helpers': 0.5.15
      busboy: 1.6.0
      caniuse-lite: 1.0.30001692
      postcss: 8.4.31
      react: 19.0.0
      react-dom: 19.0.0(react@19.0.0)
      styled-jsx: 5.1.6(@babel/core@7.24.5)(react@19.0.0)
    optionalDependencies:
      '@next/swc-darwin-arm64': 15.1.2
      '@next/swc-darwin-x64': 15.1.2
      '@next/swc-linux-arm64-gnu': 15.1.2
      '@next/swc-linux-arm64-musl': 15.1.2
      '@next/swc-linux-x64-gnu': 15.1.2
      '@next/swc-linux-x64-musl': 15.1.2
      '@next/swc-win32-arm64-msvc': 15.1.2
      '@next/swc-win32-x64-msvc': 15.1.2
      '@opentelemetry/api': 1.9.0
      sharp: 0.33.5
    transitivePeerDependencies:
      - '@babel/core'
      - babel-plugin-macros

  next@15.1.4(@babel/core@7.24.5)(@opentelemetry/api@1.9.0)(react-dom@19.0.0(react@19.0.0))(react@19.0.0):
    dependencies:
      '@next/env': 15.1.4
      '@swc/counter': 0.1.3
      '@swc/helpers': 0.5.15
      busboy: 1.6.0
      caniuse-lite: 1.0.30001692
      postcss: 8.4.31
      react: 19.0.0
      react-dom: 19.0.0(react@19.0.0)
      styled-jsx: 5.1.6(@babel/core@7.24.5)(react@19.0.0)
    optionalDependencies:
      '@next/swc-darwin-arm64': 15.1.4
      '@next/swc-darwin-x64': 15.1.4
      '@next/swc-linux-arm64-gnu': 15.1.4
      '@next/swc-linux-arm64-musl': 15.1.4
      '@next/swc-linux-x64-gnu': 15.1.4
      '@next/swc-linux-x64-musl': 15.1.4
      '@next/swc-win32-arm64-msvc': 15.1.4
      '@next/swc-win32-x64-msvc': 15.1.4
      '@opentelemetry/api': 1.9.0
      sharp: 0.33.5
    transitivePeerDependencies:
      - '@babel/core'
      - babel-plugin-macros

  node-abi@3.71.0:
    dependencies:
      semver: 7.6.3
    optional: true

  node-addon-api@7.1.1:
    optional: true

  node-releases@2.0.19: {}

  nopt@7.2.1:
    dependencies:
      abbrev: 2.0.0

  normalize-path@3.0.0: {}

  normalize-range@0.1.2: {}

  oauth@0.9.15: {}

  object-assign@4.1.1: {}

  object-hash@2.2.0: {}

  object-hash@3.0.0: {}

  object-inspect@1.13.3: {}

  object-keys@1.1.1: {}

  object.assign@4.1.7:
    dependencies:
      call-bind: 1.0.8
      call-bound: 1.0.3
      define-properties: 1.2.1
      es-object-atoms: 1.0.0
      has-symbols: 1.1.0
      object-keys: 1.1.1

  object.entries@1.1.8:
    dependencies:
      call-bind: 1.0.8
      define-properties: 1.2.1
      es-object-atoms: 1.0.0

  object.fromentries@2.0.8:
    dependencies:
      call-bind: 1.0.8
      define-properties: 1.2.1
      es-abstract: 1.23.9
      es-object-atoms: 1.0.0

  object.groupby@1.0.3:
    dependencies:
      call-bind: 1.0.8
      define-properties: 1.2.1
      es-abstract: 1.23.9

  object.values@1.2.1:
    dependencies:
      call-bind: 1.0.8
      call-bound: 1.0.3
      define-properties: 1.2.1
      es-object-atoms: 1.0.0

  oidc-token-hash@5.0.3: {}

  once@1.4.0:
    dependencies:
      wrappy: 1.0.2
    optional: true

  onetime@5.1.2:
    dependencies:
      mimic-fn: 2.1.0

  openid-client@5.7.1:
    dependencies:
      jose: 4.15.9
      lru-cache: 6.0.0
      object-hash: 2.2.0
      oidc-token-hash: 5.0.3

  optionator@0.9.4:
    dependencies:
      deep-is: 0.1.4
      fast-levenshtein: 2.0.6
      levn: 0.4.1
      prelude-ls: 1.2.1
      type-check: 0.4.0
      word-wrap: 1.2.5

  ora@5.4.1:
    dependencies:
      bl: 4.1.0
      chalk: 4.1.2
      cli-cursor: 3.1.0
      cli-spinners: 2.9.2
      is-interactive: 1.0.0
      is-unicode-supported: 0.1.0
      log-symbols: 4.1.0
      strip-ansi: 6.0.1
      wcwidth: 1.0.1

  own-keys@1.0.1:
    dependencies:
      get-intrinsic: 1.2.7
      object-keys: 1.1.1
      safe-push-apply: 1.0.0

  p-limit@3.1.0:
    dependencies:
      yocto-queue: 0.1.0

  p-locate@5.0.0:
    dependencies:
      p-limit: 3.1.0

  package-json-from-dist@1.0.1: {}

  pako@2.1.0: {}

  parent-module@1.0.1:
    dependencies:
      callsites: 3.1.0

  parse-entities@2.0.0:
    dependencies:
      character-entities: 1.2.4
      character-entities-legacy: 1.1.4
      character-reference-invalid: 1.1.4
      is-alphanumerical: 1.0.4
      is-decimal: 1.0.4
      is-hexadecimal: 1.0.4

  parse-entities@4.0.2:
    dependencies:
      '@types/unist': 2.0.11
      character-entities-legacy: 3.0.0
      character-reference-invalid: 2.0.1
      decode-named-character-reference: 1.0.2
      is-alphanumerical: 2.0.1
      is-decimal: 2.0.1
      is-hexadecimal: 2.0.1

  parse-json@5.2.0:
    dependencies:
      '@babel/code-frame': 7.26.2
      error-ex: 1.3.2
      json-parse-even-better-errors: 2.3.1
      lines-and-columns: 1.2.4

  parseley@0.12.1:
    dependencies:
      leac: 0.6.0
      peberminta: 0.9.0

  path-exists@4.0.0: {}

  path-key@3.1.1: {}

  path-parse@1.0.7: {}

  path-scurry@1.11.1:
    dependencies:
      lru-cache: 10.4.3
      minipass: 7.1.2

  path-type@4.0.0: {}

  path2d@0.2.2:
    optional: true

  pdfjs-dist@4.8.69:
    optionalDependencies:
      canvas: 3.0.1
      path2d: 0.2.2

  peberminta@0.9.0: {}

  picocolors@1.1.1: {}

  picomatch@2.3.1: {}

  pify@2.3.0: {}

  pirates@4.0.6: {}

  possible-typed-array-names@1.0.0: {}

  postcss-import@15.1.0(postcss@8.4.49):
    dependencies:
      postcss: 8.4.49
      postcss-value-parser: 4.2.0
      read-cache: 1.0.0
      resolve: 1.22.10

  postcss-js@4.0.1(postcss@8.4.49):
    dependencies:
      camelcase-css: 2.0.1
      postcss: 8.4.49

  postcss-load-config@4.0.2(postcss@8.4.49):
    dependencies:
      lilconfig: 3.1.3
      yaml: 2.7.0
    optionalDependencies:
      postcss: 8.4.49

  postcss-nested@6.2.0(postcss@8.4.49):
    dependencies:
      postcss: 8.4.49
      postcss-selector-parser: 6.1.2

  postcss-selector-parser@6.0.10:
    dependencies:
      cssesc: 3.0.0
      util-deprecate: 1.0.2

  postcss-selector-parser@6.1.2:
    dependencies:
      cssesc: 3.0.0
      util-deprecate: 1.0.2

  postcss-value-parser@4.2.0: {}

  postcss@8.4.31:
    dependencies:
      nanoid: 3.3.8
      picocolors: 1.1.1
      source-map-js: 1.2.1

  postcss@8.4.49:
    dependencies:
      nanoid: 3.3.8
      picocolors: 1.1.1
      source-map-js: 1.2.1

  postgres@3.4.5: {}

  posthog-js@1.205.0:
    dependencies:
      core-js: 3.40.0
      fflate: 0.4.8
      preact: 10.25.4
      web-vitals: 4.2.4

  posthog-node@4.3.2:
    dependencies:
      axios: 1.7.9
      rusha: 0.8.14
    transitivePeerDependencies:
      - debug

  preact-render-to-string@5.2.6(preact@10.25.4):
    dependencies:
      preact: 10.25.4
      pretty-format: 3.8.0

  preact@10.25.4: {}

  prebuild-install@7.1.2:
    dependencies:
      detect-libc: 2.0.3
      expand-template: 2.0.3
      github-from-package: 0.0.0
      minimist: 1.2.8
      mkdirp-classic: 0.5.3
      napi-build-utils: 1.0.2
      node-abi: 3.71.0
      pump: 3.0.2
      rc: 1.2.8
      simple-get: 4.0.1
      tar-fs: 2.1.1
      tunnel-agent: 0.6.0
    optional: true

  prelude-ls@1.2.1: {}

  prettier@3.3.3: {}

  prettier@3.4.2: {}

  pretty-format@3.8.0: {}

  prismjs@1.27.0: {}

  prismjs@1.29.0: {}

  prop-types@15.8.1:
    dependencies:
      loose-envify: 1.4.0
      object-assign: 4.1.1
      react-is: 16.13.1

  property-information@5.6.0:
    dependencies:
      xtend: 4.0.2

  property-information@6.5.0: {}

  proto-list@1.2.4: {}

  proxy-from-env@1.1.0: {}

  pump@3.0.2:
    dependencies:
      end-of-stream: 1.4.4
      once: 1.4.0
    optional: true

  punycode@2.3.1: {}

  qs@6.13.1:
    dependencies:
      side-channel: 1.1.0

  queue-microtask@1.2.3: {}

  rc@1.2.8:
    dependencies:
      deep-extend: 0.6.0
      ini: 1.3.8
      minimist: 1.2.8
      strip-json-comments: 2.0.1
    optional: true

  re-resizable@6.10.3(react-dom@19.0.0(react@19.0.0))(react@19.0.0):
    dependencies:
      react: 19.0.0
      react-dom: 19.0.0(react@19.0.0)

  react-ace@13.0.0(react-dom@19.0.0(react@19.0.0))(react@19.0.0):
    dependencies:
      ace-builds: 1.37.4
      diff-match-patch: 1.0.5
      lodash.get: 4.4.2
      lodash.isequal: 4.5.0
      prop-types: 15.8.1
      react: 19.0.0
      react-dom: 19.0.0(react@19.0.0)

  react-contenteditable@3.3.7(react@19.0.0):
    dependencies:
      fast-deep-equal: 3.1.3
      prop-types: 15.8.1
      react: 19.0.0

  react-day-picker@9.5.0(react@19.0.0):
    dependencies:
      '@date-fns/tz': 1.2.0
      date-fns: 4.1.0
      date-fns-jalali: 4.1.0-0
      react: 19.0.0

  react-dom@19.0.0(react@19.0.0):
    dependencies:
      react: 19.0.0
      scheduler: 0.25.0

  react-email@3.0.6(@opentelemetry/api@1.9.0)(react-dom@19.0.0(react@19.0.0))(react@19.0.0):
    dependencies:
      '@babel/core': 7.24.5
      '@babel/parser': 7.24.5
      chalk: 4.1.2
      chokidar: 4.0.3
      commander: 11.1.0
      debounce: 2.0.0
      esbuild: 0.19.11
      glob: 10.3.4
      log-symbols: 4.1.0
      mime-types: 2.1.35
      next: 15.1.2(@babel/core@7.24.5)(@opentelemetry/api@1.9.0)(react-dom@19.0.0(react@19.0.0))(react@19.0.0)
      normalize-path: 3.0.0
      ora: 5.4.1
      socket.io: 4.8.0
    transitivePeerDependencies:
      - '@opentelemetry/api'
      - '@playwright/test'
      - babel-plugin-macros
      - babel-plugin-react-compiler
      - bufferutil
      - react
      - react-dom
      - sass
      - supports-color
      - utf-8-validate

  react-github-btn@1.4.0(react@19.0.0):
    dependencies:
      github-buttons: 2.29.1
      react: 19.0.0

  react-hook-form@7.54.2(react@19.0.0):
    dependencies:
      react: 19.0.0

  react-hot-toast@2.5.1(react-dom@19.0.0(react@19.0.0))(react@19.0.0):
    dependencies:
      csstype: 3.1.3
      goober: 2.1.16(csstype@3.1.3)
      react: 19.0.0
      react-dom: 19.0.0(react@19.0.0)

  react-icons@5.4.0(react@19.0.0):
    dependencies:
      react: 19.0.0

  react-intersection-observer@9.14.1(react-dom@19.0.0(react@19.0.0))(react@19.0.0):
    dependencies:
      react: 19.0.0
    optionalDependencies:
      react-dom: 19.0.0(react@19.0.0)

  react-is@16.13.1: {}

  react-is@18.3.1: {}

  react-markdown@9.0.3(@types/react@19.0.4)(react@19.0.0):
    dependencies:
      '@types/hast': 3.0.4
      '@types/react': 19.0.4
      devlop: 1.1.0
      hast-util-to-jsx-runtime: 2.3.2
      html-url-attributes: 3.0.1
      mdast-util-to-hast: 13.2.0
      react: 19.0.0
      remark-parse: 11.0.0
      remark-rehype: 11.1.1
      unified: 11.0.5
      unist-util-visit: 5.0.0
      vfile: 6.0.3
    transitivePeerDependencies:
      - supports-color

  react-pdf@9.2.1(@types/react@19.0.4)(react-dom@19.0.0(react@19.0.0))(react@19.0.0):
    dependencies:
      clsx: 2.1.1
      dequal: 2.0.3
      make-cancellable-promise: 1.3.2
      make-event-props: 1.6.2
      merge-refs: 1.3.0(@types/react@19.0.4)
      pdfjs-dist: 4.8.69
      react: 19.0.0
      react-dom: 19.0.0(react@19.0.0)
      tiny-invariant: 1.3.3
      warning: 4.0.3
    optionalDependencies:
      '@types/react': 19.0.4

  react-promise-suspense@0.3.4:
    dependencies:
      fast-deep-equal: 2.0.1

  react-remove-scroll-bar@2.3.8(@types/react@19.0.4)(react@19.0.0):
    dependencies:
      react: 19.0.0
      react-style-singleton: 2.2.3(@types/react@19.0.4)(react@19.0.0)
      tslib: 2.8.1
    optionalDependencies:
      '@types/react': 19.0.4

  react-remove-scroll@2.6.2(@types/react@19.0.4)(react@19.0.0):
    dependencies:
      react: 19.0.0
      react-remove-scroll-bar: 2.3.8(@types/react@19.0.4)(react@19.0.0)
      react-style-singleton: 2.2.3(@types/react@19.0.4)(react@19.0.0)
      tslib: 2.8.1
      use-callback-ref: 1.3.3(@types/react@19.0.4)(react@19.0.0)
      use-sidecar: 1.1.3(@types/react@19.0.4)(react@19.0.0)
    optionalDependencies:
      '@types/react': 19.0.4

  react-resizable-panels@2.1.7(react-dom@19.0.0(react@19.0.0))(react@19.0.0):
    dependencies:
      react: 19.0.0
      react-dom: 19.0.0(react@19.0.0)

  react-select@5.9.0(@types/react@19.0.4)(react-dom@19.0.0(react@19.0.0))(react@19.0.0):
    dependencies:
      '@babel/runtime': 7.26.0
      '@emotion/cache': 11.14.0
      '@emotion/react': 11.14.0(@types/react@19.0.4)(react@19.0.0)
      '@floating-ui/dom': 1.6.13
      '@types/react-transition-group': 4.4.12(@types/react@19.0.4)
      memoize-one: 6.0.0
      prop-types: 15.8.1
      react: 19.0.0
      react-dom: 19.0.0(react@19.0.0)
      react-transition-group: 4.4.5(react-dom@19.0.0(react@19.0.0))(react@19.0.0)
      use-isomorphic-layout-effect: 1.2.0(@types/react@19.0.4)(react@19.0.0)
    transitivePeerDependencies:
      - '@types/react'
      - supports-color

  react-smooth@4.0.4(react-dom@19.0.0(react@19.0.0))(react@19.0.0):
    dependencies:
      fast-equals: 5.2.2
      prop-types: 15.8.1
      react: 19.0.0
      react-dom: 19.0.0(react@19.0.0)
      react-transition-group: 4.4.5(react-dom@19.0.0(react@19.0.0))(react@19.0.0)

  react-style-singleton@2.2.3(@types/react@19.0.4)(react@19.0.0):
    dependencies:
      get-nonce: 1.0.1
      react: 19.0.0
      tslib: 2.8.1
    optionalDependencies:
      '@types/react': 19.0.4

  react-syntax-highlighter@15.6.1(react@19.0.0):
    dependencies:
      '@babel/runtime': 7.26.0
      highlight.js: 10.7.3
      highlightjs-vue: 1.0.0
      lowlight: 1.20.0
      prismjs: 1.29.0
      react: 19.0.0
      refractor: 3.6.0

  react-textarea-autosize@8.5.7(@types/react@19.0.4)(react@19.0.0):
    dependencies:
      '@babel/runtime': 7.26.0
      react: 19.0.0
      use-composed-ref: 1.4.0(@types/react@19.0.4)(react@19.0.0)
      use-latest: 1.3.0(@types/react@19.0.4)(react@19.0.0)
    transitivePeerDependencies:
      - '@types/react'

  react-transition-group@4.4.5(react-dom@19.0.0(react@19.0.0))(react@19.0.0):
    dependencies:
      '@babel/runtime': 7.26.0
      dom-helpers: 5.2.1
      loose-envify: 1.4.0
      prop-types: 15.8.1
      react: 19.0.0
      react-dom: 19.0.0(react@19.0.0)

  react@19.0.0: {}

  reactflow@11.11.4(@types/react@19.0.4)(react-dom@19.0.0(react@19.0.0))(react@19.0.0):
    dependencies:
      '@reactflow/background': 11.3.14(@types/react@19.0.4)(react-dom@19.0.0(react@19.0.0))(react@19.0.0)
      '@reactflow/controls': 11.2.14(@types/react@19.0.4)(react-dom@19.0.0(react@19.0.0))(react@19.0.0)
      '@reactflow/core': 11.11.4(@types/react@19.0.4)(react-dom@19.0.0(react@19.0.0))(react@19.0.0)
      '@reactflow/minimap': 11.7.14(@types/react@19.0.4)(react-dom@19.0.0(react@19.0.0))(react@19.0.0)
      '@reactflow/node-resizer': 2.2.14(@types/react@19.0.4)(react-dom@19.0.0(react@19.0.0))(react@19.0.0)
      '@reactflow/node-toolbar': 1.3.14(@types/react@19.0.4)(react-dom@19.0.0(react@19.0.0))(react@19.0.0)
      react: 19.0.0
      react-dom: 19.0.0(react@19.0.0)
    transitivePeerDependencies:
      - '@types/react'
      - immer

  read-cache@1.0.0:
    dependencies:
      pify: 2.3.0

  readable-stream@3.6.2:
    dependencies:
      inherits: 2.0.4
      string_decoder: 1.3.0
      util-deprecate: 1.0.2

  readdirp@3.6.0:
    dependencies:
      picomatch: 2.3.1

  readdirp@4.0.2: {}

  recharts-scale@0.4.5:
    dependencies:
      decimal.js-light: 2.5.1

  recharts@2.15.0(react-dom@19.0.0(react@19.0.0))(react@19.0.0):
    dependencies:
      clsx: 2.1.1
      eventemitter3: 4.0.7
      lodash: 4.17.21
      react: 19.0.0
      react-dom: 19.0.0(react@19.0.0)
      react-is: 18.3.1
      react-smooth: 4.0.4(react-dom@19.0.0(react@19.0.0))(react@19.0.0)
      recharts-scale: 0.4.5
      tiny-invariant: 1.3.3
      victory-vendor: 36.9.2

  recma-build-jsx@1.0.0:
    dependencies:
      '@types/estree': 1.0.6
      estree-util-build-jsx: 3.0.1
      vfile: 6.0.3

  recma-jsx@1.0.0(acorn@8.14.0):
    dependencies:
      acorn-jsx: 5.3.2(acorn@8.14.0)
      estree-util-to-js: 2.0.0
      recma-parse: 1.0.0
      recma-stringify: 1.0.0
      unified: 11.0.5
    transitivePeerDependencies:
      - acorn

  recma-parse@1.0.0:
    dependencies:
      '@types/estree': 1.0.6
      esast-util-from-js: 2.0.1
      unified: 11.0.5
      vfile: 6.0.3

  recma-stringify@1.0.0:
    dependencies:
      '@types/estree': 1.0.6
      estree-util-to-js: 2.0.0
      unified: 11.0.5
      vfile: 6.0.3

  redis-errors@1.2.0: {}

  redis-parser@3.0.0:
    dependencies:
      redis-errors: 1.2.0

  reflect.getprototypeof@1.0.10:
    dependencies:
      call-bind: 1.0.8
      define-properties: 1.2.1
      es-abstract: 1.23.9
      es-errors: 1.3.0
      es-object-atoms: 1.0.0
      get-intrinsic: 1.2.7
      get-proto: 1.0.1
      which-builtin-type: 1.2.1

  refractor@3.6.0:
    dependencies:
      hastscript: 6.0.0
      parse-entities: 2.0.0
      prismjs: 1.27.0

  regenerator-runtime@0.14.1: {}

  regexp.prototype.flags@1.5.4:
    dependencies:
      call-bind: 1.0.8
      define-properties: 1.2.1
      es-errors: 1.3.0
      get-proto: 1.0.1
      gopd: 1.2.0
      set-function-name: 2.0.2

  regexpp@3.2.0: {}

  rehype-recma@1.0.0:
    dependencies:
      '@types/estree': 1.0.6
      '@types/hast': 3.0.4
      hast-util-to-estree: 3.1.1
    transitivePeerDependencies:
      - supports-color

  remark-mdx@3.1.0:
    dependencies:
      mdast-util-mdx: 3.0.0
      micromark-extension-mdxjs: 3.0.0
    transitivePeerDependencies:
      - supports-color

  remark-parse@11.0.0:
    dependencies:
      '@types/mdast': 4.0.4
      mdast-util-from-markdown: 2.0.2
      micromark-util-types: 2.0.1
      unified: 11.0.5
    transitivePeerDependencies:
      - supports-color

  remark-rehype@11.1.1:
    dependencies:
      '@types/hast': 3.0.4
      '@types/mdast': 4.0.4
      mdast-util-to-hast: 13.2.0
      unified: 11.0.5
      vfile: 6.0.3

  resend@4.0.1(react-dom@19.0.0(react@19.0.0))(react@19.0.0):
    dependencies:
      '@react-email/render': 1.0.1(react-dom@19.0.0(react@19.0.0))(react@19.0.0)
    transitivePeerDependencies:
      - react
      - react-dom

  resolve-from@4.0.0: {}

  resolve-pkg-maps@1.0.0: {}

  resolve@1.22.10:
    dependencies:
      is-core-module: 2.16.1
      path-parse: 1.0.7
      supports-preserve-symlinks-flag: 1.0.0

  resolve@2.0.0-next.5:
    dependencies:
      is-core-module: 2.16.1
      path-parse: 1.0.7
      supports-preserve-symlinks-flag: 1.0.0

  restore-cursor@3.1.0:
    dependencies:
      onetime: 5.1.2
      signal-exit: 3.0.7

  reusify@1.0.4: {}

  rrdom@2.0.0-alpha.18:
    dependencies:
      rrweb-snapshot: 2.0.0-alpha.18

  rrweb-player@2.0.0-alpha.18:
    dependencies:
      '@rrweb/packer': 2.0.0-alpha.18
      '@rrweb/replay': 2.0.0-alpha.18
      '@tsconfig/svelte': 1.0.13

  rrweb-snapshot@2.0.0-alpha.18:
    dependencies:
      postcss: 8.4.49

  rrweb@2.0.0-alpha.18:
    dependencies:
      '@rrweb/types': 2.0.0-alpha.18
      '@rrweb/utils': 2.0.0-alpha.18
      '@types/css-font-loading-module': 0.0.7
      '@xstate/fsm': 1.6.5
      base64-arraybuffer: 1.0.2
      mitt: 3.0.1
      rrdom: 2.0.0-alpha.18
      rrweb-snapshot: 2.0.0-alpha.18

  run-parallel@1.2.0:
    dependencies:
      queue-microtask: 1.2.3

  rusha@0.8.14: {}

  safe-array-concat@1.1.3:
    dependencies:
      call-bind: 1.0.8
      call-bound: 1.0.3
      get-intrinsic: 1.2.7
      has-symbols: 1.1.0
      isarray: 2.0.5

  safe-buffer@5.2.1: {}

  safe-push-apply@1.0.0:
    dependencies:
      es-errors: 1.3.0
      isarray: 2.0.5

  safe-regex-test@1.1.0:
    dependencies:
      call-bound: 1.0.3
      es-errors: 1.3.0
      is-regex: 1.2.1

  scheduler@0.25.0: {}

  section-matter@1.0.0:
    dependencies:
      extend-shallow: 2.0.1
      kind-of: 6.0.3

  secure-json-parse@2.7.0: {}

  selderee@0.11.0:
    dependencies:
      parseley: 0.12.1

  semver@6.3.1: {}

  semver@7.6.3: {}

  set-function-length@1.2.2:
    dependencies:
      define-data-property: 1.1.4
      es-errors: 1.3.0
      function-bind: 1.1.2
      get-intrinsic: 1.2.7
      gopd: 1.2.0
      has-property-descriptors: 1.0.2

  set-function-name@2.0.2:
    dependencies:
      define-data-property: 1.1.4
      es-errors: 1.3.0
      functions-have-names: 1.2.3
      has-property-descriptors: 1.0.2

  set-proto@1.0.0:
    dependencies:
      dunder-proto: 1.0.1
      es-errors: 1.3.0
      es-object-atoms: 1.0.0

  sharp@0.33.5:
    dependencies:
      color: 4.2.3
      detect-libc: 2.0.3
      semver: 7.6.3
    optionalDependencies:
      '@img/sharp-darwin-arm64': 0.33.5
      '@img/sharp-darwin-x64': 0.33.5
      '@img/sharp-libvips-darwin-arm64': 1.0.4
      '@img/sharp-libvips-darwin-x64': 1.0.4
      '@img/sharp-libvips-linux-arm': 1.0.5
      '@img/sharp-libvips-linux-arm64': 1.0.4
      '@img/sharp-libvips-linux-s390x': 1.0.4
      '@img/sharp-libvips-linux-x64': 1.0.4
      '@img/sharp-libvips-linuxmusl-arm64': 1.0.4
      '@img/sharp-libvips-linuxmusl-x64': 1.0.4
      '@img/sharp-linux-arm': 0.33.5
      '@img/sharp-linux-arm64': 0.33.5
      '@img/sharp-linux-s390x': 0.33.5
      '@img/sharp-linux-x64': 0.33.5
      '@img/sharp-linuxmusl-arm64': 0.33.5
      '@img/sharp-linuxmusl-x64': 0.33.5
      '@img/sharp-wasm32': 0.33.5
      '@img/sharp-win32-ia32': 0.33.5
      '@img/sharp-win32-x64': 0.33.5

  shebang-command@2.0.0:
    dependencies:
      shebang-regex: 3.0.0

  shebang-regex@3.0.0: {}

  side-channel-list@1.0.0:
    dependencies:
      es-errors: 1.3.0
      object-inspect: 1.13.3

  side-channel-map@1.0.1:
    dependencies:
      call-bound: 1.0.3
      es-errors: 1.3.0
      get-intrinsic: 1.2.7
      object-inspect: 1.13.3

  side-channel-weakmap@1.0.2:
    dependencies:
      call-bound: 1.0.3
      es-errors: 1.3.0
      get-intrinsic: 1.2.7
      object-inspect: 1.13.3
      side-channel-map: 1.0.1

  side-channel@1.1.0:
    dependencies:
      es-errors: 1.3.0
      object-inspect: 1.13.3
      side-channel-list: 1.0.0
      side-channel-map: 1.0.1
      side-channel-weakmap: 1.0.2

  signal-exit@3.0.7: {}

  signal-exit@4.1.0: {}

  simple-concat@1.0.1:
    optional: true

  simple-get@3.1.1:
    dependencies:
      decompress-response: 4.2.1
      once: 1.4.0
      simple-concat: 1.0.1
    optional: true

  simple-get@4.0.1:
    dependencies:
      decompress-response: 6.0.0
      once: 1.4.0
      simple-concat: 1.0.1
    optional: true

  simple-swizzle@0.2.2:
    dependencies:
      is-arrayish: 0.3.2

  socket.io-adapter@2.5.5:
    dependencies:
      debug: 4.3.7
      ws: 8.17.1
    transitivePeerDependencies:
      - bufferutil
      - supports-color
      - utf-8-validate

  socket.io-parser@4.2.4:
    dependencies:
      '@socket.io/component-emitter': 3.1.2
      debug: 4.3.7
    transitivePeerDependencies:
      - supports-color

  socket.io@4.8.0:
    dependencies:
      accepts: 1.3.8
      base64id: 2.0.0
      cors: 2.8.5
      debug: 4.3.7
      engine.io: 6.6.2
      socket.io-adapter: 2.5.5
      socket.io-parser: 4.2.4
    transitivePeerDependencies:
      - bufferutil
      - supports-color
      - utf-8-validate

  source-map-js@1.2.1: {}

  source-map-support@0.5.21:
    dependencies:
      buffer-from: 1.1.2
      source-map: 0.6.1

  source-map@0.5.7: {}

  source-map@0.6.1: {}

  source-map@0.7.4: {}

  space-separated-tokens@1.1.5: {}

  space-separated-tokens@2.0.2: {}

  sprintf-js@1.0.3: {}

  stable-hash@0.0.4: {}

  standard-as-callback@2.1.0: {}

  state-local@1.0.7: {}

  streamsearch@1.1.0: {}

  string-width@4.2.3:
    dependencies:
      emoji-regex: 8.0.0
      is-fullwidth-code-point: 3.0.0
      strip-ansi: 6.0.1

  string-width@5.1.2:
    dependencies:
      eastasianwidth: 0.2.0
      emoji-regex: 9.2.2
      strip-ansi: 7.1.0

  string.prototype.includes@2.0.1:
    dependencies:
      call-bind: 1.0.8
      define-properties: 1.2.1
      es-abstract: 1.23.9

  string.prototype.matchall@4.0.12:
    dependencies:
      call-bind: 1.0.8
      call-bound: 1.0.3
      define-properties: 1.2.1
      es-abstract: 1.23.9
      es-errors: 1.3.0
      es-object-atoms: 1.0.0
      get-intrinsic: 1.2.7
      gopd: 1.2.0
      has-symbols: 1.1.0
      internal-slot: 1.1.0
      regexp.prototype.flags: 1.5.4
      set-function-name: 2.0.2
      side-channel: 1.1.0

  string.prototype.repeat@1.0.0:
    dependencies:
      define-properties: 1.2.1
      es-abstract: 1.23.9

  string.prototype.trim@1.2.10:
    dependencies:
      call-bind: 1.0.8
      call-bound: 1.0.3
      define-data-property: 1.1.4
      define-properties: 1.2.1
      es-abstract: 1.23.9
      es-object-atoms: 1.0.0
      has-property-descriptors: 1.0.2

  string.prototype.trimend@1.0.9:
    dependencies:
      call-bind: 1.0.8
      call-bound: 1.0.3
      define-properties: 1.2.1
      es-object-atoms: 1.0.0

  string.prototype.trimstart@1.0.8:
    dependencies:
      call-bind: 1.0.8
      define-properties: 1.2.1
      es-object-atoms: 1.0.0

  string_decoder@1.3.0:
    dependencies:
      safe-buffer: 5.2.1

  stringify-entities@4.0.4:
    dependencies:
      character-entities-html4: 2.1.0
      character-entities-legacy: 3.0.0

  strip-ansi@6.0.1:
    dependencies:
      ansi-regex: 5.0.1

  strip-ansi@7.1.0:
    dependencies:
      ansi-regex: 6.1.0

  strip-bom-string@1.0.0: {}

  strip-bom@3.0.0: {}

  strip-json-comments@2.0.1:
    optional: true

  strip-json-comments@3.1.1: {}

  stripe@16.12.0:
    dependencies:
      '@types/node': 22.10.5
      qs: 6.13.1

  strnum@1.0.5: {}

  style-mod@4.1.2: {}

  style-to-object@1.0.8:
    dependencies:
      inline-style-parser: 0.2.4

  styled-jsx@5.1.6(@babel/core@7.24.5)(react@19.0.0):
    dependencies:
      client-only: 0.0.1
      react: 19.0.0
    optionalDependencies:
      '@babel/core': 7.24.5

  stylis@4.2.0: {}

  sucrase@3.35.0:
    dependencies:
      '@jridgewell/gen-mapping': 0.3.8
      commander: 4.1.1
      glob: 10.4.5
      lines-and-columns: 1.2.4
      mz: 2.7.0
      pirates: 4.0.6
      ts-interface-checker: 0.1.13

  supports-color@7.2.0:
    dependencies:
      has-flag: 4.0.0

  supports-preserve-symlinks-flag@1.0.0: {}

  swr@2.3.0(react@19.0.0):
    dependencies:
      dequal: 2.0.3
      react: 19.0.0
      use-sync-external-store: 1.4.0(react@19.0.0)

  tabbable@6.2.0: {}

  tailwind-merge@2.6.0: {}

  tailwindcss-animate@1.0.7(tailwindcss@3.4.17):
    dependencies:
      tailwindcss: 3.4.17

  tailwindcss@3.4.17:
    dependencies:
      '@alloc/quick-lru': 5.2.0
      arg: 5.0.2
      chokidar: 3.6.0
      didyoumean: 1.2.2
      dlv: 1.1.3
      fast-glob: 3.3.3
      glob-parent: 6.0.2
      is-glob: 4.0.3
      jiti: 1.21.7
      lilconfig: 3.1.3
      micromatch: 4.0.8
      normalize-path: 3.0.0
      object-hash: 3.0.0
      picocolors: 1.1.1
      postcss: 8.4.49
      postcss-import: 15.1.0(postcss@8.4.49)
      postcss-js: 4.0.1(postcss@8.4.49)
      postcss-load-config: 4.0.2(postcss@8.4.49)
      postcss-nested: 6.2.0(postcss@8.4.49)
      postcss-selector-parser: 6.1.2
      resolve: 1.22.10
      sucrase: 3.35.0
    transitivePeerDependencies:
      - ts-node

  tapable@2.2.1: {}

  tar-fs@2.1.1:
    dependencies:
      chownr: 1.1.4
      mkdirp-classic: 0.5.3
      pump: 3.0.2
      tar-stream: 2.2.0
    optional: true

  tar-stream@2.2.0:
    dependencies:
      bl: 4.1.0
      end-of-stream: 1.4.4
      fs-constants: 1.0.0
      inherits: 2.0.4
      readable-stream: 3.6.2
    optional: true

  thenify-all@1.6.0:
    dependencies:
      thenify: 3.3.1

  thenify@3.3.1:
    dependencies:
      any-promise: 1.3.0

  throttleit@2.1.0: {}

  tiny-invariant@1.3.3: {}

  to-regex-range@5.0.1:
    dependencies:
      is-number: 7.0.0

  tr46@0.0.3: {}

  trim-lines@3.0.1: {}

  trough@2.2.0: {}

  ts-api-utils@2.0.0(typescript@5.7.3):
    dependencies:
      typescript: 5.7.3

  ts-interface-checker@0.1.13: {}

  tsconfig-paths@3.15.0:
    dependencies:
      '@types/json5': 0.0.29
      json5: 1.0.2
      minimist: 1.2.8
      strip-bom: 3.0.0

  tslib@2.8.1: {}

  tunnel-agent@0.6.0:
    dependencies:
      safe-buffer: 5.2.1
    optional: true

  type-check@0.4.0:
    dependencies:
      prelude-ls: 1.2.1

  typed-array-buffer@1.0.3:
    dependencies:
      call-bound: 1.0.3
      es-errors: 1.3.0
      is-typed-array: 1.1.15

  typed-array-byte-length@1.0.3:
    dependencies:
      call-bind: 1.0.8
      for-each: 0.3.3
      gopd: 1.2.0
      has-proto: 1.2.0
      is-typed-array: 1.1.15

  typed-array-byte-offset@1.0.4:
    dependencies:
      available-typed-arrays: 1.0.7
      call-bind: 1.0.8
      for-each: 0.3.3
      gopd: 1.2.0
      has-proto: 1.2.0
      is-typed-array: 1.1.15
      reflect.getprototypeof: 1.0.10

  typed-array-length@1.0.7:
    dependencies:
      call-bind: 1.0.8
      for-each: 0.3.3
      gopd: 1.2.0
      is-typed-array: 1.1.15
      possible-typed-array-names: 1.0.0
      reflect.getprototypeof: 1.0.10

  typescript-eslint@8.19.1(eslint@9.17.0(jiti@1.21.7))(typescript@5.7.3):
    dependencies:
      '@typescript-eslint/eslint-plugin': 8.19.1(@typescript-eslint/parser@8.19.1(eslint@9.17.0(jiti@1.21.7))(typescript@5.7.3))(eslint@9.17.0(jiti@1.21.7))(typescript@5.7.3)
      '@typescript-eslint/parser': 8.19.1(eslint@9.17.0(jiti@1.21.7))(typescript@5.7.3)
      '@typescript-eslint/utils': 8.19.1(eslint@9.17.0(jiti@1.21.7))(typescript@5.7.3)
      eslint: 9.17.0(jiti@1.21.7)
      typescript: 5.7.3
    transitivePeerDependencies:
      - supports-color

  typescript@5.7.3: {}

  unbox-primitive@1.1.0:
    dependencies:
      call-bound: 1.0.3
      has-bigints: 1.1.0
      has-symbols: 1.1.0
      which-boxed-primitive: 1.1.1

  undici-types@6.20.0: {}

  unified@11.0.5:
    dependencies:
      '@types/unist': 3.0.3
      bail: 2.0.2
      devlop: 1.1.0
      extend: 3.0.2
      is-plain-obj: 4.1.0
      trough: 2.2.0
      vfile: 6.0.3

  unist-util-is@5.2.1:
    dependencies:
      '@types/unist': 2.0.11

  unist-util-is@6.0.0:
    dependencies:
      '@types/unist': 3.0.3

  unist-util-position-from-estree@2.0.0:
    dependencies:
      '@types/unist': 3.0.3

  unist-util-position@5.0.0:
    dependencies:
      '@types/unist': 3.0.3

  unist-util-remove@3.1.1:
    dependencies:
      '@types/unist': 2.0.11
      unist-util-is: 5.2.1
      unist-util-visit-parents: 5.1.3

  unist-util-stringify-position@4.0.0:
    dependencies:
      '@types/unist': 3.0.3

  unist-util-visit-parents@5.1.3:
    dependencies:
      '@types/unist': 2.0.11
      unist-util-is: 5.2.1

  unist-util-visit-parents@6.0.1:
    dependencies:
      '@types/unist': 3.0.3
      unist-util-is: 6.0.0

  unist-util-visit@5.0.0:
    dependencies:
      '@types/unist': 3.0.3
      unist-util-is: 6.0.0
      unist-util-visit-parents: 6.0.1

  update-browserslist-db@1.1.2(browserslist@4.24.4):
    dependencies:
      browserslist: 4.24.4
      escalade: 3.2.0
      picocolors: 1.1.1

  uri-js@4.4.1:
    dependencies:
      punycode: 2.3.1

  use-callback-ref@1.3.3(@types/react@19.0.4)(react@19.0.0):
    dependencies:
      react: 19.0.0
      tslib: 2.8.1
    optionalDependencies:
      '@types/react': 19.0.4

  use-composed-ref@1.4.0(@types/react@19.0.4)(react@19.0.0):
    dependencies:
      react: 19.0.0
    optionalDependencies:
      '@types/react': 19.0.4

  use-isomorphic-layout-effect@1.2.0(@types/react@19.0.4)(react@19.0.0):
    dependencies:
      react: 19.0.0
    optionalDependencies:
      '@types/react': 19.0.4

  use-latest@1.3.0(@types/react@19.0.4)(react@19.0.0):
    dependencies:
      react: 19.0.0
      use-isomorphic-layout-effect: 1.2.0(@types/react@19.0.4)(react@19.0.0)
    optionalDependencies:
      '@types/react': 19.0.4

  use-sidecar@1.1.3(@types/react@19.0.4)(react@19.0.0):
    dependencies:
      detect-node-es: 1.1.0
      react: 19.0.0
      tslib: 2.8.1
    optionalDependencies:
      '@types/react': 19.0.4

  use-sync-external-store@1.4.0(react@19.0.0):
    dependencies:
      react: 19.0.0

  util-deprecate@1.0.2: {}

  uuid@8.3.2: {}

  uuid@9.0.1: {}

  vary@1.1.2: {}

  vfile-matter@5.0.0:
    dependencies:
      vfile: 6.0.3
      yaml: 2.7.0

  vfile-message@4.0.2:
    dependencies:
      '@types/unist': 3.0.3
      unist-util-stringify-position: 4.0.0

  vfile@6.0.3:
    dependencies:
      '@types/unist': 3.0.3
      vfile-message: 4.0.2

  victory-vendor@36.9.2:
    dependencies:
      '@types/d3-array': 3.2.1
      '@types/d3-ease': 3.0.2
      '@types/d3-interpolate': 3.0.4
      '@types/d3-scale': 4.0.8
      '@types/d3-shape': 3.1.7
      '@types/d3-time': 3.0.4
      '@types/d3-timer': 3.0.2
      d3-array: 3.2.4
      d3-ease: 3.0.1
      d3-interpolate: 3.0.1
      d3-scale: 4.0.2
      d3-shape: 3.2.0
      d3-time: 3.1.0
      d3-timer: 3.0.1

  w3c-keyname@2.2.8: {}

  warning@4.0.3:
    dependencies:
      loose-envify: 1.4.0

  wcwidth@1.0.1:
    dependencies:
      defaults: 1.0.4

  web-vitals@4.2.4: {}

  webidl-conversions@3.0.1: {}

  whatwg-url@5.0.0:
    dependencies:
      tr46: 0.0.3
      webidl-conversions: 3.0.1

  which-boxed-primitive@1.1.1:
    dependencies:
      is-bigint: 1.1.0
      is-boolean-object: 1.2.1
      is-number-object: 1.1.1
      is-string: 1.1.1
      is-symbol: 1.1.1

  which-builtin-type@1.2.1:
    dependencies:
      call-bound: 1.0.3
      function.prototype.name: 1.1.8
      has-tostringtag: 1.0.2
      is-async-function: 2.1.0
      is-date-object: 1.1.0
      is-finalizationregistry: 1.1.1
      is-generator-function: 1.1.0
      is-regex: 1.2.1
      is-weakref: 1.1.0
      isarray: 2.0.5
      which-boxed-primitive: 1.1.1
      which-collection: 1.0.2
      which-typed-array: 1.1.18

  which-collection@1.0.2:
    dependencies:
      is-map: 2.0.3
      is-set: 2.0.3
      is-weakmap: 2.0.2
      is-weakset: 2.0.4

  which-typed-array@1.1.18:
    dependencies:
      available-typed-arrays: 1.0.7
      call-bind: 1.0.8
      call-bound: 1.0.3
      for-each: 0.3.3
      gopd: 1.2.0
      has-tostringtag: 1.0.2

  which@2.0.2:
    dependencies:
      isexe: 2.0.0

  word-wrap@1.2.5: {}

  wrap-ansi@7.0.0:
    dependencies:
      ansi-styles: 4.3.0
      string-width: 4.2.3
      strip-ansi: 6.0.1

  wrap-ansi@8.1.0:
    dependencies:
      ansi-styles: 6.2.1
      string-width: 5.1.2
      strip-ansi: 7.1.0

  wrappy@1.0.2:
    optional: true

  ws@8.17.1: {}

  ws@8.18.0: {}

  xtend@4.0.2: {}

  yallist@3.1.1: {}

  yallist@4.0.0: {}

  yaml@1.10.2: {}

  yaml@2.7.0: {}

  yjs@13.6.21:
    dependencies:
      lib0: 0.2.99

  yocto-queue@0.1.0: {}

  zod-to-json-schema@3.24.1(zod@3.24.1):
    dependencies:
      zod: 3.24.1

  zod@3.24.1: {}

  zustand@4.5.6(@types/react@19.0.4)(react@19.0.0):
    dependencies:
      use-sync-external-store: 1.4.0(react@19.0.0)
    optionalDependencies:
      '@types/react': 19.0.4
      react: 19.0.0

  zwitch@2.0.4: {}<|MERGE_RESOLUTION|>--- conflicted
+++ resolved
@@ -244,14 +244,10 @@
         version: 5.0.0(@types/react@19.0.4)(acorn@8.14.0)(react@19.0.0)
       next-themes:
         specifier: ^0.2.1
-<<<<<<< HEAD
         version: 0.2.1(next@15.1.4(@babel/core@7.24.5)(@opentelemetry/api@1.9.0)(react-dom@19.0.0(react@19.0.0))(react@19.0.0))(react-dom@19.0.0(react@19.0.0))(react@19.0.0)
-=======
-        version: 0.2.1(next@15.1.4(@babel/core@7.24.5)(react-dom@19.0.0(react@19.0.0))(react@19.0.0))(react-dom@19.0.0(react@19.0.0))(react@19.0.0)
       pako:
         specifier: ^2.1.0
         version: 2.1.0
->>>>>>> 482827ce
       postgres:
         specifier: ^3.4.5
         version: 3.4.5
