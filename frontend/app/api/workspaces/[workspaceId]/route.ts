--- conflicted
+++ resolved
@@ -1,101 +1,16 @@
-<<<<<<< HEAD
-import { and, eq } from "drizzle-orm";
 import { NextRequest } from "next/server";
-import { getServerSession } from "next-auth";
 import { prettifyError, ZodError } from "zod/v4";
 
-import { deleteWorkspace, updateWorkspace, UpdateWorkspaceSchema } from "@/lib/actions/workspaces";
-import { authOptions } from "@/lib/auth";
-import { db } from "@/lib/db/drizzle";
-import { apiKeys, membersOfWorkspaces, subscriptionTiers, users, workspaces } from "@/lib/db/migrations/schema";
-
-export async function GET(req: Request, props: { params: Promise<{ workspaceId: string }> }): Promise<Response> {
-  const params = await props.params;
-  const session = await getServerSession(authOptions);
-
-  if (!session?.user) {
-    return new Response("Unauthorized", { status: 401 });
-  }
-
-  try {
-    // Get workspace with users
-    const workspace = await db
-      .select({
-        id: workspaces.id,
-        name: workspaces.name,
-        tierName: subscriptionTiers.name,
-      })
-      .from(workspaces)
-      .innerJoin(subscriptionTiers, eq(workspaces.tierId, subscriptionTiers.id))
-      .where(eq(workspaces.id, params.workspaceId))
-      .limit(1);
-
-    if (!workspace[0]) {
-      return new Response("Workspace not found", { status: 404 });
-    }
-
-    // Get workspace users
-    const workspaceUsers = await db
-      .select({
-        id: users.id,
-        email: users.email,
-        name: users.name,
-        role: membersOfWorkspaces.memberRole,
-        createdAt: membersOfWorkspaces.createdAt,
-      })
-      .from(users)
-      .innerJoin(membersOfWorkspaces, eq(users.id, membersOfWorkspaces.userId))
-      .where(eq(membersOfWorkspaces.workspaceId, params.workspaceId));
-
-    const result = {
-      ...workspace[0],
-      users: workspaceUsers,
-    };
-
-    return new Response(JSON.stringify(result), {
-      headers: { "Content-Type": "application/json" },
-    });
-  } catch (error) {
-    console.error("Error fetching workspace:", error);
-    return new Response("Internal Server Error", { status: 500 });
-  }
-}
+import { deleteWorkspace, getWorkspace, updateWorkspace } from "@/lib/actions/workspaces";
 
 export async function POST(req: NextRequest, props: { params: Promise<{ workspaceId: string }> }): Promise<Response> {
   const params = await props.params;
   const { workspaceId } = params;
 
-  const session = await getServerSession(authOptions);
-  if (!session?.user) {
-    return Response.json("Unauthorized", { status: 401 });
-  }
+  try {
+    const body = await req.json();
 
-  try {
-    // Check if user is owner of workspace
-    const userApiKey = await db.query.apiKeys.findFirst({
-      where: eq(apiKeys.apiKey, session.user.apiKey),
-    });
-
-    if (!userApiKey) {
-      return Response.json("User not found", { status: 401 });
-    }
-
-    const membership = await db.query.membersOfWorkspaces.findFirst({
-      where: and(eq(membersOfWorkspaces.workspaceId, workspaceId), eq(membersOfWorkspaces.userId, userApiKey.userId)),
-    });
-
-    if (!membership || membership.memberRole !== "owner") {
-      return Response.json("Forbidden: Only workspace owners can rename workspaces", { status: 403 });
-    }
-
-    const { name } = await req.json();
-    const result = UpdateWorkspaceSchema.safeParse({ name, workspaceId });
-
-    if (!result.success) {
-      return Response.json("Invalid request body", { status: 400 });
-    }
-
-    await updateWorkspace({ workspaceId, name });
+    await updateWorkspace({ workspaceId, ...body });
 
     return Response.json({ message: "Workspace renamed successfully." });
   } catch (error) {
@@ -110,59 +25,37 @@
   }
 }
 
-export async function DELETE(_req: Request, props: { params: Promise<{ workspaceId: string }> }): Promise<Response> {
-  const params = await props.params;
-  const { workspaceId } = params;
-
-  const session = await getServerSession(authOptions);
-  if (!session?.user) {
-    return Response.json("Unauthorized", { status: 401 });
-  }
-
-  try {
-    const userApiKey = await db.query.apiKeys.findFirst({
-      where: eq(apiKeys.apiKey, session.user.apiKey),
-    });
-
-    if (!userApiKey) {
-      return Response.json("User not found", { status: 401 });
-    }
-
-    const membership = await db.query.membersOfWorkspaces.findFirst({
-      where: and(eq(membersOfWorkspaces.workspaceId, workspaceId), eq(membersOfWorkspaces.userId, userApiKey.userId)),
-    });
-
-    if (!membership || membership.memberRole !== "owner") {
-      return Response.json("Forbidden: Only workspace owners can delete workspaces", { status: 403 });
-    }
-
-    await deleteWorkspace({ workspaceId });
-
-    return Response.json({ success: true });
-=======
-import { prettifyError, ZodError } from "zod/v4";
-
-import { getWorkspace } from "@/lib/actions/workspaces";
-
 export async function GET(_req: Request, props: { params: Promise<{ workspaceId: string }> }): Promise<Response> {
   try {
     const params = await props.params;
     const workspace = await getWorkspace({ workspaceId: params.workspaceId });
 
     return Response.json(workspace);
->>>>>>> bb748db0
   } catch (error) {
     if (error instanceof ZodError) {
       return Response.json({ error: prettifyError(error) }, { status: 400 });
     }
 
-<<<<<<< HEAD
+    return Response.json({ error: "Failed to get workspace. Please try again." }, { status: 500 });
+  }
+}
+
+export async function DELETE(_req: Request, props: { params: Promise<{ workspaceId: string }> }): Promise<Response> {
+  const params = await props.params;
+  const { workspaceId } = params;
+
+  try {
+    await deleteWorkspace({ workspaceId });
+
+    return Response.json({ success: true });
+  } catch (error) {
+    if (error instanceof ZodError) {
+      return Response.json({ error: prettifyError(error) }, { status: 400 });
+    }
+
     return Response.json(
       { error: error instanceof Error ? error.message : "Failed to delete workspace. Please try again." },
       { status: 500 }
     );
-=======
-    return Response.json({ error: "Failed to get workspace. Please try again." }, { status: 500 });
->>>>>>> bb748db0
   }
 }