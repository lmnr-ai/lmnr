--- conflicted
+++ resolved
@@ -5,7 +5,11 @@
 import { SpanSearchType } from "@/lib/clickhouse/types";
 import { db } from "@/lib/db/drizzle";
 import { evaluationResults, evaluations, evaluationScores, traces } from "@/lib/db/migrations/schema";
-import { EvaluationResultWithScores, EvaluationScoreDistributionBucket, EvaluationScoreStatistics } from "@/lib/evaluation/types";
+import {
+  EvaluationResultWithScores,
+  EvaluationScoreDistributionBucket,
+  EvaluationScoreStatistics,
+} from "@/lib/evaluation/types";
 import { DatatableFilter } from "@/lib/types";
 
 // Constants for distribution calculation
@@ -13,16 +17,13 @@
 const DEFAULT_BUCKET_COUNT = 10;
 
 // Helper function to calculate score statistics
-function calculateScoreStatistics(
-  results: EvaluationResultWithScores[],
-  scoreName: string
-): EvaluationScoreStatistics {
+function calculateScoreStatistics(results: EvaluationResultWithScores[], scoreName: string): EvaluationScoreStatistics {
   const scores = results
-    .map(result => {
+    .map((result) => {
       const scoresObj = result.scores as Record<string, number> | null;
       return scoresObj?.[scoreName];
     })
-    .filter((score): score is number => typeof score === 'number' && !isNaN(score));
+    .filter((score): score is number => typeof score === "number" && !isNaN(score));
 
   if (scores.length === 0) {
     return { averageValue: 0 };
@@ -40,18 +41,18 @@
   scoreName: string
 ): EvaluationScoreDistributionBucket[] {
   const scores = results
-    .map(result => {
+    .map((result) => {
       const scoresObj = result.scores as Record<string, number> | null;
       return scoresObj?.[scoreName];
     })
-    .filter((score): score is number => typeof score === 'number' && !isNaN(score));
+    .filter((score): score is number => typeof score === "number" && !isNaN(score));
 
   if (scores.length === 0) {
     // Return empty buckets
     return Array.from({ length: DEFAULT_BUCKET_COUNT }, (_, i) => ({
-      lowerBound: i * 1 / DEFAULT_BUCKET_COUNT,
-      upperBound: (i + 1) * 1 / DEFAULT_BUCKET_COUNT,
-      heights: [0]
+      lowerBound: (i * 1) / DEFAULT_BUCKET_COUNT,
+      upperBound: ((i + 1) * 1) / DEFAULT_BUCKET_COUNT,
+      heights: [0],
     }));
   }
 
@@ -64,14 +65,11 @@
 
   // If all scores are the same, put everything in the last bucket
   if (lowerBound === upperBound) {
-    const buckets: EvaluationScoreDistributionBucket[] = Array.from(
-      { length: DEFAULT_BUCKET_COUNT },
-      (_, i) => ({
-        lowerBound,
-        upperBound,
-        heights: [0]
-      })
-    );
+    const buckets: EvaluationScoreDistributionBucket[] = Array.from({ length: DEFAULT_BUCKET_COUNT }, (_, i) => ({
+      lowerBound,
+      upperBound,
+      heights: [0],
+    }));
     buckets[DEFAULT_BUCKET_COUNT - 1].heights = [scores.length];
     return buckets;
   }
@@ -80,12 +78,10 @@
   const buckets: EvaluationScoreDistributionBucket[] = [];
 
   for (let i = 0; i < DEFAULT_BUCKET_COUNT; i++) {
-    const bucketLowerBound = lowerBound + (i * stepSize);
-    const bucketUpperBound = i === DEFAULT_BUCKET_COUNT - 1
-      ? upperBound
-      : lowerBound + ((i + 1) * stepSize);
-
-    const count = scores.filter(score => {
+    const bucketLowerBound = lowerBound + i * stepSize;
+    const bucketUpperBound = i === DEFAULT_BUCKET_COUNT - 1 ? upperBound : lowerBound + (i + 1) * stepSize;
+
+    const count = scores.filter((score) => {
       if (i === DEFAULT_BUCKET_COUNT - 1) {
         // Last bucket includes upper bound
         return score >= bucketLowerBound && score <= bucketUpperBound;
@@ -98,7 +94,7 @@
     buckets.push({
       lowerBound: bucketLowerBound,
       upperBound: bucketUpperBound,
-      heights: [count]
+      heights: [count],
     });
   }
 
@@ -195,7 +191,6 @@
   const costExpr = sql`(COALESCE(${traces.inputCost}, 0) + COALESCE(${traces.outputCost}, 0))`;
 
   // Add filter conditions
-<<<<<<< HEAD
   urlParamFilters
     .filter((filter) => filter.column !== "metadata") // Skip metadata filters as they're handled separately
     .forEach((filter) => {
@@ -203,81 +198,47 @@
       const value = filter.value;
       const operator = filter.operator;
 
+      // Operator mapping for numeric comparisons
+      const opMap: Record<string, string> = {
+        gt: ">",
+        gte: ">=",
+        lt: "<",
+        lte: "<=",
+        eq: "=",
+        ne: "!=",
+      };
+
       // Handle different column types
       if (column === "index") {
         whereConditions.push(eq(evaluationResults.index, parseInt(value)));
       } else if (column === "traceId") {
         whereConditions.push(eq(evaluationResults.traceId, value));
       } else if (column === "duration") {
-        if (operator === "gt") {
-          const numValue = parseFloat(value);
-          whereConditions.push(sql`${durationExpr} > ${numValue}`);
-        } else if (operator === "gte") {
-          const numValue = parseFloat(value);
-          whereConditions.push(sql`${durationExpr} >= ${numValue}`);
-        } else if (operator === "lt") {
-          const numValue = parseFloat(value);
-          whereConditions.push(sql`${durationExpr} < ${numValue}`);
-        } else if (operator === "lte") {
-          const numValue = parseFloat(value);
-          whereConditions.push(sql`${durationExpr} <= ${numValue}`);
-        } else if (operator === "eq") {
-          const numValue = parseFloat(value);
-          whereConditions.push(sql`${durationExpr} = ${numValue}`);
-        } else {
-          // Default to equals if no operator specified
-          const numValue = parseFloat(value);
-          if (!isNaN(numValue)) {
-            whereConditions.push(sql`${durationExpr} = ${numValue}`);
-          }
+        const numValue = parseFloat(value);
+        if (!isNaN(numValue)) {
+          const opSymbol = opMap[operator] || "=";
+          whereConditions.push(sql`${durationExpr} ${sql.raw(opSymbol)} ${numValue}`);
         }
       } else if (column === "cost") {
-        // Handle cost filtering with comparison operators
-        if (operator === "gt") {
-          const numValue = parseFloat(value);
-          whereConditions.push(sql`${costExpr} > ${numValue}`);
-        } else if (operator === "gte") {
-          const numValue = parseFloat(value);
-          whereConditions.push(sql`${costExpr} >= ${numValue}`);
-        } else if (operator === "lt") {
-          const numValue = parseFloat(value);
-          whereConditions.push(sql`${costExpr} < ${numValue}`);
-        } else if (operator === "lte") {
-          const numValue = parseFloat(value);
-          whereConditions.push(sql`${costExpr} <= ${numValue}`);
-        } else if (operator === "eq") {
-          const numValue = parseFloat(value);
-          whereConditions.push(sql`${costExpr} = ${numValue}`);
-        } else {
-          // Default to equals if no operator specified
-          const numValue = parseFloat(value);
-          if (!isNaN(numValue)) {
-            whereConditions.push(sql`${costExpr} = ${numValue}`);
-          }
+        const numValue = parseFloat(value);
+        if (!isNaN(numValue)) {
+          const opSymbol = opMap[operator] || "=";
+          whereConditions.push(sql`${costExpr} ${sql.raw(opSymbol)} ${numValue}`);
         }
       } else if (column.startsWith("score:")) {
         const scoreName = column.split(":")[1];
         const numValue = parseFloat(value);
 
         if (scoreName && !isNaN(numValue)) {
-          const opMap: Record<string, string> = {
-            gt: ">",
-            gte: ">=",
-            lt: "<",
-            lte: "<=",
-            eq: "=",
-            ne: "!=",
-          };
-
           const opSymbol = opMap[operator] || "=";
 
           whereConditions.push(
             sql`${evaluationResults.id} IN (
-                    SELECT ${evaluationScores.resultId}
-                    FROM   ${evaluationScores}
-                    WHERE  ${evaluationScores.name} = ${scoreName}
-                    AND    ${evaluationScores.score} ${sql.raw(opSymbol)} ${numValue}
-                  )`
+                  SELECT ${evaluationScores.resultId}
+                  FROM   ${evaluationScores}
+                  WHERE  ${evaluationScores.name} = ${scoreName}
+                  AND    ${evaluationScores.score} ${sql.raw(opSymbol)} ${numValue}
+                )`
           );
         }
       } else {
@@ -285,61 +246,6 @@
         whereConditions.push(sql`${evaluationResults.id}::text ILIKE ${"%" + value + "%"}`);
       }
     });
-=======
-  urlParamFilters.forEach((filter) => {
-    const column = filter.column;
-    const value = filter.value;
-    const operator = filter.operator;
-
-    // Operator mapping for numeric comparisons
-    const opMap: Record<string, string> = {
-      gt: ">",
-      gte: ">=",
-      lt: "<",
-      lte: "<=",
-      eq: "=",
-      ne: "!=",
-    };
-
-    // Handle different column types
-    if (column === "index") {
-      whereConditions.push(eq(evaluationResults.index, parseInt(value)));
-    } else if (column === "traceId") {
-      whereConditions.push(eq(evaluationResults.traceId, value));
-    } else if (column === "duration") {
-      const numValue = parseFloat(value);
-      if (!isNaN(numValue)) {
-        const opSymbol = opMap[operator] || "=";
-        whereConditions.push(sql`${durationExpr} ${sql.raw(opSymbol)} ${numValue}`);
-      }
-    } else if (column === "cost") {
-      const numValue = parseFloat(value);
-      if (!isNaN(numValue)) {
-        const opSymbol = opMap[operator] || "=";
-        whereConditions.push(sql`${costExpr} ${sql.raw(opSymbol)} ${numValue}`);
-      }
-    } else if (column.startsWith("score:")) {
-      const scoreName = column.split(":")[1];
-      const numValue = parseFloat(value);
-
-      if (scoreName && !isNaN(numValue)) {
-        const opSymbol = opMap[operator] || "=";
-
-        whereConditions.push(
-          sql`${evaluationResults.id} IN (
-                  SELECT ${evaluationScores.resultId}
-                  FROM   ${evaluationScores}
-                  WHERE  ${evaluationScores.name} = ${scoreName}
-                  AND    ${evaluationScores.score} ${sql.raw(opSymbol)} ${numValue}
-                )`
-        );
-      }
-    } else {
-      // Default text search for ID
-      whereConditions.push(sql`${evaluationResults.id}::text ILIKE ${"%" + value + "%"}`);
-    }
-  });
->>>>>>> 9b78c647
 
   const results = await db
     .with(subQueryScoreCte)
@@ -366,18 +272,20 @@
     .orderBy(asc(evaluationResults.index), asc(evaluationResults.createdAt));
 
   // Get all unique score names from the results
-  const allScoreNames = [...new Set(
-    results.flatMap(result => {
-      const scoresObj = result.scores as Record<string, number> | null;
-      return scoresObj ? Object.keys(scoresObj) : [];
-    })
-  )];
+  const allScoreNames = [
+    ...new Set(
+      results.flatMap((result) => {
+        const scoresObj = result.scores as Record<string, number> | null;
+        return scoresObj ? Object.keys(scoresObj) : [];
+      })
+    ),
+  ];
 
   // Calculate statistics and distributions for ALL scores
   const allStatistics: Record<string, EvaluationScoreStatistics> = {};
   const allDistributions: Record<string, EvaluationScoreDistributionBucket[]> = {};
 
-  allScoreNames.forEach(scoreName => {
+  allScoreNames.forEach((scoreName) => {
     allStatistics[scoreName] = calculateScoreStatistics(results, scoreName);
     allDistributions[scoreName] = calculateScoreDistribution(results, scoreName);
   });
