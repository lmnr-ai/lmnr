--- conflicted
+++ resolved
@@ -20,7 +20,6 @@
     );
   }
 
-<<<<<<< HEAD
   if (groupId && !groupId.trim()) {
     const result = await db
       .select()
@@ -35,13 +34,6 @@
     return Response.json(result);
   } else {
     const baseQuery = db.$with('base').as(db.select().from(evaluations));
-=======
-  const result = await paginatedGet<any, Evaluation>({
-    table: evaluations,
-    filters: [eq(evaluations.projectId, projectId)],
-    orderBy: desc(evaluations.createdAt),
-  });
->>>>>>> 3e4e9bc6
 
     const result = await paginatedGet<any, Evaluation>({
       table: evaluations,
