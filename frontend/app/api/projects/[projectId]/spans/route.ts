--- conflicted
+++ resolved
@@ -28,37 +28,6 @@
     urlParamFilters = [];
   }
 
-<<<<<<< HEAD
-  urlParamFilters = urlParamFilters.map(filter => {
-    if (filter.column === "span_id") {
-      filter.value = filter.value.startsWith("00000000-0000-0000-")
-        ? filter.value
-        : `00000000-0000-0000-${filter.value}`;
-    } else if (filter.column == "path") {
-      filter.column = "(attributes ->> 'lmnr.span.path')";
-    } else if (filter.column === "input_token_count") {
-      filter.column = "(attributes ->> 'gen_ai.usage.input_tokens')::int8";
-    } else if (filter.column === "output_token_count") {
-      filter.column = "(attributes ->> 'gen_ai.usage.output_tokens')::int8";
-    } else if (filter.column === "total_token_count") {
-      filter.column = "(attributes ->> 'llm.usage.total_tokens')::int8";
-    } else if (filter.column === "input_cost") {
-      filter.column = "(attributes ->> 'gen_ai.usage.input_cost')::float8";
-    } else if (filter.column === "output_cost") {
-      filter.column = "(attributes ->> 'gen_ai.usage.output_cost')::float8";
-    } else if (filter.column === "cost") {
-      filter.column = "(attributes ->> 'gen_ai.usage.cost')::float8";
-    } else if (filter.column === "model") {
-      filter.column = "(attributes ->> 'gen_ai.response.model')";
-    } else if (filter.column === "span_type") {
-      // cast to span_type
-      const uppercased = filter.value.toUpperCase().trim();
-      filter.value = uppercased === 'SPAN' ? "'DEFAULT'" : `'${uppercased}'`;
-      filter.castType = "span_type";
-    }
-    return filter;
-  });
-=======
   const labelFilters = urlParamFilters
     .filter(filter => filter.column === "labels" && filter.operator === "eq")
     .map(filter => {
@@ -110,7 +79,6 @@
       }
       return filter;
     });
->>>>>>> af2ac7bf
 
   const sqlFilters = filtersToSql(
     urlParamFilters,
