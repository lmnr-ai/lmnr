--- conflicted
+++ resolved
@@ -54,12 +54,8 @@
     distinctId: user.email ?? ''
   });
 
-<<<<<<< HEAD
+  // getting the cookies for the sidebar state
   const cookieStore = await cookies();
-=======
-  // getting the cookies for the sidebar state
-  const cookieStore = cookies();
->>>>>>> 5774af12
   const defaultOpen = cookieStore.get("sidebar:state")?.value === "true";
 
   return (
