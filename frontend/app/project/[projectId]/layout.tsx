--- conflicted
+++ resolved
@@ -55,13 +55,8 @@
   });
 
   // getting the cookies for the sidebar state
-<<<<<<< HEAD
   const cookieStore = await cookies();
-  const defaultOpen = cookieStore.get("sidebar:state")?.value === "true";
-=======
-  const cookieStore = cookies();
   const defaultOpen = cookieStore.get("sidebar:state") ? cookieStore.get("sidebar:state")?.value === "true" : true;
->>>>>>> f43c1a27
 
   return (
     <UserContextProvider
