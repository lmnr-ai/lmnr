--- conflicted
+++ resolved
@@ -75,19 +75,10 @@
 
 export const formatUTCDate = (date: string) => {
   const timeZoneOffset = new Date().getTimezoneOffset();
-<<<<<<< HEAD
-  return new Date(
-    new Date(date).getTime() + timeZoneOffset * 60000
-  ).toLocaleDateString('en-US', {
-    year: 'numeric',
-    month: 'short',
-    day: 'numeric'
-=======
   return new Date(new Date(date).getTime() + timeZoneOffset * 60000).toLocaleDateString("en-US", {
     year: "numeric",
     month: "short",
     day: "numeric",
->>>>>>> 069983ae
   });
 };
 
@@ -393,13 +384,7 @@
   const minutes = pastHours
     ? parseInt(pastHours) * 60
     : startDate && endDate
-<<<<<<< HEAD
-      ? Math.floor(
-          (new Date(endDate).getTime() - new Date(startDate).getTime()) / 60000
-        )
-=======
       ? Math.floor((new Date(endDate).getTime() - new Date(startDate).getTime()) / 60000)
->>>>>>> 069983ae
       : 0;
   if (interval === "minute") {
     return minutes <= 12 * 60;
@@ -413,14 +398,6 @@
   return false;
 };
 
-<<<<<<< HEAD
-export const toFixedIfFloat = (value: number) =>
-  value % 1 === 0 ? value : parseFloat(`${value}`)?.toFixed(3);
-
-export const isValidJsonObject = (value: any) =>
-  value !== null && typeof value === 'object' && !Array.isArray(value);
-=======
 export const toFixedIfFloat = (value: number) => (value % 1 === 0 ? value : parseFloat(`${value}`)?.toFixed(3));
 
-export const isValidJsonObject = (value: any) => value !== null && typeof value === "object" && !Array.isArray(value);
->>>>>>> 069983ae
+export const isValidJsonObject = (value: any) => value !== null && typeof value === "object" && !Array.isArray(value);