--- conflicted
+++ resolved
@@ -1,5 +1,5 @@
 import { sql } from "drizzle-orm";
-import { bigint, boolean, doublePrecision, foreignKey, index, integer, jsonb, pgEnum,pgTable, primaryKey, text, timestamp, unique, uuid } from "drizzle-orm/pg-core";
+import { bigint, boolean, doublePrecision, foreignKey, index, integer, jsonb, pgEnum,pgPolicy, pgTable, primaryKey, text, timestamp, unique, uuid } from "drizzle-orm/pg-core";
 
 export const agentMachineStatus = pgEnum("agent_machine_status", ['not_started', 'running', 'paused', 'stopped']);
 export const agentMessageType = pgEnum("agent_message_type", ['user', 'assistant', 'step']);
@@ -9,34 +9,6 @@
 export const workspaceRole = pgEnum("workspace_role", ['member', 'owner']);
 
 
-<<<<<<< HEAD
-export const llmPrices = pgTable("llm_prices", {
-  id: uuid().defaultRandom().primaryKey().notNull(),
-  createdAt: timestamp("created_at", { withTimezone: true, mode: 'string' }).defaultNow().notNull(),
-  updatedAt: timestamp("updated_at", { withTimezone: true, mode: 'string' }).defaultNow().notNull(),
-  provider: text().notNull(),
-  model: text().notNull(),
-  inputPricePerMillion: doublePrecision("input_price_per_million").notNull(),
-  outputPricePerMillion: doublePrecision("output_price_per_million").notNull(),
-  inputCachedPricePerMillion: doublePrecision("input_cached_price_per_million"),
-  additionalPrices: jsonb("additional_prices").default({}).notNull(),
-});
-
-export const pipelineTemplates = pgTable("pipeline_templates", {
-  id: uuid().defaultRandom().primaryKey().notNull(),
-  createdAt: timestamp("created_at", { withTimezone: true, mode: 'string' }).defaultNow().notNull(),
-  runnableGraph: jsonb("runnable_graph").default({}).notNull(),
-  displayableGraph: jsonb("displayable_graph").default({}).notNull(),
-  // You can use { mode: "bigint" } if numbers are exceeding js number limitations
-  numberOfNodes: bigint("number_of_nodes", { mode: "number" }).notNull(),
-  name: text().default('').notNull(),
-  description: text().default('').notNull(),
-  displayGroup: text("display_group").default('build').notNull(),
-  ordinal: integer().default(500).notNull(),
-});
-
-export const datasets = pgTable("datasets", {
-=======
 export const userCookies = pgTable("user_cookies", {
   id: uuid().defaultRandom().primaryKey().notNull(),
   createdAt: timestamp("created_at", { withTimezone: true, mode: 'string' }).defaultNow().notNull(),
@@ -51,26 +23,19 @@
 ]);
 
 export const renderTemplates = pgTable("render_templates", {
->>>>>>> 10da8814
-  id: uuid().defaultRandom().primaryKey().notNull(),
-  createdAt: timestamp("created_at", { withTimezone: true, mode: 'string' }).defaultNow().notNull(),
-  name: text().notNull(),
+  id: uuid().defaultRandom().primaryKey().notNull(),
+  createdAt: timestamp("created_at", { withTimezone: true, mode: 'string' }).defaultNow().notNull(),
   projectId: uuid("project_id").defaultRandom().notNull(),
-  indexedOn: text("indexed_on"),
-}, (table) => [
-  index("datasets_project_id_hash_idx").using("hash", table.projectId.asc().nullsLast().op("uuid_ops")),
-  foreignKey({
-    columns: [table.projectId],
-    foreignColumns: [projects.id],
-    name: "public_datasets_project_id_fkey"
-  }).onUpdate("cascade").onDelete("cascade"),
-]);
-
-<<<<<<< HEAD
-export const datasetDatapoints = pgTable("dataset_datapoints", {
-  id: uuid().defaultRandom().primaryKey().notNull(),
-  datasetId: uuid("dataset_id").notNull(),
-=======
+  code: text().notNull(),
+  name: text().notNull(),
+}, (table) => [
+  foreignKey({
+    columns: [table.projectId],
+    foreignColumns: [projects.id],
+    name: "render_templates_project_id_fkey"
+  }).onUpdate("cascade").onDelete("cascade"),
+]);
+
 export const agentMessages = pgTable("agent_messages", {
   createdAt: timestamp("created_at", { withTimezone: true, mode: 'string' }).defaultNow().notNull(),
   id: uuid().defaultRandom().primaryKey().notNull(),
@@ -111,75 +76,17 @@
 
 export const apiKeys = pgTable("api_keys", {
   apiKey: text("api_key").primaryKey().notNull(),
->>>>>>> 10da8814
-  createdAt: timestamp("created_at", { withTimezone: true, mode: 'string' }).defaultNow().notNull(),
-  data: jsonb().notNull(),
-  indexedOn: text("indexed_on"),
-  target: jsonb().default({}),
-  // You can use { mode: "bigint" } if numbers are exceeding js number limitations
-  indexInBatch: bigint("index_in_batch", { mode: "number" }),
-  metadata: jsonb().default({}),
-}, (table) => [
-  foreignKey({
-    columns: [table.datasetId],
-    foreignColumns: [datasets.id],
-    name: "dataset_datapoints_dataset_id_fkey"
-  }).onUpdate("cascade").onDelete("cascade"),
-]);
-
-export const projects = pgTable("projects", {
-  id: uuid().defaultRandom().primaryKey().notNull(),
-  createdAt: timestamp("created_at", { withTimezone: true, mode: 'string' }).defaultNow().notNull(),
-  name: text().notNull(),
-  workspaceId: uuid("workspace_id").notNull(),
-}, (table) => [
-  index("projects_workspace_id_idx").using("btree", table.workspaceId.asc().nullsLast().op("uuid_ops")),
-  foreignKey({
-    columns: [table.workspaceId],
-    foreignColumns: [workspaces.id],
-    name: "projects_workspace_id_fkey"
-  }).onUpdate("cascade").onDelete("cascade"),
-<<<<<<< HEAD
-=======
-  unique("label_classes_project_id_id_key").on(table.id, table.projectId),
-  unique("label_classes_name_project_id_unique").on(table.name, table.projectId),
->>>>>>> 10da8814
-]);
-
-export const labelClassesForPath = pgTable("label_classes_for_path", {
-  id: uuid().defaultRandom().primaryKey().notNull(),
-  createdAt: timestamp("created_at", { withTimezone: true, mode: 'string' }).defaultNow().notNull(),
-  projectId: uuid("project_id").defaultRandom().notNull(),
-  path: text().notNull(),
-  labelClassId: uuid("label_class_id").notNull(),
-}, (table) => [
-  foreignKey({
-    columns: [table.projectId],
-    foreignColumns: [projects.id],
-    name: "autoeval_labels_project_id_fkey"
-  }).onUpdate("cascade").onDelete("cascade"),
-  unique("unique_project_id_path_label_class").on(table.projectId, table.path, table.labelClassId),
-]);
-
-export const membersOfWorkspaces = pgTable("members_of_workspaces", {
-  workspaceId: uuid("workspace_id").notNull(),
+  createdAt: timestamp("created_at", { withTimezone: true, mode: 'string' }).defaultNow().notNull(),
   userId: uuid("user_id").notNull(),
-  createdAt: timestamp("created_at", { withTimezone: true, mode: 'string' }).defaultNow().notNull(),
-  id: uuid().defaultRandom().primaryKey().notNull(),
-  memberRole: workspaceRole("member_role").default('owner').notNull(),
-}, (table) => [
-  index("members_of_workspaces_user_id_idx").using("btree", table.userId.asc().nullsLast().op("uuid_ops")),
+  name: text().default('default').notNull(),
+}, (table) => [
+  index("api_keys_user_id_idx").using("btree", table.userId.asc().nullsLast().op("uuid_ops")),
   foreignKey({
     columns: [table.userId],
     foreignColumns: [users.id],
-    name: "members_of_workspaces_user_id_fkey"
-  }).onUpdate("cascade").onDelete("cascade"),
-  foreignKey({
-    columns: [table.workspaceId],
-    foreignColumns: [workspaces.id],
-    name: "public_members_of_workspaces_workspace_id_fkey"
-  }).onUpdate("cascade").onDelete("cascade"),
-  unique("members_of_workspaces_user_workspace_unique").on(table.workspaceId, table.userId),
+    name: "api_keys_user_id_fkey"
+  }).onUpdate("cascade").onDelete("cascade"),
+  pgPolicy("Enable insert for authenticated users only", { as: "permissive", for: "all", to: ["service_role"], using: sql`true`, withCheck: sql`true` }),
 ]);
 
 export const labelClasses = pgTable("label_classes", {
@@ -198,6 +105,433 @@
     name: "label_classes_project_id_fkey"
   }).onUpdate("cascade").onDelete("cascade"),
   unique("label_classes_project_id_id_key").on(table.id, table.projectId),
+  unique("label_classes_name_project_id_unique").on(table.name, table.projectId),
+]);
+
+export const labelingQueueItems = pgTable("labeling_queue_items", {
+  id: uuid().defaultRandom().primaryKey().notNull(),
+  createdAt: timestamp("created_at", { withTimezone: true, mode: 'string' }).defaultNow().notNull(),
+  queueId: uuid("queue_id").defaultRandom().notNull(),
+  action: jsonb().notNull(),
+  spanId: uuid("span_id").notNull(),
+}, (table) => [
+  foreignKey({
+    columns: [table.queueId],
+    foreignColumns: [labelingQueues.id],
+    name: "labelling_queue_items_queue_id_fkey"
+  }).onUpdate("cascade").onDelete("cascade"),
+]);
+
+export const events = pgTable("events", {
+  id: uuid().defaultRandom().primaryKey().notNull(),
+  createdAt: timestamp("created_at", { withTimezone: true, mode: 'string' }).defaultNow().notNull(),
+  timestamp: timestamp({ withTimezone: true, mode: 'string' }).notNull(),
+  name: text().notNull(),
+  attributes: jsonb().default({}).notNull(),
+  spanId: uuid("span_id").notNull(),
+  projectId: uuid("project_id").notNull(),
+}, (table) => [
+  index("events_span_id_project_id_idx").using("btree", table.spanId.asc().nullsLast().op("uuid_ops"), table.projectId.asc().nullsLast().op("uuid_ops")),
+  foreignKey({
+    columns: [table.spanId, table.projectId],
+    foreignColumns: [spans.spanId, spans.projectId],
+    name: "events_span_id_project_id_fkey"
+  }).onUpdate("cascade").onDelete("cascade"),
+]);
+
+export const labelClassesForPath = pgTable("label_classes_for_path", {
+  id: uuid().defaultRandom().primaryKey().notNull(),
+  createdAt: timestamp("created_at", { withTimezone: true, mode: 'string' }).defaultNow().notNull(),
+  projectId: uuid("project_id").defaultRandom().notNull(),
+  path: text().notNull(),
+  labelClassId: uuid("label_class_id").notNull(),
+}, (table) => [
+  foreignKey({
+    columns: [table.projectId],
+    foreignColumns: [projects.id],
+    name: "autoeval_labels_project_id_fkey"
+  }).onUpdate("cascade").onDelete("cascade"),
+  unique("unique_project_id_path_label_class").on(table.projectId, table.path, table.labelClassId),
+]);
+
+export const llmPrices = pgTable("llm_prices", {
+  id: uuid().defaultRandom().primaryKey().notNull(),
+  createdAt: timestamp("created_at", { withTimezone: true, mode: 'string' }).defaultNow().notNull(),
+  updatedAt: timestamp("updated_at", { withTimezone: true, mode: 'string' }).defaultNow().notNull(),
+  provider: text().notNull(),
+  model: text().notNull(),
+  inputPricePerMillion: doublePrecision("input_price_per_million").notNull(),
+  outputPricePerMillion: doublePrecision("output_price_per_million").notNull(),
+  inputCachedPricePerMillion: doublePrecision("input_cached_price_per_million"),
+  additionalPrices: jsonb("additional_prices").default({}).notNull(),
+});
+
+export const pipelineTemplates = pgTable("pipeline_templates", {
+  id: uuid().defaultRandom().primaryKey().notNull(),
+  createdAt: timestamp("created_at", { withTimezone: true, mode: 'string' }).defaultNow().notNull(),
+  runnableGraph: jsonb("runnable_graph").default({}).notNull(),
+  displayableGraph: jsonb("displayable_graph").default({}).notNull(),
+  // You can use { mode: "bigint" } if numbers are exceeding js number limitations
+  numberOfNodes: bigint("number_of_nodes", { mode: "number" }).notNull(),
+  name: text().default('').notNull(),
+  description: text().default('').notNull(),
+  displayGroup: text("display_group").default('build').notNull(),
+  ordinal: integer().default(500).notNull(),
+});
+
+export const evaluationScores = pgTable("evaluation_scores", {
+  id: uuid().defaultRandom().primaryKey().notNull(),
+  createdAt: timestamp("created_at", { withTimezone: true, mode: 'string' }).defaultNow().notNull(),
+  resultId: uuid("result_id").defaultRandom().notNull(),
+  name: text().default('').notNull(),
+  score: doublePrecision().notNull(),
+  labelId: uuid("label_id"),
+}, (table) => [
+  index("evaluation_scores_result_id_idx").using("hash", table.resultId.asc().nullsLast().op("uuid_ops")),
+  foreignKey({
+    columns: [table.resultId],
+    foreignColumns: [evaluationResults.id],
+    name: "evaluation_scores_result_id_fkey"
+  }).onUpdate("cascade").onDelete("cascade"),
+  unique("evaluation_results_names_unique").on(table.resultId, table.name),
+]);
+
+export const labelingQueues = pgTable("labeling_queues", {
+  id: uuid().defaultRandom().primaryKey().notNull(),
+  createdAt: timestamp("created_at", { withTimezone: true, mode: 'string' }).defaultNow().notNull(),
+  name: text().notNull(),
+  projectId: uuid("project_id").notNull(),
+}, (table) => [
+  foreignKey({
+    columns: [table.projectId],
+    foreignColumns: [projects.id],
+    name: "labeling_queues_project_id_fkey"
+  }).onUpdate("cascade").onDelete("cascade"),
+]);
+
+export const datasets = pgTable("datasets", {
+  id: uuid().defaultRandom().primaryKey().notNull(),
+  createdAt: timestamp("created_at", { withTimezone: true, mode: 'string' }).defaultNow().notNull(),
+  name: text().notNull(),
+  projectId: uuid("project_id").defaultRandom().notNull(),
+  indexedOn: text("indexed_on"),
+}, (table) => [
+  index("datasets_project_id_hash_idx").using("hash", table.projectId.asc().nullsLast().op("uuid_ops")),
+  foreignKey({
+    columns: [table.projectId],
+    foreignColumns: [projects.id],
+    name: "public_datasets_project_id_fkey"
+  }).onUpdate("cascade").onDelete("cascade"),
+]);
+
+export const targetPipelineVersions = pgTable("target_pipeline_versions", {
+  id: uuid().defaultRandom().primaryKey().notNull(),
+  createdAt: timestamp("created_at", { withTimezone: true, mode: 'string' }).defaultNow().notNull(),
+  pipelineId: uuid("pipeline_id").notNull(),
+  pipelineVersionId: uuid("pipeline_version_id").notNull(),
+}, (table) => [
+  foreignKey({
+    columns: [table.pipelineId],
+    foreignColumns: [pipelines.id],
+    name: "target_pipeline_versions_pipeline_id_fkey"
+  }).onUpdate("cascade").onDelete("cascade"),
+  foreignKey({
+    columns: [table.pipelineVersionId],
+    foreignColumns: [pipelineVersions.id],
+    name: "target_pipeline_versions_pipeline_version_id_fkey"
+  }),
+  unique("unique_pipeline_id").on(table.pipelineId),
+]);
+
+export const projects = pgTable("projects", {
+  id: uuid().defaultRandom().primaryKey().notNull(),
+  createdAt: timestamp("created_at", { withTimezone: true, mode: 'string' }).defaultNow().notNull(),
+  name: text().notNull(),
+  workspaceId: uuid("workspace_id").notNull(),
+}, (table) => [
+  index("projects_workspace_id_idx").using("btree", table.workspaceId.asc().nullsLast().op("uuid_ops")),
+  foreignKey({
+    columns: [table.workspaceId],
+    foreignColumns: [workspaces.id],
+    name: "projects_workspace_id_fkey"
+  }).onUpdate("cascade").onDelete("cascade"),
+]);
+
+export const providerApiKeys = pgTable("provider_api_keys", {
+  id: uuid().defaultRandom().primaryKey().notNull(),
+  createdAt: timestamp("created_at", { withTimezone: true, mode: 'string' }).defaultNow().notNull(),
+  name: text().notNull(),
+  projectId: uuid("project_id").defaultRandom().notNull(),
+  nonceHex: text("nonce_hex").notNull(),
+  value: text().notNull(),
+}, (table) => [
+  foreignKey({
+    columns: [table.projectId],
+    foreignColumns: [projects.id],
+    name: "provider_api_keys_project_id_fkey"
+  }).onUpdate("cascade").onDelete("cascade"),
+]);
+
+export const workspaces = pgTable("workspaces", {
+  id: uuid().defaultRandom().primaryKey().notNull(),
+  createdAt: timestamp("created_at", { withTimezone: true, mode: 'string' }).defaultNow().notNull(),
+  name: text().notNull(),
+  // You can use { mode: "bigint" } if numbers are exceeding js number limitations
+  tierId: bigint("tier_id", { mode: "number" }).default(sql`'1'`).notNull(),
+  subscriptionId: text("subscription_id").default('').notNull(),
+  // You can use { mode: "bigint" } if numbers are exceeding js number limitations
+  additionalSeats: bigint("additional_seats", { mode: "number" }).default(sql`'0'`).notNull(),
+}, (table) => [
+  foreignKey({
+    columns: [table.tierId],
+    foreignColumns: [subscriptionTiers.id],
+    name: "workspaces_tier_id_fkey"
+  }).onUpdate("cascade"),
+]);
+
+export const subscriptionTiers = pgTable("subscription_tiers", {
+  // You can use { mode: "bigint" } if numbers are exceeding js number limitations
+  id: bigint({ mode: "number" }).primaryKey().generatedByDefaultAsIdentity({ name: "subscription_tiers_id_seq", startWith: 1, increment: 1, minValue: 1, maxValue: 9223372036854775807, cache: 1 }),
+  createdAt: timestamp("created_at", { withTimezone: true, mode: 'string' }).defaultNow().notNull(),
+  name: text().notNull(),
+  // You can use { mode: "bigint" } if numbers are exceeding js number limitations
+  storageMib: bigint("storage_mib", { mode: "number" }).notNull(),
+  // You can use { mode: "bigint" } if numbers are exceeding js number limitations
+  logRetentionDays: bigint("log_retention_days", { mode: "number" }).notNull(),
+  // You can use { mode: "bigint" } if numbers are exceeding js number limitations
+  membersPerWorkspace: bigint("members_per_workspace", { mode: "number" }).default(sql`'-1'`).notNull(),
+  // You can use { mode: "bigint" } if numbers are exceeding js number limitations
+  numWorkspaces: bigint("num_workspaces", { mode: "number" }).default(sql`'-1'`).notNull(),
+  stripeProductId: text("stripe_product_id").default('').notNull(),
+  // You can use { mode: "bigint" } if numbers are exceeding js number limitations
+  events: bigint({ mode: "number" }).default(sql`'0'`).notNull(),
+  // You can use { mode: "bigint" } if numbers are exceeding js number limitations
+  spans: bigint({ mode: "number" }).default(sql`'0'`).notNull(),
+  extraSpanPrice: doublePrecision("extra_span_price").default(sql`'0'`).notNull(),
+  extraEventPrice: doublePrecision("extra_event_price").default(sql`'0'`).notNull(),
+});
+
+export const traces = pgTable("traces", {
+  id: uuid().defaultRandom().primaryKey().notNull(),
+  sessionId: text("session_id"),
+  metadata: jsonb(),
+  projectId: uuid("project_id").notNull(),
+  endTime: timestamp("end_time", { withTimezone: true, mode: 'string' }),
+  startTime: timestamp("start_time", { withTimezone: true, mode: 'string' }),
+  // You can use { mode: "bigint" } if numbers are exceeding js number limitations
+  totalTokenCount: bigint("total_token_count", { mode: "number" }).default(sql`'0'`).notNull(),
+  cost: doublePrecision().default(sql`'0'`).notNull(),
+  createdAt: timestamp("created_at", { withTimezone: true, mode: 'string' }).defaultNow().notNull(),
+  traceType: traceType("trace_type").default('DEFAULT').notNull(),
+  // You can use { mode: "bigint" } if numbers are exceeding js number limitations
+  inputTokenCount: bigint("input_token_count", { mode: "number" }).default(sql`'0'`).notNull(),
+  // You can use { mode: "bigint" } if numbers are exceeding js number limitations
+  outputTokenCount: bigint("output_token_count", { mode: "number" }).default(sql`'0'`).notNull(),
+  inputCost: doublePrecision("input_cost").default(sql`'0'`).notNull(),
+  outputCost: doublePrecision("output_cost").default(sql`'0'`).notNull(),
+  hasBrowserSession: boolean("has_browser_session"),
+  topSpanId: uuid("top_span_id"),
+}, (table) => [
+  index("trace_metadata_gin_idx").using("gin", table.metadata.asc().nullsLast().op("jsonb_ops")),
+  index("traces_id_project_id_start_time_times_not_null_idx").using("btree", table.id.asc().nullsLast().op("timestamptz_ops"), table.projectId.asc().nullsLast().op("timestamptz_ops"), table.startTime.desc().nullsFirst().op("uuid_ops")).where(sql`((start_time IS NOT NULL) AND (end_time IS NOT NULL))`),
+  index("traces_project_id_idx").using("btree", table.projectId.asc().nullsLast().op("uuid_ops")),
+  index("traces_project_id_trace_type_start_time_end_time_idx").using("btree", table.projectId.asc().nullsLast().op("timestamptz_ops"), table.startTime.asc().nullsLast().op("timestamptz_ops"), table.endTime.asc().nullsLast().op("timestamptz_ops")).where(sql`((trace_type = 'DEFAULT'::trace_type) AND (start_time IS NOT NULL) AND (end_time IS NOT NULL))`),
+  index("traces_session_id_idx").using("btree", table.sessionId.asc().nullsLast().op("text_ops")),
+  index("traces_start_time_end_time_idx").using("btree", table.startTime.asc().nullsLast().op("timestamptz_ops"), table.endTime.asc().nullsLast().op("timestamptz_ops")),
+  foreignKey({
+    columns: [table.projectId],
+    foreignColumns: [projects.id],
+    name: "new_traces_project_id_fkey"
+  }).onUpdate("cascade").onDelete("cascade"),
+  pgPolicy("select_by_next_api_key", { as: "permissive", for: "select", to: ["anon", "authenticated"], using: sql`is_project_id_accessible_for_api_key(api_key(), project_id)` }),
+]);
+
+export const users = pgTable("users", {
+  id: uuid().defaultRandom().primaryKey().notNull(),
+  createdAt: timestamp("created_at", { withTimezone: true, mode: 'string' }).defaultNow().notNull(),
+  name: text().notNull(),
+  email: text().notNull(),
+}, (table) => [
+  unique("users_email_key").on(table.email),
+  pgPolicy("Enable insert for authenticated users only", { as: "permissive", for: "insert", to: ["service_role"], withCheck: sql`true` }),
+]);
+
+export const playgrounds = pgTable("playgrounds", {
+  id: uuid().defaultRandom().primaryKey().notNull(),
+  createdAt: timestamp("created_at", { withTimezone: true, mode: 'string' }).defaultNow().notNull(),
+  name: text().notNull(),
+  projectId: uuid("project_id").notNull(),
+  promptMessages: jsonb("prompt_messages").default([{ "role": "user", "content": "" }]).notNull(),
+  modelId: text("model_id").default('').notNull(),
+  outputSchema: text("output_schema"),
+}, (table) => [
+  foreignKey({
+    columns: [table.projectId],
+    foreignColumns: [projects.id],
+    name: "playgrounds_project_id_fkey"
+  }).onUpdate("cascade").onDelete("cascade"),
+]);
+
+export const userSubscriptionInfo = pgTable("user_subscription_info", {
+  userId: uuid("user_id").defaultRandom().primaryKey().notNull(),
+  createdAt: timestamp("created_at", { withTimezone: true, mode: 'string' }).defaultNow().notNull(),
+  stripeCustomerId: text("stripe_customer_id").notNull(),
+  activated: boolean().default(false).notNull(),
+}, (table) => [
+  index("user_subscription_info_stripe_customer_id_idx").using("btree", table.stripeCustomerId.asc().nullsLast().op("text_ops")),
+  foreignKey({
+    columns: [table.userId],
+    foreignColumns: [users.id],
+    name: "user_subscription_info_fkey"
+  }).onUpdate("cascade").onDelete("cascade"),
+]);
+
+export const pipelines = pgTable("pipelines", {
+  id: uuid().defaultRandom().primaryKey().notNull(),
+  projectId: uuid("project_id").notNull(),
+  createdAt: timestamp("created_at", { withTimezone: true, mode: 'string' }).defaultNow().notNull(),
+  name: text().notNull(),
+  visibility: text().default('PRIVATE').notNull(),
+  pythonRequirements: text("python_requirements").default('').notNull(),
+}, (table) => [
+  index("pipelines_name_project_id_idx").using("btree", table.name.asc().nullsLast().op("text_ops"), table.projectId.asc().nullsLast().op("uuid_ops")),
+  index("pipelines_project_id_idx").using("btree", table.projectId.asc().nullsLast().op("uuid_ops")),
+  foreignKey({
+    columns: [table.projectId],
+    foreignColumns: [projects.id],
+    name: "pipelines_project_id_fkey"
+  }).onUpdate("cascade").onDelete("cascade"),
+  unique("unique_project_id_pipeline_name").on(table.projectId, table.name),
+]);
+
+export const datasetDatapoints = pgTable("dataset_datapoints", {
+  id: uuid().defaultRandom().primaryKey().notNull(),
+  datasetId: uuid("dataset_id").notNull(),
+  createdAt: timestamp("created_at", { withTimezone: true, mode: 'string' }).defaultNow().notNull(),
+  data: jsonb().notNull(),
+  indexedOn: text("indexed_on"),
+  target: jsonb().default({}),
+  // You can use { mode: "bigint" } if numbers are exceeding js number limitations
+  indexInBatch: bigint("index_in_batch", { mode: "number" }),
+  metadata: jsonb().default({}),
+}, (table) => [
+  foreignKey({
+    columns: [table.datasetId],
+    foreignColumns: [datasets.id],
+    name: "dataset_datapoints_dataset_id_fkey"
+  }).onUpdate("cascade").onDelete("cascade"),
+]);
+
+export const evaluationResults = pgTable("evaluation_results", {
+  id: uuid().defaultRandom().primaryKey().notNull(),
+  createdAt: timestamp("created_at", { withTimezone: true, mode: 'string' }).defaultNow().notNull(),
+  evaluationId: uuid("evaluation_id").notNull(),
+  data: jsonb().notNull(),
+  target: jsonb().default({}).notNull(),
+  executorOutput: jsonb("executor_output"),
+  // You can use { mode: "bigint" } if numbers are exceeding js number limitations
+  indexInBatch: bigint("index_in_batch", { mode: "number" }),
+  traceId: uuid("trace_id").notNull(),
+  index: integer().default(0).notNull(),
+}, (table) => [
+  index("evaluation_results_evaluation_id_idx").using("btree", table.evaluationId.asc().nullsLast().op("uuid_ops")),
+  foreignKey({
+    columns: [table.evaluationId],
+    foreignColumns: [evaluations.id],
+    name: "evaluation_results_evaluation_id_fkey1"
+  }).onUpdate("cascade").onDelete("cascade"),
+  pgPolicy("select_by_next_api_key", { as: "permissive", for: "select", to: ["anon", "authenticated"], using: sql`is_evaluation_id_accessible_for_api_key(api_key(), evaluation_id)` }),
+]);
+
+export const evaluations = pgTable("evaluations", {
+  id: uuid().defaultRandom().primaryKey().notNull(),
+  createdAt: timestamp("created_at", { withTimezone: true, mode: 'string' }).defaultNow().notNull(),
+  projectId: uuid("project_id").notNull(),
+  name: text().notNull(),
+  groupId: text("group_id").default('default').notNull(),
+}, (table) => [
+  index("evaluations_project_id_hash_idx").using("hash", table.projectId.asc().nullsLast().op("uuid_ops")),
+  foreignKey({
+    columns: [table.projectId],
+    foreignColumns: [projects.id],
+    name: "evaluations_project_id_fkey1"
+  }).onUpdate("cascade").onDelete("cascade"),
+  pgPolicy("select_by_next_api_key", { as: "permissive", for: "select", to: ["anon", "authenticated"], using: sql`is_evaluation_id_accessible_for_api_key(api_key(), id)` }),
+]);
+
+export const membersOfWorkspaces = pgTable("members_of_workspaces", {
+  workspaceId: uuid("workspace_id").notNull(),
+  userId: uuid("user_id").notNull(),
+  createdAt: timestamp("created_at", { withTimezone: true, mode: 'string' }).defaultNow().notNull(),
+  id: uuid().defaultRandom().primaryKey().notNull(),
+  memberRole: workspaceRole("member_role").default('owner').notNull(),
+}, (table) => [
+  index("members_of_workspaces_user_id_idx").using("btree", table.userId.asc().nullsLast().op("uuid_ops")),
+  foreignKey({
+    columns: [table.userId],
+    foreignColumns: [users.id],
+    name: "members_of_workspaces_user_id_fkey"
+  }).onUpdate("cascade").onDelete("cascade"),
+  foreignKey({
+    columns: [table.workspaceId],
+    foreignColumns: [workspaces.id],
+    name: "public_members_of_workspaces_workspace_id_fkey"
+  }).onUpdate("cascade").onDelete("cascade"),
+  unique("members_of_workspaces_user_workspace_unique").on(table.workspaceId, table.userId),
+]);
+
+export const pipelineVersions = pgTable("pipeline_versions", {
+  id: uuid().defaultRandom().primaryKey().notNull(),
+  createdAt: timestamp("created_at", { withTimezone: true, mode: 'string' }).defaultNow().notNull(),
+  pipelineId: uuid("pipeline_id").notNull(),
+  displayableGraph: jsonb("displayable_graph").notNull(),
+  runnableGraph: jsonb("runnable_graph").notNull(),
+  pipelineType: text("pipeline_type").notNull(),
+  name: text().notNull(),
+}, (table) => [
+  pgPolicy("all_actions_by_next_api_key", { as: "permissive", for: "all", to: ["anon", "authenticated"], using: sql`is_pipeline_id_accessible_for_api_key(api_key(), pipeline_id)` }),
+]);
+
+export const projectApiKeys = pgTable("project_api_keys", {
+  value: text().default('').notNull(),
+  createdAt: timestamp("created_at", { withTimezone: true, mode: 'string' }).defaultNow().notNull(),
+  name: text(),
+  projectId: uuid("project_id").notNull(),
+  shorthand: text().default('').notNull(),
+  hash: text().default('').notNull(),
+  id: uuid().defaultRandom().primaryKey().notNull(),
+}, (table) => [
+  index("project_api_keys_hash_idx").using("hash", table.hash.asc().nullsLast().op("text_ops")),
+  foreignKey({
+    columns: [table.projectId],
+    foreignColumns: [projects.id],
+    name: "public_project_api_keys_project_id_fkey"
+  }).onUpdate("cascade").onDelete("cascade"),
+]);
+
+export const workspaceUsage = pgTable("workspace_usage", {
+  workspaceId: uuid("workspace_id").defaultRandom().primaryKey().notNull(),
+  // You can use { mode: "bigint" } if numbers are exceeding js number limitations
+  spanCount: bigint("span_count", { mode: "number" }).default(sql`'0'`).notNull(),
+  // You can use { mode: "bigint" } if numbers are exceeding js number limitations
+  spanCountSinceReset: bigint("span_count_since_reset", { mode: "number" }).default(sql`'0'`).notNull(),
+  // You can use { mode: "bigint" } if numbers are exceeding js number limitations
+  prevSpanCount: bigint("prev_span_count", { mode: "number" }).default(sql`'0'`).notNull(),
+  // You can use { mode: "bigint" } if numbers are exceeding js number limitations
+  eventCount: bigint("event_count", { mode: "number" }).default(sql`'0'`).notNull(),
+  // You can use { mode: "bigint" } if numbers are exceeding js number limitations
+  eventCountSinceReset: bigint("event_count_since_reset", { mode: "number" }).default(sql`'0'`).notNull(),
+  // You can use { mode: "bigint" } if numbers are exceeding js number limitations
+  prevEventCount: bigint("prev_event_count", { mode: "number" }).default(sql`'0'`).notNull(),
+  resetTime: timestamp("reset_time", { withTimezone: true, mode: 'string' }).defaultNow().notNull(),
+  resetReason: text("reset_reason").default('signup').notNull(),
+}, (table) => [
+  foreignKey({
+    columns: [table.workspaceId],
+    foreignColumns: [workspaces.id],
+    name: "user_usage_workspace_id_fkey"
+  }).onUpdate("cascade").onDelete("cascade"),
+  unique("user_usage_workspace_id_key").on(table.workspaceId),
 ]);
 
 export const labels = pgTable("labels", {
@@ -216,373 +550,9 @@
     foreignColumns: [labelClasses.id, labelClasses.projectId],
     name: "labels_class_id_project_id_fkey"
   }).onUpdate("cascade").onDelete("cascade"),
+  unique("labels_span_id_class_id_user_id_key").on(table.classId, table.spanId, table.userId),
   unique("labels_span_id_class_id_key").on(table.classId, table.spanId),
-  unique("labels_span_id_class_id_user_id_key").on(table.classId, table.spanId, table.userId),
-]);
-
-export const workspaces = pgTable("workspaces", {
-  id: uuid().defaultRandom().primaryKey().notNull(),
-  createdAt: timestamp("created_at", { withTimezone: true, mode: 'string' }).defaultNow().notNull(),
-  name: text().notNull(),
-  // You can use { mode: "bigint" } if numbers are exceeding js number limitations
-  tierId: bigint("tier_id", { mode: "number" }).default(sql`'1'`).notNull(),
-  subscriptionId: text("subscription_id").default('').notNull(),
-  // You can use { mode: "bigint" } if numbers are exceeding js number limitations
-  additionalSeats: bigint("additional_seats", { mode: "number" }).default(sql`'0'`).notNull(),
-}, (table) => [
-  foreignKey({
-    columns: [table.tierId],
-    foreignColumns: [subscriptionTiers.id],
-    name: "workspaces_tier_id_fkey"
-  }).onUpdate("cascade"),
-]);
-
-export const pipelines = pgTable("pipelines", {
-  id: uuid().defaultRandom().primaryKey().notNull(),
-  projectId: uuid("project_id").notNull(),
-  createdAt: timestamp("created_at", { withTimezone: true, mode: 'string' }).defaultNow().notNull(),
-  name: text().notNull(),
-  visibility: text().default('PRIVATE').notNull(),
-  pythonRequirements: text("python_requirements").default('').notNull(),
-}, (table) => [
-  index("pipelines_name_project_id_idx").using("btree", table.name.asc().nullsLast().op("text_ops"), table.projectId.asc().nullsLast().op("uuid_ops")),
-  index("pipelines_project_id_idx").using("btree", table.projectId.asc().nullsLast().op("uuid_ops")),
-  foreignKey({
-    columns: [table.projectId],
-    foreignColumns: [projects.id],
-    name: "pipelines_project_id_fkey"
-  }).onUpdate("cascade").onDelete("cascade"),
-  unique("unique_project_id_pipeline_name").on(table.projectId, table.name),
-]);
-
-export const projectApiKeys = pgTable("project_api_keys", {
-  value: text().default('').notNull(),
-  createdAt: timestamp("created_at", { withTimezone: true, mode: 'string' }).defaultNow().notNull(),
-  name: text(),
-  projectId: uuid("project_id").notNull(),
-  shorthand: text().default('').notNull(),
-  hash: text().default('').notNull(),
-  id: uuid().defaultRandom().primaryKey().notNull(),
-}, (table) => [
-  index("project_api_keys_hash_idx").using("hash", table.hash.asc().nullsLast().op("text_ops")),
-  foreignKey({
-    columns: [table.projectId],
-    foreignColumns: [projects.id],
-    name: "public_project_api_keys_project_id_fkey"
-  }).onUpdate("cascade").onDelete("cascade"),
-]);
-
-export const providerApiKeys = pgTable("provider_api_keys", {
-  id: uuid().defaultRandom().primaryKey().notNull(),
-  createdAt: timestamp("created_at", { withTimezone: true, mode: 'string' }).defaultNow().notNull(),
-  name: text().notNull(),
-  projectId: uuid("project_id").defaultRandom().notNull(),
-  nonceHex: text("nonce_hex").notNull(),
-  value: text().notNull(),
-}, (table) => [
-  foreignKey({
-    columns: [table.projectId],
-    foreignColumns: [projects.id],
-    name: "provider_api_keys_project_id_fkey"
-  }).onUpdate("cascade").onDelete("cascade"),
-]);
-
-export const targetPipelineVersions = pgTable("target_pipeline_versions", {
-  id: uuid().defaultRandom().primaryKey().notNull(),
-  createdAt: timestamp("created_at", { withTimezone: true, mode: 'string' }).defaultNow().notNull(),
-  pipelineId: uuid("pipeline_id").notNull(),
-  pipelineVersionId: uuid("pipeline_version_id").notNull(),
-}, (table) => [
-  foreignKey({
-    columns: [table.pipelineId],
-    foreignColumns: [pipelines.id],
-    name: "target_pipeline_versions_pipeline_id_fkey"
-  }).onUpdate("cascade").onDelete("cascade"),
-  foreignKey({
-    columns: [table.pipelineVersionId],
-    foreignColumns: [pipelineVersions.id],
-    name: "target_pipeline_versions_pipeline_version_id_fkey"
-  }),
-  unique("unique_pipeline_id").on(table.pipelineId),
-]);
-
-export const userSubscriptionInfo = pgTable("user_subscription_info", {
-  userId: uuid("user_id").defaultRandom().primaryKey().notNull(),
-  createdAt: timestamp("created_at", { withTimezone: true, mode: 'string' }).defaultNow().notNull(),
-  stripeCustomerId: text("stripe_customer_id").notNull(),
-  activated: boolean().default(false).notNull(),
-}, (table) => [
-  index("user_subscription_info_stripe_customer_id_idx").using("btree", table.stripeCustomerId.asc().nullsLast().op("text_ops")),
-  foreignKey({
-    columns: [table.userId],
-    foreignColumns: [users.id],
-    name: "user_subscription_info_fkey"
-  }).onUpdate("cascade").onDelete("cascade"),
-]);
-
-export const workspaceUsage = pgTable("workspace_usage", {
-  workspaceId: uuid("workspace_id").defaultRandom().primaryKey().notNull(),
-  // You can use { mode: "bigint" } if numbers are exceeding js number limitations
-  spanCount: bigint("span_count", { mode: "number" }).default(sql`'0'`).notNull(),
-  // You can use { mode: "bigint" } if numbers are exceeding js number limitations
-  spanCountSinceReset: bigint("span_count_since_reset", { mode: "number" }).default(sql`'0'`).notNull(),
-  // You can use { mode: "bigint" } if numbers are exceeding js number limitations
-  prevSpanCount: bigint("prev_span_count", { mode: "number" }).default(sql`'0'`).notNull(),
-  // You can use { mode: "bigint" } if numbers are exceeding js number limitations
-  eventCount: bigint("event_count", { mode: "number" }).default(sql`'0'`).notNull(),
-  // You can use { mode: "bigint" } if numbers are exceeding js number limitations
-  eventCountSinceReset: bigint("event_count_since_reset", { mode: "number" }).default(sql`'0'`).notNull(),
-  // You can use { mode: "bigint" } if numbers are exceeding js number limitations
-  prevEventCount: bigint("prev_event_count", { mode: "number" }).default(sql`'0'`).notNull(),
-  resetTime: timestamp("reset_time", { withTimezone: true, mode: 'string' }).defaultNow().notNull(),
-  resetReason: text("reset_reason").default('signup').notNull(),
-}, (table) => [
-  foreignKey({
-    columns: [table.workspaceId],
-    foreignColumns: [workspaces.id],
-    name: "user_usage_workspace_id_fkey"
-  }).onUpdate("cascade").onDelete("cascade"),
-  unique("user_usage_workspace_id_key").on(table.workspaceId),
-]);
-
-export const subscriptionTiers = pgTable("subscription_tiers", {
-  // You can use { mode: "bigint" } if numbers are exceeding js number limitations
-  id: bigint({ mode: "number" }).primaryKey().generatedByDefaultAsIdentity({ name: "subscription_tiers_id_seq", startWith: 1, increment: 1, minValue: 1, maxValue: 9223372036854775000, cache: 1 }),
-  createdAt: timestamp("created_at", { withTimezone: true, mode: 'string' }).defaultNow().notNull(),
-  name: text().notNull(),
-  // You can use { mode: "bigint" } if numbers are exceeding js number limitations
-  storageMib: bigint("storage_mib", { mode: "number" }).notNull(),
-  // You can use { mode: "bigint" } if numbers are exceeding js number limitations
-  logRetentionDays: bigint("log_retention_days", { mode: "number" }).notNull(),
-  // You can use { mode: "bigint" } if numbers are exceeding js number limitations
-  membersPerWorkspace: bigint("members_per_workspace", { mode: "number" }).default(sql`'-1'`).notNull(),
-  // You can use { mode: "bigint" } if numbers are exceeding js number limitations
-  numWorkspaces: bigint("num_workspaces", { mode: "number" }).default(sql`'-1'`).notNull(),
-  stripeProductId: text("stripe_product_id").default('').notNull(),
-  // You can use { mode: "bigint" } if numbers are exceeding js number limitations
-  events: bigint({ mode: "number" }).default(sql`'0'`).notNull(),
-  // You can use { mode: "bigint" } if numbers are exceeding js number limitations
-  spans: bigint({ mode: "number" }).default(sql`'0'`).notNull(),
-  extraSpanPrice: doublePrecision("extra_span_price").default(sql`'0'`).notNull(),
-  extraEventPrice: doublePrecision("extra_event_price").default(sql`'0'`).notNull(),
-});
-
-export const labelingQueues = pgTable("labeling_queues", {
-  id: uuid().defaultRandom().primaryKey().notNull(),
-  createdAt: timestamp("created_at", { withTimezone: true, mode: 'string' }).defaultNow().notNull(),
-  name: text().notNull(),
-  projectId: uuid("project_id").notNull(),
-}, (table) => [
-  foreignKey({
-    columns: [table.projectId],
-    foreignColumns: [projects.id],
-    name: "labeling_queues_project_id_fkey"
-  }).onUpdate("cascade").onDelete("cascade"),
-]);
-
-export const labelingQueueItems = pgTable("labeling_queue_items", {
-  id: uuid().defaultRandom().primaryKey().notNull(),
-  createdAt: timestamp("created_at", { withTimezone: true, mode: 'string' }).defaultNow().notNull(),
-  queueId: uuid("queue_id").defaultRandom().notNull(),
-  action: jsonb().notNull(),
-  spanId: uuid("span_id").notNull(),
-}, (table) => [
-  foreignKey({
-    columns: [table.queueId],
-    foreignColumns: [labelingQueues.id],
-    name: "labelling_queue_items_queue_id_fkey"
-  }).onUpdate("cascade").onDelete("cascade"),
-]);
-
-export const apiKeys = pgTable("api_keys", {
-  apiKey: text("api_key").primaryKey().notNull(),
-  createdAt: timestamp("created_at", { withTimezone: true, mode: 'string' }).defaultNow().notNull(),
-  userId: uuid("user_id").notNull(),
-  name: text().default('default').notNull(),
-}, (table) => [
-  index("api_keys_user_id_idx").using("btree", table.userId.asc().nullsLast().op("uuid_ops")),
-  foreignKey({
-    columns: [table.userId],
-    foreignColumns: [users.id],
-    name: "api_keys_user_id_fkey"
-  }).onUpdate("cascade").onDelete("cascade"),
-]);
-
-export const evaluations = pgTable("evaluations", {
-  id: uuid().defaultRandom().primaryKey().notNull(),
-  createdAt: timestamp("created_at", { withTimezone: true, mode: 'string' }).defaultNow().notNull(),
-  projectId: uuid("project_id").notNull(),
-  name: text().notNull(),
-  groupId: text("group_id").default('default').notNull(),
-}, (table) => [
-  index("evaluations_project_id_hash_idx").using("hash", table.projectId.asc().nullsLast().op("uuid_ops")),
-  foreignKey({
-    columns: [table.projectId],
-    foreignColumns: [projects.id],
-    name: "evaluations_project_id_fkey1"
-  }).onUpdate("cascade").onDelete("cascade"),
-]);
-
-export const pipelineVersions = pgTable("pipeline_versions", {
-  id: uuid().defaultRandom().primaryKey().notNull(),
-  createdAt: timestamp("created_at", { withTimezone: true, mode: 'string' }).defaultNow().notNull(),
-  pipelineId: uuid("pipeline_id").notNull(),
-  displayableGraph: jsonb("displayable_graph").notNull(),
-  runnableGraph: jsonb("runnable_graph").notNull(),
-  pipelineType: text("pipeline_type").notNull(),
-  name: text().notNull(),
-});
-
-export const users = pgTable("users", {
-  id: uuid().defaultRandom().primaryKey().notNull(),
-  createdAt: timestamp("created_at", { withTimezone: true, mode: 'string' }).defaultNow().notNull(),
-  name: text().notNull(),
-  email: text().notNull(),
-}, (table) => [
-  unique("users_email_key").on(table.email),
-]);
-
-export const playgrounds = pgTable("playgrounds", {
-  id: uuid().defaultRandom().primaryKey().notNull(),
-  createdAt: timestamp("created_at", { withTimezone: true, mode: 'string' }).defaultNow().notNull(),
-  name: text().notNull(),
-  projectId: uuid("project_id").notNull(),
-  promptMessages: jsonb("prompt_messages").default([{"role":"user","content":""}]).notNull(),
-  modelId: text("model_id").default('').notNull(),
-  outputSchema: text("output_schema"),
-}, (table) => [
-  foreignKey({
-    columns: [table.projectId],
-    foreignColumns: [projects.id],
-    name: "playgrounds_project_id_fkey"
-  }).onUpdate("cascade").onDelete("cascade"),
-]);
-
-export const evaluationScores = pgTable("evaluation_scores", {
-  id: uuid().defaultRandom().primaryKey().notNull(),
-  createdAt: timestamp("created_at", { withTimezone: true, mode: 'string' }).defaultNow().notNull(),
-  resultId: uuid("result_id").defaultRandom().notNull(),
-  name: text().default('').notNull(),
-  score: doublePrecision().notNull(),
-  labelId: uuid("label_id"),
-}, (table) => [
-  index("evaluation_scores_result_id_idx").using("hash", table.resultId.asc().nullsLast().op("uuid_ops")),
-  foreignKey({
-    columns: [table.resultId],
-    foreignColumns: [evaluationResults.id],
-    name: "evaluation_scores_result_id_fkey"
-  }).onUpdate("cascade").onDelete("cascade"),
-  unique("evaluation_results_names_unique").on(table.resultId, table.name),
-]);
-
-export const events = pgTable("events", {
-  id: uuid().defaultRandom().primaryKey().notNull(),
-  createdAt: timestamp("created_at", { withTimezone: true, mode: 'string' }).defaultNow().notNull(),
-  spanId: uuid("span_id").notNull(),
-  timestamp: timestamp({ withTimezone: true, mode: 'string' }).notNull(),
-  name: text().notNull(),
-  attributes: jsonb().default({}).notNull(),
-  projectId: uuid("project_id").notNull(),
-}, (table) => [
-  index("events_span_id_project_id_idx").using("btree", table.spanId.asc().nullsLast().op("uuid_ops"), table.projectId.asc().nullsLast().op("uuid_ops")),
-  foreignKey({
-    columns: [table.spanId, table.projectId],
-    foreignColumns: [spans.spanId, spans.projectId],
-    name: "events_span_id_project_id_fkey"
-  }).onUpdate("cascade").onDelete("cascade"),
-]);
-
-export const renderTemplates = pgTable("render_templates", {
-  id: uuid().defaultRandom().primaryKey().notNull(),
-  createdAt: timestamp("created_at", { withTimezone: true, mode: 'string' }).defaultNow().notNull(),
-  projectId: uuid("project_id").defaultRandom().notNull(),
-  code: text().notNull(),
-  name: text().notNull(),
-}, (table) => [
-  foreignKey({
-    columns: [table.projectId],
-    foreignColumns: [projects.id],
-    name: "render_templates_project_id_fkey"
-  }).onUpdate("cascade").onDelete("cascade"),
-]);
-
-export const evaluationResults = pgTable("evaluation_results", {
-  id: uuid().defaultRandom().primaryKey().notNull(),
-  createdAt: timestamp("created_at", { withTimezone: true, mode: 'string' }).defaultNow().notNull(),
-  evaluationId: uuid("evaluation_id").notNull(),
-  data: jsonb().notNull(),
-  target: jsonb().default({}).notNull(),
-  executorOutput: jsonb("executor_output"),
-  // You can use { mode: "bigint" } if numbers are exceeding js number limitations
-  indexInBatch: bigint("index_in_batch", { mode: "number" }),
-  traceId: uuid("trace_id").notNull(),
-  index: integer().default(0).notNull(),
-}, (table) => [
-  index("evaluation_results_evaluation_id_idx").using("btree", table.evaluationId.asc().nullsLast().op("uuid_ops")),
-  foreignKey({
-    columns: [table.evaluationId],
-    foreignColumns: [evaluations.id],
-    name: "evaluation_results_evaluation_id_fkey1"
-  }).onUpdate("cascade").onDelete("cascade"),
-]);
-
-export const traces = pgTable("traces", {
-  id: uuid().defaultRandom().primaryKey().notNull(),
-  sessionId: text("session_id"),
-  metadata: jsonb(),
-  projectId: uuid("project_id").notNull(),
-  endTime: timestamp("end_time", { withTimezone: true, mode: 'string' }),
-  startTime: timestamp("start_time", { withTimezone: true, mode: 'string' }),
-  // You can use { mode: "bigint" } if numbers are exceeding js number limitations
-  totalTokenCount: bigint("total_token_count", { mode: "number" }).default(sql`'0'`).notNull(),
-  cost: doublePrecision().default(sql`'0'`).notNull(),
-  createdAt: timestamp("created_at", { withTimezone: true, mode: 'string' }).defaultNow().notNull(),
-  traceType: traceType("trace_type").default('DEFAULT').notNull(),
-  // You can use { mode: "bigint" } if numbers are exceeding js number limitations
-  inputTokenCount: bigint("input_token_count", { mode: "number" }).default(sql`'0'`).notNull(),
-  // You can use { mode: "bigint" } if numbers are exceeding js number limitations
-  outputTokenCount: bigint("output_token_count", { mode: "number" }).default(sql`'0'`).notNull(),
-  inputCost: doublePrecision("input_cost").default(sql`'0'`).notNull(),
-  outputCost: doublePrecision("output_cost").default(sql`'0'`).notNull(),
-  hasBrowserSession: boolean("has_browser_session"),
-  topSpanId: uuid("top_span_id"),
-}, (table) => [
-  index("trace_metadata_gin_idx").using("gin", table.metadata.asc().nullsLast().op("jsonb_ops")),
-  index("traces_id_project_id_start_time_times_not_null_idx").using("btree", table.id.asc().nullsLast().op("timestamptz_ops"), table.projectId.asc().nullsLast().op("uuid_ops"), table.startTime.desc().nullsFirst().op("timestamptz_ops")).where(sql`((start_time IS NOT NULL) AND (end_time IS NOT NULL))`),
-  index("traces_project_id_idx").using("btree", table.projectId.asc().nullsLast().op("uuid_ops")),
-  index("traces_project_id_trace_type_start_time_end_time_idx").using("btree", table.projectId.asc().nullsLast().op("timestamptz_ops"), table.startTime.asc().nullsLast().op("uuid_ops"), table.endTime.asc().nullsLast().op("timestamptz_ops")).where(sql`((trace_type = 'DEFAULT'::trace_type) AND (start_time IS NOT NULL) AND (end_time IS NOT NULL))`),
-  index("traces_session_id_idx").using("btree", table.sessionId.asc().nullsLast().op("text_ops")),
-  index("traces_start_time_end_time_idx").using("btree", table.startTime.asc().nullsLast().op("timestamptz_ops"), table.endTime.asc().nullsLast().op("timestamptz_ops")),
-  foreignKey({
-    columns: [table.projectId],
-    foreignColumns: [projects.id],
-    name: "new_traces_project_id_fkey"
-  }).onUpdate("cascade").onDelete("cascade"),
-]);
-
-export const agentMessages = pgTable("agent_messages", {
-  createdAt: timestamp("created_at", { withTimezone: true, mode: 'string' }).defaultNow().notNull(),
-  id: uuid().defaultRandom().primaryKey().notNull(),
-  chatId: uuid("chat_id").notNull(),
-  userId: uuid("user_id").notNull(),
-  messageType: text("message_type").default('').notNull(),
-  content: jsonb().default({}),
-}, (table) => [
-  foreignKey({
-    columns: [table.userId],
-    foreignColumns: [users.id],
-    name: "agent_message_to_user_fkey"
-  }).onUpdate("cascade").onDelete("cascade"),
-]);
-
-export const agentSessions = pgTable("agent_sessions", {
-  createdAt: timestamp("created_at", { withTimezone: true, mode: 'string' }).defaultNow().notNull(),
-  chatId: uuid("chat_id").primaryKey().notNull(),
-  cdpUrl: text("cdp_url").notNull(),
-  vncUrl: text("vnc_url").notNull(),
-  state: jsonb(),
-  machineId: text("machine_id"),
-});
+]);
 
 export const machines = pgTable("machines", {
   id: uuid().defaultRandom().notNull(),
@@ -594,7 +564,7 @@
     foreignColumns: [projects.id],
     name: "machines_project_id_fkey"
   }).onUpdate("cascade").onDelete("cascade"),
-  primaryKey({ columns: [table.id, table.projectId], name: "machines_pkey"}),
+  primaryKey({ columns: [table.id, table.projectId], name: "machines_pkey" }),
 ]);
 
 export const datapointToSpan = pgTable("datapoint_to_span", {
@@ -613,7 +583,7 @@
     foreignColumns: [spans.spanId, spans.projectId],
     name: "datapoint_to_span_span_id_project_id_fkey"
   }).onUpdate("cascade").onDelete("cascade"),
-  primaryKey({ columns: [table.datapointId, table.spanId, table.projectId], name: "datapoint_to_span_pkey"}),
+  primaryKey({ columns: [table.datapointId, table.spanId, table.projectId], name: "datapoint_to_span_pkey" }),
 ]);
 
 export const spans = pgTable("spans", {
@@ -636,8 +606,8 @@
 }, (table) => [
   index("span_path_idx").using("btree", sql`(attributes -> 'lmnr.span.path'::text)`),
   index("spans_project_id_idx").using("hash", table.projectId.asc().nullsLast().op("uuid_ops")),
-  index("spans_project_id_trace_id_start_time_idx").using("btree", table.projectId.asc().nullsLast().op("uuid_ops"), table.traceId.asc().nullsLast().op("uuid_ops"), table.startTime.asc().nullsLast().op("uuid_ops")),
-  index("spans_root_project_id_start_time_end_time_trace_id_idx").using("btree", table.projectId.asc().nullsLast().op("uuid_ops"), table.startTime.asc().nullsLast().op("timestamptz_ops"), table.endTime.asc().nullsLast().op("uuid_ops"), table.traceId.asc().nullsLast().op("timestamptz_ops")).where(sql`(parent_span_id IS NULL)`),
+  index("spans_project_id_trace_id_start_time_idx").using("btree", table.projectId.asc().nullsLast().op("timestamptz_ops"), table.traceId.asc().nullsLast().op("uuid_ops"), table.startTime.asc().nullsLast().op("timestamptz_ops")),
+  index("spans_root_project_id_start_time_end_time_trace_id_idx").using("btree", table.projectId.asc().nullsLast().op("uuid_ops"), table.startTime.asc().nullsLast().op("timestamptz_ops"), table.endTime.asc().nullsLast().op("timestamptz_ops"), table.traceId.asc().nullsLast().op("uuid_ops")).where(sql`(parent_span_id IS NULL)`),
   index("spans_start_time_end_time_idx").using("btree", table.startTime.asc().nullsLast().op("timestamptz_ops"), table.endTime.asc().nullsLast().op("timestamptz_ops")),
   index("spans_trace_id_idx").using("btree", table.traceId.asc().nullsLast().op("uuid_ops")),
   index("spans_trace_id_start_time_idx").using("btree", table.traceId.asc().nullsLast().op("uuid_ops"), table.startTime.asc().nullsLast().op("uuid_ops")),
@@ -646,6 +616,7 @@
     foreignColumns: [projects.id],
     name: "spans_project_id_fkey"
   }).onUpdate("cascade").onDelete("cascade"),
-  primaryKey({ columns: [table.spanId, table.projectId], name: "spans_pkey"}),
+  primaryKey({ columns: [table.spanId, table.projectId], name: "spans_pkey" }),
   unique("unique_span_id_project_id").on(table.spanId, table.projectId),
+  pgPolicy("select_by_next_api_key", { as: "permissive", for: "select", to: ["public"], using: sql`is_project_id_accessible_for_api_key(api_key(), project_id)` }),
 ]);