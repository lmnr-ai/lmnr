--- conflicted
+++ resolved
@@ -90,13 +90,6 @@
   spans: many(spans),
 }));
 
-export const workspaceUsageRelations = relations(workspaceUsage, ({one}) => ({
-  workspace: one(workspaces, {
-    fields: [workspaceUsage.workspaceId],
-    references: [workspaces.id]
-  }),
-}));
-
 export const labelingQueueItemsRelations = relations(labelingQueueItems, ({one}) => ({
   labelingQueue: one(labelingQueues, {
     fields: [labelingQueueItems.queueId],
@@ -112,8 +105,6 @@
   }),
 }));
 
-<<<<<<< HEAD
-=======
 export const agentMessagesRelations = relations(agentMessages, ({one}) => ({
   agentSession: one(agentSessions, {
     fields: [agentMessages.sessionId],
@@ -121,7 +112,6 @@
   }),
 }));
 
->>>>>>> 871eea87
 export const apiKeysRelations = relations(apiKeys, ({one}) => ({
   user: one(users, {
     fields: [apiKeys.userId],
