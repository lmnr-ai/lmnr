import { relations } from "drizzle-orm/relations";

<<<<<<< HEAD
import { agentMessages, apiKeys, datapointToSpan,datasetDatapoints, datasets, evaluationResults, evaluations, evaluationScores, events, labelClasses, labelClassesForPath, labelingQueueItems, labelingQueues, labels, machines, membersOfWorkspaces, pipelines, pipelineVersions, playgrounds, projectApiKeys, projects, providerApiKeys, renderTemplates, spans, subscriptionTiers, targetPipelineVersions, traces, users, userSubscriptionInfo, workspaces, workspaceUsage } from "./schema";

export const datasetsRelations = relations(datasets, ({one, many}) => ({
=======
import { agentMessages, agentSessions, apiKeys, datapointToSpan, datasetDatapoints, datasets, evaluationResults, evaluations, evaluationScores, events, labelClasses, labelClassesForPath, labelingQueueItems, labelingQueues, labels, machines, membersOfWorkspaces, pipelines, pipelineVersions, playgrounds, projectApiKeys, projects, providerApiKeys, renderTemplates, spans, subscriptionTiers, targetPipelineVersions, traces, userCookies, users, userSubscriptionInfo, workspaces, workspaceUsage } from "./schema";

export const userCookiesRelations = relations(userCookies, ({ one }) => ({
  user: one(users, {
    fields: [userCookies.userId],
    references: [users.id]
  }),
}));

export const usersRelations = relations(users, ({ many }) => ({
  userCookies: many(userCookies),
  agentMessages: many(agentMessages),
  apiKeys: many(apiKeys),
  userSubscriptionInfos: many(userSubscriptionInfo),
  membersOfWorkspaces: many(membersOfWorkspaces),
}));

export const renderTemplatesRelations = relations(renderTemplates, ({ one }) => ({
>>>>>>> 10da8814
  project: one(projects, {
    fields: [datasets.projectId],
    references: [projects.id]
  }),
  datasetDatapoints: many(datasetDatapoints),
}));

<<<<<<< HEAD
export const projectsRelations = relations(projects, ({one, many}) => ({
=======
export const projectsRelations = relations(projects, ({ one, many }) => ({
  renderTemplates: many(renderTemplates),
  labelClasses: many(labelClasses),
  labelClassesForPaths: many(labelClassesForPath),
  labelingQueues: many(labelingQueues),
>>>>>>> 10da8814
  datasets: many(datasets),
  workspace: one(workspaces, {
    fields: [projects.workspaceId],
    references: [workspaces.id]
  }),
  labelClassesForPaths: many(labelClassesForPath),
  labelClasses: many(labelClasses),
  pipelines: many(pipelines),
  projectApiKeys: many(projectApiKeys),
  providerApiKeys: many(providerApiKeys),
  labelingQueues: many(labelingQueues),
  evaluations: many(evaluations),
  playgrounds: many(playgrounds),
  renderTemplates: many(renderTemplates),
  traces: many(traces),
  machines: many(machines),
  spans: many(spans),
}));

<<<<<<< HEAD
export const datasetDatapointsRelations = relations(datasetDatapoints, ({one, many}) => ({
  dataset: one(datasets, {
    fields: [datasetDatapoints.datasetId],
    references: [datasets.id]
  }),
  datapointToSpans: many(datapointToSpan),
}));

export const workspacesRelations = relations(workspaces, ({one, many}) => ({
  projects: many(projects),
  membersOfWorkspaces: many(membersOfWorkspaces),
  subscriptionTier: one(subscriptionTiers, {
    fields: [workspaces.tierId],
    references: [subscriptionTiers.id]
  }),
  workspaceUsages: many(workspaceUsage),
}));

export const labelClassesForPathRelations = relations(labelClassesForPath, ({one}) => ({
=======
export const agentMessagesRelations = relations(agentMessages, ({ one }) => ({
  user: one(users, {
    fields: [agentMessages.userId],
    references: [users.id]
  }),
  agentSession: one(agentSessions, {
    fields: [agentMessages.chatId],
    references: [agentSessions.chatId]
  }),
}));

export const agentSessionsRelations = relations(agentSessions, ({ many }) => ({
  agentMessages: many(agentMessages),
}));

export const apiKeysRelations = relations(apiKeys, ({ one }) => ({
  user: one(users, {
    fields: [apiKeys.userId],
    references: [users.id]
  }),
}));

export const labelClassesRelations = relations(labelClasses, ({ one, many }) => ({
>>>>>>> 10da8814
  project: one(projects, {
    fields: [labelClassesForPath.projectId],
    references: [projects.id]
  }),
}));

<<<<<<< HEAD
export const membersOfWorkspacesRelations = relations(membersOfWorkspaces, ({one}) => ({
  user: one(users, {
    fields: [membersOfWorkspaces.userId],
    references: [users.id]
  }),
  workspace: one(workspaces, {
    fields: [membersOfWorkspaces.workspaceId],
    references: [workspaces.id]
  }),
}));

export const usersRelations = relations(users, ({many}) => ({
  membersOfWorkspaces: many(membersOfWorkspaces),
  userSubscriptionInfos: many(userSubscriptionInfo),
  apiKeys: many(apiKeys),
  agentMessages: many(agentMessages),
}));

export const labelClassesRelations = relations(labelClasses, ({one, many}) => ({
=======
export const labelingQueueItemsRelations = relations(labelingQueueItems, ({ one }) => ({
  labelingQueue: one(labelingQueues, {
    fields: [labelingQueueItems.queueId],
    references: [labelingQueues.id]
  }),
}));

export const labelingQueuesRelations = relations(labelingQueues, ({ one, many }) => ({
  labelingQueueItems: many(labelingQueueItems),
>>>>>>> 10da8814
  project: one(projects, {
    fields: [labelClasses.projectId],
    references: [projects.id]
  }),
  labels: many(labels),
}));

<<<<<<< HEAD
export const labelsRelations = relations(labels, ({one}) => ({
  labelClass: one(labelClasses, {
    fields: [labels.classId],
    references: [labelClasses.id]
  }),
}));

export const subscriptionTiersRelations = relations(subscriptionTiers, ({many}) => ({
  workspaces: many(workspaces),
}));

export const pipelinesRelations = relations(pipelines, ({one, many}) => ({
=======
export const eventsRelations = relations(events, ({ one }) => ({
  span: one(spans, {
    fields: [events.spanId],
    references: [spans.spanId]
  }),
}));

export const spansRelations = relations(spans, ({ one, many }) => ({
  events: many(events),
  datapointToSpans: many(datapointToSpan),
  project: one(projects, {
    fields: [spans.projectId],
    references: [projects.id]
  }),
}));

export const labelClassesForPathRelations = relations(labelClassesForPath, ({ one }) => ({
>>>>>>> 10da8814
  project: one(projects, {
    fields: [pipelines.projectId],
    references: [projects.id]
  }),
  targetPipelineVersions: many(targetPipelineVersions),
}));

<<<<<<< HEAD
export const projectApiKeysRelations = relations(projectApiKeys, ({one}) => ({
  project: one(projects, {
    fields: [projectApiKeys.projectId],
    references: [projects.id]
  }),
}));

export const providerApiKeysRelations = relations(providerApiKeys, ({one}) => ({
=======
export const evaluationScoresRelations = relations(evaluationScores, ({ one }) => ({
  evaluationResult: one(evaluationResults, {
    fields: [evaluationScores.resultId],
    references: [evaluationResults.id]
  }),
}));

export const evaluationResultsRelations = relations(evaluationResults, ({ one, many }) => ({
  evaluationScores: many(evaluationScores),
  evaluation: one(evaluations, {
    fields: [evaluationResults.evaluationId],
    references: [evaluations.id]
  }),
}));

export const datasetsRelations = relations(datasets, ({ one, many }) => ({
>>>>>>> 10da8814
  project: one(projects, {
    fields: [providerApiKeys.projectId],
    references: [projects.id]
  }),
}));

export const targetPipelineVersionsRelations = relations(targetPipelineVersions, ({ one }) => ({
  pipeline: one(pipelines, {
    fields: [targetPipelineVersions.pipelineId],
    references: [pipelines.id]
  }),
  pipelineVersion: one(pipelineVersions, {
    fields: [targetPipelineVersions.pipelineVersionId],
    references: [pipelineVersions.id]
  }),
}));

<<<<<<< HEAD
export const pipelineVersionsRelations = relations(pipelineVersions, ({many}) => ({
=======
export const pipelinesRelations = relations(pipelines, ({ one, many }) => ({
>>>>>>> 10da8814
  targetPipelineVersions: many(targetPipelineVersions),
}));

<<<<<<< HEAD
export const userSubscriptionInfoRelations = relations(userSubscriptionInfo, ({one}) => ({
  user: one(users, {
    fields: [userSubscriptionInfo.userId],
    references: [users.id]
  }),
}));

export const workspaceUsageRelations = relations(workspaceUsage, ({one}) => ({
  workspace: one(workspaces, {
    fields: [workspaceUsage.workspaceId],
    references: [workspaces.id]
=======
export const pipelineVersionsRelations = relations(pipelineVersions, ({ many }) => ({
  targetPipelineVersions: many(targetPipelineVersions),
}));

export const workspacesRelations = relations(workspaces, ({ one, many }) => ({
  projects: many(projects),
  subscriptionTier: one(subscriptionTiers, {
    fields: [workspaces.tierId],
    references: [subscriptionTiers.id]
>>>>>>> 10da8814
  }),
}));

<<<<<<< HEAD
export const labelingQueuesRelations = relations(labelingQueues, ({one, many}) => ({
=======
export const providerApiKeysRelations = relations(providerApiKeys, ({ one }) => ({
>>>>>>> 10da8814
  project: one(projects, {
    fields: [labelingQueues.projectId],
    references: [projects.id]
  }),
  labelingQueueItems: many(labelingQueueItems),
}));

<<<<<<< HEAD
export const labelingQueueItemsRelations = relations(labelingQueueItems, ({one}) => ({
  labelingQueue: one(labelingQueues, {
    fields: [labelingQueueItems.queueId],
    references: [labelingQueues.id]
  }),
}));

export const apiKeysRelations = relations(apiKeys, ({one}) => ({
  user: one(users, {
    fields: [apiKeys.userId],
    references: [users.id]
  }),
}));

export const evaluationsRelations = relations(evaluations, ({one, many}) => ({
=======
export const subscriptionTiersRelations = relations(subscriptionTiers, ({ many }) => ({
  workspaces: many(workspaces),
}));

export const tracesRelations = relations(traces, ({ one }) => ({
>>>>>>> 10da8814
  project: one(projects, {
    fields: [evaluations.projectId],
    references: [projects.id]
  }),
  evaluationResults: many(evaluationResults),
}));

export const playgroundsRelations = relations(playgrounds, ({ one }) => ({
  project: one(projects, {
    fields: [playgrounds.projectId],
    references: [projects.id]
  }),
}));

<<<<<<< HEAD
export const evaluationScoresRelations = relations(evaluationScores, ({one}) => ({
  evaluationResult: one(evaluationResults, {
    fields: [evaluationScores.resultId],
    references: [evaluationResults.id]
  }),
}));

export const evaluationResultsRelations = relations(evaluationResults, ({one, many}) => ({
  evaluationScores: many(evaluationScores),
  evaluation: one(evaluations, {
    fields: [evaluationResults.evaluationId],
    references: [evaluations.id]
=======
export const userSubscriptionInfoRelations = relations(userSubscriptionInfo, ({ one }) => ({
  user: one(users, {
    fields: [userSubscriptionInfo.userId],
    references: [users.id]
  }),
}));

export const datasetDatapointsRelations = relations(datasetDatapoints, ({ one, many }) => ({
  dataset: one(datasets, {
    fields: [datasetDatapoints.datasetId],
    references: [datasets.id]
>>>>>>> 10da8814
  }),
}));

<<<<<<< HEAD
export const eventsRelations = relations(events, ({one}) => ({
  span: one(spans, {
    fields: [events.spanId],
    references: [spans.spanId]
  }),
}));

export const spansRelations = relations(spans, ({one, many}) => ({
  events: many(events),
  datapointToSpans: many(datapointToSpan),
  project: one(projects, {
    fields: [spans.projectId],
    references: [projects.id]
  }),
}));

export const renderTemplatesRelations = relations(renderTemplates, ({one}) => ({
=======
export const evaluationsRelations = relations(evaluations, ({ one, many }) => ({
  evaluationResults: many(evaluationResults),
  project: one(projects, {
    fields: [evaluations.projectId],
    references: [projects.id]
  }),
}));

export const membersOfWorkspacesRelations = relations(membersOfWorkspaces, ({ one }) => ({
  user: one(users, {
    fields: [membersOfWorkspaces.userId],
    references: [users.id]
  }),
  workspace: one(workspaces, {
    fields: [membersOfWorkspaces.workspaceId],
    references: [workspaces.id]
  }),
}));

export const projectApiKeysRelations = relations(projectApiKeys, ({ one }) => ({
>>>>>>> 10da8814
  project: one(projects, {
    fields: [renderTemplates.projectId],
    references: [projects.id]
  }),
}));

<<<<<<< HEAD
export const tracesRelations = relations(traces, ({one}) => ({
  project: one(projects, {
    fields: [traces.projectId],
    references: [projects.id]
  }),
}));

export const agentMessagesRelations = relations(agentMessages, ({one}) => ({
  user: one(users, {
    fields: [agentMessages.userId],
    references: [users.id]
=======
export const workspaceUsageRelations = relations(workspaceUsage, ({ one }) => ({
  workspace: one(workspaces, {
    fields: [workspaceUsage.workspaceId],
    references: [workspaces.id]
  }),
}));

export const labelsRelations = relations(labels, ({ one }) => ({
  labelClass: one(labelClasses, {
    fields: [labels.classId],
    references: [labelClasses.id]
>>>>>>> 10da8814
  }),
}));

export const machinesRelations = relations(machines, ({ one }) => ({
  project: one(projects, {
    fields: [machines.projectId],
    references: [projects.id]
  }),
}));

export const datapointToSpanRelations = relations(datapointToSpan, ({ one }) => ({
  datasetDatapoint: one(datasetDatapoints, {
    fields: [datapointToSpan.datapointId],
    references: [datasetDatapoints.id]
  }),
  span: one(spans, {
    fields: [datapointToSpan.spanId],
    references: [spans.spanId]
  }),
}));<|MERGE_RESOLUTION|>--- conflicted
+++ resolved
@@ -1,10 +1,5 @@
 import { relations } from "drizzle-orm/relations";
 
-<<<<<<< HEAD
-import { agentMessages, apiKeys, datapointToSpan,datasetDatapoints, datasets, evaluationResults, evaluations, evaluationScores, events, labelClasses, labelClassesForPath, labelingQueueItems, labelingQueues, labels, machines, membersOfWorkspaces, pipelines, pipelineVersions, playgrounds, projectApiKeys, projects, providerApiKeys, renderTemplates, spans, subscriptionTiers, targetPipelineVersions, traces, users, userSubscriptionInfo, workspaces, workspaceUsage } from "./schema";
-
-export const datasetsRelations = relations(datasets, ({one, many}) => ({
-=======
 import { agentMessages, agentSessions, apiKeys, datapointToSpan, datasetDatapoints, datasets, evaluationResults, evaluations, evaluationScores, events, labelClasses, labelClassesForPath, labelingQueueItems, labelingQueues, labels, machines, membersOfWorkspaces, pipelines, pipelineVersions, playgrounds, projectApiKeys, projects, providerApiKeys, renderTemplates, spans, subscriptionTiers, targetPipelineVersions, traces, userCookies, users, userSubscriptionInfo, workspaces, workspaceUsage } from "./schema";
 
 export const userCookiesRelations = relations(userCookies, ({ one }) => ({
@@ -23,63 +18,32 @@
 }));
 
 export const renderTemplatesRelations = relations(renderTemplates, ({ one }) => ({
->>>>>>> 10da8814
-  project: one(projects, {
-    fields: [datasets.projectId],
-    references: [projects.id]
-  }),
-  datasetDatapoints: many(datasetDatapoints),
-}));
-
-<<<<<<< HEAD
-export const projectsRelations = relations(projects, ({one, many}) => ({
-=======
+  project: one(projects, {
+    fields: [renderTemplates.projectId],
+    references: [projects.id]
+  }),
+}));
+
 export const projectsRelations = relations(projects, ({ one, many }) => ({
   renderTemplates: many(renderTemplates),
   labelClasses: many(labelClasses),
   labelClassesForPaths: many(labelClassesForPath),
   labelingQueues: many(labelingQueues),
->>>>>>> 10da8814
   datasets: many(datasets),
   workspace: one(workspaces, {
     fields: [projects.workspaceId],
     references: [workspaces.id]
   }),
-  labelClassesForPaths: many(labelClassesForPath),
-  labelClasses: many(labelClasses),
+  providerApiKeys: many(providerApiKeys),
+  traces: many(traces),
+  playgrounds: many(playgrounds),
   pipelines: many(pipelines),
+  evaluations: many(evaluations),
   projectApiKeys: many(projectApiKeys),
-  providerApiKeys: many(providerApiKeys),
-  labelingQueues: many(labelingQueues),
-  evaluations: many(evaluations),
-  playgrounds: many(playgrounds),
-  renderTemplates: many(renderTemplates),
-  traces: many(traces),
   machines: many(machines),
   spans: many(spans),
 }));
 
-<<<<<<< HEAD
-export const datasetDatapointsRelations = relations(datasetDatapoints, ({one, many}) => ({
-  dataset: one(datasets, {
-    fields: [datasetDatapoints.datasetId],
-    references: [datasets.id]
-  }),
-  datapointToSpans: many(datapointToSpan),
-}));
-
-export const workspacesRelations = relations(workspaces, ({one, many}) => ({
-  projects: many(projects),
-  membersOfWorkspaces: many(membersOfWorkspaces),
-  subscriptionTier: one(subscriptionTiers, {
-    fields: [workspaces.tierId],
-    references: [subscriptionTiers.id]
-  }),
-  workspaceUsages: many(workspaceUsage),
-}));
-
-export const labelClassesForPathRelations = relations(labelClassesForPath, ({one}) => ({
-=======
 export const agentMessagesRelations = relations(agentMessages, ({ one }) => ({
   user: one(users, {
     fields: [agentMessages.userId],
@@ -103,34 +67,13 @@
 }));
 
 export const labelClassesRelations = relations(labelClasses, ({ one, many }) => ({
->>>>>>> 10da8814
-  project: one(projects, {
-    fields: [labelClassesForPath.projectId],
-    references: [projects.id]
-  }),
-}));
-
-<<<<<<< HEAD
-export const membersOfWorkspacesRelations = relations(membersOfWorkspaces, ({one}) => ({
-  user: one(users, {
-    fields: [membersOfWorkspaces.userId],
-    references: [users.id]
-  }),
-  workspace: one(workspaces, {
-    fields: [membersOfWorkspaces.workspaceId],
-    references: [workspaces.id]
-  }),
-}));
-
-export const usersRelations = relations(users, ({many}) => ({
-  membersOfWorkspaces: many(membersOfWorkspaces),
-  userSubscriptionInfos: many(userSubscriptionInfo),
-  apiKeys: many(apiKeys),
-  agentMessages: many(agentMessages),
-}));
-
-export const labelClassesRelations = relations(labelClasses, ({one, many}) => ({
-=======
+  project: one(projects, {
+    fields: [labelClasses.projectId],
+    references: [projects.id]
+  }),
+  labels: many(labels),
+}));
+
 export const labelingQueueItemsRelations = relations(labelingQueueItems, ({ one }) => ({
   labelingQueue: one(labelingQueues, {
     fields: [labelingQueueItems.queueId],
@@ -140,28 +83,12 @@
 
 export const labelingQueuesRelations = relations(labelingQueues, ({ one, many }) => ({
   labelingQueueItems: many(labelingQueueItems),
->>>>>>> 10da8814
-  project: one(projects, {
-    fields: [labelClasses.projectId],
-    references: [projects.id]
-  }),
-  labels: many(labels),
-}));
-
-<<<<<<< HEAD
-export const labelsRelations = relations(labels, ({one}) => ({
-  labelClass: one(labelClasses, {
-    fields: [labels.classId],
-    references: [labelClasses.id]
-  }),
-}));
-
-export const subscriptionTiersRelations = relations(subscriptionTiers, ({many}) => ({
-  workspaces: many(workspaces),
-}));
-
-export const pipelinesRelations = relations(pipelines, ({one, many}) => ({
-=======
+  project: one(projects, {
+    fields: [labelingQueues.projectId],
+    references: [projects.id]
+  }),
+}));
+
 export const eventsRelations = relations(events, ({ one }) => ({
   span: one(spans, {
     fields: [events.spanId],
@@ -179,24 +106,12 @@
 }));
 
 export const labelClassesForPathRelations = relations(labelClassesForPath, ({ one }) => ({
->>>>>>> 10da8814
-  project: one(projects, {
-    fields: [pipelines.projectId],
-    references: [projects.id]
-  }),
-  targetPipelineVersions: many(targetPipelineVersions),
-}));
-
-<<<<<<< HEAD
-export const projectApiKeysRelations = relations(projectApiKeys, ({one}) => ({
-  project: one(projects, {
-    fields: [projectApiKeys.projectId],
-    references: [projects.id]
-  }),
-}));
-
-export const providerApiKeysRelations = relations(providerApiKeys, ({one}) => ({
-=======
+  project: one(projects, {
+    fields: [labelClassesForPath.projectId],
+    references: [projects.id]
+  }),
+}));
+
 export const evaluationScoresRelations = relations(evaluationScores, ({ one }) => ({
   evaluationResult: one(evaluationResults, {
     fields: [evaluationScores.resultId],
@@ -213,11 +128,11 @@
 }));
 
 export const datasetsRelations = relations(datasets, ({ one, many }) => ({
->>>>>>> 10da8814
-  project: one(projects, {
-    fields: [providerApiKeys.projectId],
-    references: [projects.id]
-  }),
+  project: one(projects, {
+    fields: [datasets.projectId],
+    references: [projects.id]
+  }),
+  datasetDatapoints: many(datasetDatapoints),
 }));
 
 export const targetPipelineVersionsRelations = relations(targetPipelineVersions, ({ one }) => ({
@@ -231,27 +146,14 @@
   }),
 }));
 
-<<<<<<< HEAD
-export const pipelineVersionsRelations = relations(pipelineVersions, ({many}) => ({
-=======
 export const pipelinesRelations = relations(pipelines, ({ one, many }) => ({
->>>>>>> 10da8814
   targetPipelineVersions: many(targetPipelineVersions),
-}));
-
-<<<<<<< HEAD
-export const userSubscriptionInfoRelations = relations(userSubscriptionInfo, ({one}) => ({
-  user: one(users, {
-    fields: [userSubscriptionInfo.userId],
-    references: [users.id]
-  }),
-}));
-
-export const workspaceUsageRelations = relations(workspaceUsage, ({one}) => ({
-  workspace: one(workspaces, {
-    fields: [workspaceUsage.workspaceId],
-    references: [workspaces.id]
-=======
+  project: one(projects, {
+    fields: [pipelines.projectId],
+    references: [projects.id]
+  }),
+}));
+
 export const pipelineVersionsRelations = relations(pipelineVersions, ({ many }) => ({
   targetPipelineVersions: many(targetPipelineVersions),
 }));
@@ -261,50 +163,27 @@
   subscriptionTier: one(subscriptionTiers, {
     fields: [workspaces.tierId],
     references: [subscriptionTiers.id]
->>>>>>> 10da8814
-  }),
-}));
-
-<<<<<<< HEAD
-export const labelingQueuesRelations = relations(labelingQueues, ({one, many}) => ({
-=======
+  }),
+  membersOfWorkspaces: many(membersOfWorkspaces),
+  workspaceUsages: many(workspaceUsage),
+}));
+
 export const providerApiKeysRelations = relations(providerApiKeys, ({ one }) => ({
->>>>>>> 10da8814
-  project: one(projects, {
-    fields: [labelingQueues.projectId],
-    references: [projects.id]
-  }),
-  labelingQueueItems: many(labelingQueueItems),
-}));
-
-<<<<<<< HEAD
-export const labelingQueueItemsRelations = relations(labelingQueueItems, ({one}) => ({
-  labelingQueue: one(labelingQueues, {
-    fields: [labelingQueueItems.queueId],
-    references: [labelingQueues.id]
-  }),
-}));
-
-export const apiKeysRelations = relations(apiKeys, ({one}) => ({
-  user: one(users, {
-    fields: [apiKeys.userId],
-    references: [users.id]
-  }),
-}));
-
-export const evaluationsRelations = relations(evaluations, ({one, many}) => ({
-=======
+  project: one(projects, {
+    fields: [providerApiKeys.projectId],
+    references: [projects.id]
+  }),
+}));
+
 export const subscriptionTiersRelations = relations(subscriptionTiers, ({ many }) => ({
   workspaces: many(workspaces),
 }));
 
 export const tracesRelations = relations(traces, ({ one }) => ({
->>>>>>> 10da8814
-  project: one(projects, {
-    fields: [evaluations.projectId],
-    references: [projects.id]
-  }),
-  evaluationResults: many(evaluationResults),
+  project: one(projects, {
+    fields: [traces.projectId],
+    references: [projects.id]
+  }),
 }));
 
 export const playgroundsRelations = relations(playgrounds, ({ one }) => ({
@@ -314,20 +193,6 @@
   }),
 }));
 
-<<<<<<< HEAD
-export const evaluationScoresRelations = relations(evaluationScores, ({one}) => ({
-  evaluationResult: one(evaluationResults, {
-    fields: [evaluationScores.resultId],
-    references: [evaluationResults.id]
-  }),
-}));
-
-export const evaluationResultsRelations = relations(evaluationResults, ({one, many}) => ({
-  evaluationScores: many(evaluationScores),
-  evaluation: one(evaluations, {
-    fields: [evaluationResults.evaluationId],
-    references: [evaluations.id]
-=======
 export const userSubscriptionInfoRelations = relations(userSubscriptionInfo, ({ one }) => ({
   user: one(users, {
     fields: [userSubscriptionInfo.userId],
@@ -339,29 +204,10 @@
   dataset: one(datasets, {
     fields: [datasetDatapoints.datasetId],
     references: [datasets.id]
->>>>>>> 10da8814
-  }),
-}));
-
-<<<<<<< HEAD
-export const eventsRelations = relations(events, ({one}) => ({
-  span: one(spans, {
-    fields: [events.spanId],
-    references: [spans.spanId]
-  }),
-}));
-
-export const spansRelations = relations(spans, ({one, many}) => ({
-  events: many(events),
+  }),
   datapointToSpans: many(datapointToSpan),
-  project: one(projects, {
-    fields: [spans.projectId],
-    references: [projects.id]
-  }),
-}));
-
-export const renderTemplatesRelations = relations(renderTemplates, ({one}) => ({
-=======
+}));
+
 export const evaluationsRelations = relations(evaluations, ({ one, many }) => ({
   evaluationResults: many(evaluationResults),
   project: one(projects, {
@@ -382,26 +228,12 @@
 }));
 
 export const projectApiKeysRelations = relations(projectApiKeys, ({ one }) => ({
->>>>>>> 10da8814
-  project: one(projects, {
-    fields: [renderTemplates.projectId],
-    references: [projects.id]
-  }),
-}));
-
-<<<<<<< HEAD
-export const tracesRelations = relations(traces, ({one}) => ({
-  project: one(projects, {
-    fields: [traces.projectId],
-    references: [projects.id]
-  }),
-}));
-
-export const agentMessagesRelations = relations(agentMessages, ({one}) => ({
-  user: one(users, {
-    fields: [agentMessages.userId],
-    references: [users.id]
-=======
+  project: one(projects, {
+    fields: [projectApiKeys.projectId],
+    references: [projects.id]
+  }),
+}));
+
 export const workspaceUsageRelations = relations(workspaceUsage, ({ one }) => ({
   workspace: one(workspaces, {
     fields: [workspaceUsage.workspaceId],
@@ -413,7 +245,6 @@
   labelClass: one(labelClasses, {
     fields: [labels.classId],
     references: [labelClasses.id]
->>>>>>> 10da8814
   }),
 }));
 
