--- conflicted
+++ resolved
@@ -1,8 +1,6 @@
 import { relations } from "drizzle-orm/relations";
 
 import { agentChats, agentMessages, agentSessions, apiKeys, datapointToSpan,datasetDatapoints, datasetParquets, datasets, evaluationResults, evaluations, evaluationScores, evaluators, evaluatorScores, evaluatorSpanPaths, events, labelClasses, labelingQueueItems, labelingQueues, labels, machines, membersOfWorkspaces, pipelines, pipelineVersions, playgrounds, projectApiKeys, projects, providerApiKeys, renderTemplates, sharedPayloads, spans, sqlTemplates, subscriptionTiers, targetPipelineVersions, traces, userCookies, users, userSubscriptionInfo, userSubscriptionTiers, userUsage, workspaceInvitations, workspaces, workspaceUsage } from "./schema";
-<<<<<<< HEAD
-=======
 
 export const datasetParquetsRelations = relations(datasetParquets, ({one}) => ({
   dataset: one(datasets, {
@@ -10,18 +8,14 @@
     references: [datasets.id]
   }),
 }));
->>>>>>> 0ae84f31
 
 export const datasetsRelations = relations(datasets, ({one, many}) => ({
+  datasetParquets: many(datasetParquets),
   project: one(projects, {
     fields: [datasets.projectId],
     references: [projects.id]
   }),
   datasetDatapoints: many(datasetDatapoints),
-<<<<<<< HEAD
-  datasetParquets: many(datasetParquets),
-=======
->>>>>>> 0ae84f31
 }));
 
 export const projectsRelations = relations(projects, ({one, many}) => ({
@@ -35,11 +29,6 @@
   providerApiKeys: many(providerApiKeys),
   labelingQueues: many(labelingQueues),
   renderTemplates: many(renderTemplates),
-<<<<<<< HEAD
-  labelClasses: many(labelClasses),
-  evaluatorScores: many(evaluatorScores),
-=======
->>>>>>> 0ae84f31
   traces: many(traces),
   evaluators: many(evaluators),
   evaluatorSpanPaths: many(evaluatorSpanPaths),
@@ -47,11 +36,8 @@
   sharedPayloads: many(sharedPayloads),
   playgrounds: many(playgrounds),
   sqlTemplates: many(sqlTemplates),
-<<<<<<< HEAD
-=======
   evaluatorScores: many(evaluatorScores),
   labelClasses: many(labelClasses),
->>>>>>> 0ae84f31
   machines: many(machines),
   spans: many(spans),
 }));
@@ -67,20 +53,12 @@
 export const workspacesRelations = relations(workspaces, ({one, many}) => ({
   projects: many(projects),
   membersOfWorkspaces: many(membersOfWorkspaces),
-<<<<<<< HEAD
-=======
   workspaceInvitations: many(workspaceInvitations),
   workspaceUsages: many(workspaceUsage),
->>>>>>> 0ae84f31
   subscriptionTier: one(subscriptionTiers, {
     fields: [workspaces.tierId],
     references: [subscriptionTiers.id]
   }),
-<<<<<<< HEAD
-  workspaceInvitations: many(workspaceInvitations),
-  workspaceUsages: many(workspaceUsage),
-=======
->>>>>>> 0ae84f31
 }));
 
 export const membersOfWorkspacesRelations = relations(membersOfWorkspaces, ({one}) => ({
@@ -107,13 +85,6 @@
   }),
 }));
 
-<<<<<<< HEAD
-export const subscriptionTiersRelations = relations(subscriptionTiers, ({many}) => ({
-  workspaces: many(workspaces),
-}));
-
-=======
->>>>>>> 0ae84f31
 export const pipelinesRelations = relations(pipelines, ({one, many}) => ({
   project: one(projects, {
     fields: [pipelines.projectId],
@@ -211,22 +182,131 @@
   }),
 }));
 
-<<<<<<< HEAD
-export const labelClassesRelations = relations(labelClasses, ({one, many}) => ({
-  project: one(projects, {
-    fields: [labelClasses.projectId],
-    references: [projects.id]
-=======
 export const agentMessagesRelations = relations(agentMessages, ({one}) => ({
   agentSession: one(agentSessions, {
     fields: [agentMessages.sessionId],
     references: [agentSessions.sessionId]
->>>>>>> 0ae84f31
+  }),
+}));
+
+export const agentSessionsRelations = relations(agentSessions, ({many}) => ({
+  agentMessages: many(agentMessages),
+  agentChats: many(agentChats),
+}));
+
+export const userCookiesRelations = relations(userCookies, ({one}) => ({
+  user: one(users, {
+    fields: [userCookies.userId],
+    references: [users.id]
+  }),
+}));
+
+export const userUsageRelations = relations(userUsage, ({one}) => ({
+  user: one(users, {
+    fields: [userUsage.userId],
+    references: [users.id]
+  }),
+}));
+
+export const agentChatsRelations = relations(agentChats, ({one}) => ({
+  agentSession: one(agentSessions, {
+    fields: [agentChats.sessionId],
+    references: [agentSessions.sessionId]
+  }),
+  user: one(users, {
+    fields: [agentChats.userId],
+    references: [users.id]
+  }),
+}));
+
+export const workspaceInvitationsRelations = relations(workspaceInvitations, ({one}) => ({
+  workspace: one(workspaces, {
+    fields: [workspaceInvitations.workspaceId],
+    references: [workspaces.id]
+  }),
+}));
+
+export const userSubscriptionTiersRelations = relations(userSubscriptionTiers, ({many}) => ({
+  users: many(users),
+}));
+
+export const labelingQueueItemsRelations = relations(labelingQueueItems, ({one}) => ({
+  labelingQueue: one(labelingQueues, {
+    fields: [labelingQueueItems.queueId],
+    references: [labelingQueues.id]
+  }),
+}));
+
+export const tracesRelations = relations(traces, ({one}) => ({
+  project: one(projects, {
+    fields: [traces.projectId],
+    references: [projects.id]
+  }),
+}));
+
+export const evaluationsRelations = relations(evaluations, ({one, many}) => ({
+  evaluationResults: many(evaluationResults),
+  project: one(projects, {
+    fields: [evaluations.projectId],
+    references: [projects.id]
+  }),
+}));
+
+export const evaluatorsRelations = relations(evaluators, ({one, many}) => ({
+  project: one(projects, {
+    fields: [evaluators.projectId],
+    references: [projects.id]
+  }),
+  evaluatorSpanPaths: many(evaluatorSpanPaths),
+}));
+
+export const evaluatorSpanPathsRelations = relations(evaluatorSpanPaths, ({one}) => ({
+  evaluator: one(evaluators, {
+    fields: [evaluatorSpanPaths.evaluatorId],
+    references: [evaluators.id]
+  }),
+  project: one(projects, {
+    fields: [evaluatorSpanPaths.projectId],
+    references: [projects.id]
+  }),
+}));
+
+export const sharedPayloadsRelations = relations(sharedPayloads, ({one}) => ({
+  project: one(projects, {
+    fields: [sharedPayloads.projectId],
+    references: [projects.id]
+  }),
+}));
+
+export const playgroundsRelations = relations(playgrounds, ({one}) => ({
+  project: one(projects, {
+    fields: [playgrounds.projectId],
+    references: [projects.id]
+  }),
+}));
+
+export const sqlTemplatesRelations = relations(sqlTemplates, ({one}) => ({
+  project: one(projects, {
+    fields: [sqlTemplates.projectId],
+    references: [projects.id]
+  }),
+}));
+
+export const evaluatorScoresRelations = relations(evaluatorScores, ({one}) => ({
+  project: one(projects, {
+    fields: [evaluatorScores.projectId],
+    references: [projects.id]
+  }),
+}));
+
+export const labelClassesRelations = relations(labelClasses, ({one, many}) => ({
+  project: one(projects, {
+    fields: [labelClasses.projectId],
+    references: [projects.id]
   }),
   labels: many(labels),
 }));
 
-<<<<<<< HEAD
 export const labelsRelations = relations(labels, ({one}) => ({
   labelClass: one(labelClasses, {
     fields: [labels.classId],
@@ -234,215 +314,6 @@
   }),
 }));
 
-export const agentMessagesRelations = relations(agentMessages, ({one}) => ({
-  agentSession: one(agentSessions, {
-    fields: [agentMessages.sessionId],
-    references: [agentSessions.sessionId]
-=======
-export const agentSessionsRelations = relations(agentSessions, ({many}) => ({
-  agentMessages: many(agentMessages),
-  agentChats: many(agentChats),
-}));
-
-export const userCookiesRelations = relations(userCookies, ({one}) => ({
-  user: one(users, {
-    fields: [userCookies.userId],
-    references: [users.id]
-  }),
-}));
-
-export const userUsageRelations = relations(userUsage, ({one}) => ({
-  user: one(users, {
-    fields: [userUsage.userId],
-    references: [users.id]
-  }),
-}));
-
-export const agentChatsRelations = relations(agentChats, ({one}) => ({
-  agentSession: one(agentSessions, {
-    fields: [agentChats.sessionId],
-    references: [agentSessions.sessionId]
-  }),
-  user: one(users, {
-    fields: [agentChats.userId],
-    references: [users.id]
-  }),
-}));
-
-export const workspaceInvitationsRelations = relations(workspaceInvitations, ({one}) => ({
-  workspace: one(workspaces, {
-    fields: [workspaceInvitations.workspaceId],
-    references: [workspaces.id]
->>>>>>> 0ae84f31
-  }),
-}));
-
-export const agentSessionsRelations = relations(agentSessions, ({many}) => ({
-  agentMessages: many(agentMessages),
-  agentChats: many(agentChats),
-}));
-
-<<<<<<< HEAD
-export const userCookiesRelations = relations(userCookies, ({one}) => ({
-  user: one(users, {
-    fields: [userCookies.userId],
-    references: [users.id]
-  }),
-}));
-
-export const userUsageRelations = relations(userUsage, ({one}) => ({
-  user: one(users, {
-    fields: [userUsage.userId],
-    references: [users.id]
-  }),
-}));
-
-export const agentChatsRelations = relations(agentChats, ({one}) => ({
-  agentSession: one(agentSessions, {
-    fields: [agentChats.sessionId],
-    references: [agentSessions.sessionId]
-  }),
-  user: one(users, {
-    fields: [agentChats.userId],
-    references: [users.id]
-  }),
-}));
-
-export const workspaceInvitationsRelations = relations(workspaceInvitations, ({one}) => ({
-  workspace: one(workspaces, {
-    fields: [workspaceInvitations.workspaceId],
-    references: [workspaces.id]
-  }),
-}));
-
-export const userSubscriptionTiersRelations = relations(userSubscriptionTiers, ({many}) => ({
-  users: many(users),
-}));
-
-export const evaluatorScoresRelations = relations(evaluatorScores, ({one}) => ({
-  project: one(projects, {
-    fields: [evaluatorScores.projectId],
-=======
-export const labelingQueueItemsRelations = relations(labelingQueueItems, ({one}) => ({
-  labelingQueue: one(labelingQueues, {
-    fields: [labelingQueueItems.queueId],
-    references: [labelingQueues.id]
-  }),
-}));
-
-export const tracesRelations = relations(traces, ({one}) => ({
-  project: one(projects, {
-    fields: [traces.projectId],
-    references: [projects.id]
-  }),
-}));
-
-export const evaluationsRelations = relations(evaluations, ({one, many}) => ({
-  evaluationResults: many(evaluationResults),
-  project: one(projects, {
-    fields: [evaluations.projectId],
->>>>>>> 0ae84f31
-    references: [projects.id]
-  }),
-}));
-
-<<<<<<< HEAD
-export const labelingQueueItemsRelations = relations(labelingQueueItems, ({one}) => ({
-  labelingQueue: one(labelingQueues, {
-    fields: [labelingQueueItems.queueId],
-    references: [labelingQueues.id]
-  }),
-}));
-
-export const tracesRelations = relations(traces, ({one}) => ({
-  project: one(projects, {
-    fields: [traces.projectId],
-=======
-export const evaluatorsRelations = relations(evaluators, ({one, many}) => ({
-  project: one(projects, {
-    fields: [evaluators.projectId],
-    references: [projects.id]
-  }),
-  evaluatorSpanPaths: many(evaluatorSpanPaths),
-}));
-
-export const evaluatorSpanPathsRelations = relations(evaluatorSpanPaths, ({one}) => ({
-  evaluator: one(evaluators, {
-    fields: [evaluatorSpanPaths.evaluatorId],
-    references: [evaluators.id]
-  }),
-  project: one(projects, {
-    fields: [evaluatorSpanPaths.projectId],
-    references: [projects.id]
-  }),
-}));
-
-export const sharedPayloadsRelations = relations(sharedPayloads, ({one}) => ({
-  project: one(projects, {
-    fields: [sharedPayloads.projectId],
->>>>>>> 0ae84f31
-    references: [projects.id]
-  }),
-}));
-
-<<<<<<< HEAD
-export const evaluationsRelations = relations(evaluations, ({one, many}) => ({
-  evaluationResults: many(evaluationResults),
-=======
-export const playgroundsRelations = relations(playgrounds, ({one}) => ({
->>>>>>> 0ae84f31
-  project: one(projects, {
-    fields: [playgrounds.projectId],
-    references: [projects.id]
-  }),
-}));
-
-<<<<<<< HEAD
-export const evaluatorsRelations = relations(evaluators, ({one, many}) => ({
-  project: one(projects, {
-    fields: [evaluators.projectId],
-=======
-export const sqlTemplatesRelations = relations(sqlTemplates, ({one}) => ({
-  project: one(projects, {
-    fields: [sqlTemplates.projectId],
->>>>>>> 0ae84f31
-    references: [projects.id]
-  }),
-  evaluatorSpanPaths: many(evaluatorSpanPaths),
-}));
-
-<<<<<<< HEAD
-export const evaluatorSpanPathsRelations = relations(evaluatorSpanPaths, ({one}) => ({
-  evaluator: one(evaluators, {
-    fields: [evaluatorSpanPaths.evaluatorId],
-    references: [evaluators.id]
-  }),
-  project: one(projects, {
-    fields: [evaluatorSpanPaths.projectId],
-=======
-export const evaluatorScoresRelations = relations(evaluatorScores, ({one}) => ({
-  project: one(projects, {
-    fields: [evaluatorScores.projectId],
->>>>>>> 0ae84f31
-    references: [projects.id]
-  }),
-}));
-
-export const labelClassesRelations = relations(labelClasses, ({one, many}) => ({
-  project: one(projects, {
-    fields: [labelClasses.projectId],
-    references: [projects.id]
-  }),
-  labels: many(labels),
-}));
-
-export const sharedPayloadsRelations = relations(sharedPayloads, ({one}) => ({
-  project: one(projects, {
-    fields: [sharedPayloads.projectId],
-    references: [projects.id]
-  }),
-}));
-
 export const workspaceUsageRelations = relations(workspaceUsage, ({one}) => ({
   workspace: one(workspaces, {
     fields: [workspaceUsage.workspaceId],
@@ -450,23 +321,8 @@
   }),
 }));
 
-<<<<<<< HEAD
-export const sqlTemplatesRelations = relations(sqlTemplates, ({one}) => ({
-  project: one(projects, {
-    fields: [sqlTemplates.projectId],
-    references: [projects.id]
-  }),
-=======
 export const subscriptionTiersRelations = relations(subscriptionTiers, ({many}) => ({
   workspaces: many(workspaces),
->>>>>>> 0ae84f31
-}));
-
-export const datasetParquetsRelations = relations(datasetParquets, ({one}) => ({
-  dataset: one(datasets, {
-    fields: [datasetParquets.datasetId],
-    references: [datasets.id]
-  }),
 }));
 
 export const machinesRelations = relations(machines, ({one}) => ({
