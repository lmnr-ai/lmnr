{
  "version": "7",
  "dialect": "postgresql",
  "entries": [
    {
      "idx": 0,
      "version": "7",
      "when": 1730070084161,
      "tag": "0000_tidy_iron_monger",
      "breakpoints": true
    },
    {
      "idx": 1,
      "version": "7",
      "when": 1730417688590,
      "tag": "0001_reflective_nuke",
      "breakpoints": true
    },
    {
      "idx": 2,
      "version": "7",
      "when": 1730608599324,
      "tag": "0002_cold_romulus",
      "breakpoints": true
    },
    {
      "idx": 3,
      "version": "7",
      "when": 1730701646174,
      "tag": "0003_cultured_tinkerer",
      "breakpoints": true
    },
    {
      "idx": 4,
      "version": "7",
      "when": 1731040951021,
      "tag": "0004_worthless_kitty_pryde",
      "breakpoints": true
    },
    {
      "idx": 5,
      "version": "7",
<<<<<<< HEAD
      "when": 1731284451865,
      "tag": "0005_simple_cassandra_nova",
=======
      "when": 1731368581437,
      "tag": "0005_misty_leper_queen",
>>>>>>> e56e79f9
      "breakpoints": true
    }
  ]
}<|MERGE_RESOLUTION|>--- conflicted
+++ resolved
@@ -40,13 +40,8 @@
     {
       "idx": 5,
       "version": "7",
-<<<<<<< HEAD
-      "when": 1731284451865,
-      "tag": "0005_simple_cassandra_nova",
-=======
       "when": 1731368581437,
       "tag": "0005_misty_leper_queen",
->>>>>>> e56e79f9
       "breakpoints": true
     }
   ]
