--- conflicted
+++ resolved
@@ -21,8 +21,6 @@
       "version": "7",
       "when": 1730608599324,
       "tag": "0002_cold_romulus",
-<<<<<<< HEAD
-=======
       "breakpoints": true
     },
     {
@@ -30,7 +28,6 @@
       "version": "7",
       "when": 1730701646174,
       "tag": "0003_cultured_tinkerer",
->>>>>>> 77637c68
       "breakpoints": true
     }
   ]
