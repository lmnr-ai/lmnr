[
  {
    "table": "subscription_tiers",
    "data": [
      {
        "id": 1,
        "name": "unlimited",
        "members_per_workspace": -1,
        "storage_mib": -1,
        "log_retention_days": 365
      }
    ]
  },
  {
    "table": "user_subscription_tiers",
    "data": [
      {
        "id": 1,
        "name": "unlimited",
        "index_chat_messages": -1
      }
    ]
  },
  {
    "table": "llm_prices",
    "data": [
      {
        "id": "f0404bfd-4f07-4398-8d21-740f60d13e13",
        "created_at": "2024-10-16 17:35:42.463992+00",
        "updated_at": "2024-10-16 17:35:42.463992+00",
        "provider": "anthropic",
        "model": "claude-2.0",
        "input_price_per_million": 8.0,
        "output_price_per_million": 24.0,
        "input_cached_price_per_million": null,
        "additional_prices": {}
      },
      {
        "id": "4a795dc8-c6de-416c-9e33-f739f040e7ac",
        "created_at": "2024-10-16 17:35:13.468792+00",
        "updated_at": "2024-10-16 17:35:13.468792+00",
        "provider": "anthropic",
        "model": "claude-2.1",
        "input_price_per_million": 8.0,
        "output_price_per_million": 24.0,
        "input_cached_price_per_million": null,
        "additional_prices": {}
      },
      {
        "id": "e9cfc547-dfc9-4c5e-bca8-2b1be33bf90f",
        "created_at": "2024-11-07 23:10:03.41329+00",
        "updated_at": "2024-11-07 23:10:03.41329+00",
        "provider": "anthropic",
        "model": "claude-3-5-haiku-20241022",
        "input_price_per_million": 1.0,
        "output_price_per_million": 5.0,
        "input_cached_price_per_million": null,
        "additional_prices": {}
      },
      {
        "id": "64ac4ea2-e503-4775-ae64-c536cc28aa0d",
        "created_at": "2024-12-03 22:51:39.444574+00",
        "updated_at": "2024-12-03 22:51:39.444574+00",
        "provider": "anthropic",
        "model": "claude-3-5-haiku-20241022-v1:0",
        "input_price_per_million": 1.0,
        "output_price_per_million": 5.0,
        "input_cached_price_per_million": null,
        "additional_prices": {}
      },
      {
        "id": "a4d8e406-5c4a-415e-a092-fba2fe859377",
        "created_at": "2024-11-07 23:10:50.192319+00",
        "updated_at": "2024-11-07 23:10:50.192319+00",
        "provider": "anthropic",
        "model": "claude-3-5-haiku-latest",
        "input_price_per_million": 1.0,
        "output_price_per_million": 5.0,
        "input_cached_price_per_million": null,
        "additional_prices": {}
      },
      {
        "id": "d1f31e4c-e47d-43d5-b332-9425310168ce",
        "created_at": "2024-10-16 17:01:24.987554+00",
        "updated_at": "2024-10-16 17:01:24.987554+00",
        "provider": "anthropic",
        "model": "claude-3-5-sonnet",
        "input_price_per_million": 3.0,
        "output_price_per_million": 15.0,
        "input_cached_price_per_million": 0.3,
        "additional_prices": {
          "input_cache_write_price_per_million": 3.75
        }
      },
      {
        "id": "11df2d02-e717-488b-9a95-890730cc8a1d",
        "created_at": "2024-10-16 17:00:40.568844+00",
        "updated_at": "2024-10-16 17:00:40.568844+00",
        "provider": "anthropic",
        "model": "claude-3-5-sonnet-20240620",
        "input_price_per_million": 3.0,
        "output_price_per_million": 15.0,
        "input_cached_price_per_million": 0.3,
        "additional_prices": {
          "input_cache_write_price_per_million": 3.75
        }
      },
      {
        "id": "31496f84-c7bb-4283-8330-5cd5032cb363",
        "created_at": "2024-12-03 22:51:39.444574+00",
        "updated_at": "2024-12-03 22:51:39.444574+00",
        "provider": "anthropic",
        "model": "claude-3-5-sonnet-20240620-v1:0",
        "input_price_per_million": 3.0,
        "output_price_per_million": 15.0,
        "input_cached_price_per_million": 0.3,
        "additional_prices": {
          "input_cache_write_price_per_million": 3.75
        }
      },
      {
        "id": "1d4a8933-0d6e-4a66-87c2-edf94dd0d11d",
        "created_at": "2024-10-23 21:09:54.832359+00",
        "updated_at": "2024-10-23 21:09:54.832359+00",
        "provider": "anthropic",
        "model": "claude-3-5-sonnet-20241022",
        "input_price_per_million": 3.0,
        "output_price_per_million": 15.0,
        "input_cached_price_per_million": 0.3,
        "additional_prices": {
          "input_cache_write_price_per_million": 3.75
        }
      },
      {
        "id": "1ae55a6f-b852-439b-b50e-fc4db324f143",
        "created_at": "2024-12-03 22:51:39.444574+00",
        "updated_at": "2024-12-03 22:51:39.444574+00",
        "provider": "anthropic",
        "model": "claude-3-5-sonnet-20241022-v2:0",
        "input_price_per_million": 3.0,
        "output_price_per_million": 15.0,
        "input_cached_price_per_million": 0.3,
        "additional_prices": {
          "input_cache_write_price_per_million": 3.75
        }
      },
      {
        "id": "b0cd1639-54b7-47ec-a012-51f4283f7b3f",
        "created_at": "2024-10-23 21:10:30.653913+00",
        "updated_at": "2024-10-23 21:10:30.653913+00",
        "provider": "anthropic",
        "model": "claude-3-5-sonnet-latest",
        "input_price_per_million": 3.0,
        "output_price_per_million": 15.0,
        "input_cached_price_per_million": 0.3,
        "additional_prices": {
          "input_cache_write_price_per_million": 3.75
        }
      },
      {
        "id": "b0d2726f-6636-4dc7-9042-af159783f13f",
        "created_at": "2025-04-21 13:12:30.919789+00",
        "updated_at": "2025-04-21 13:12:30.919789+00",
        "provider": "anthropic",
        "model": "claude-3-7-sonnet",
        "input_price_per_million": 3.0,
        "output_price_per_million": 15.0,
        "input_cached_price_per_million": 0.3,
        "additional_prices": {
          "input_cache_write_price_per_million": 3.75
        }
      },
      {
        "id": "6845c1fc-4323-44cc-997e-e08d2b3fe69c",
        "created_at": "2025-02-25 11:10:02.921559+00",
        "updated_at": "2025-02-25 11:10:02.921559+00",
        "provider": "anthropic",
        "model": "claude-3-7-sonnet-20250219",
        "input_price_per_million": 3.0,
        "output_price_per_million": 15.0,
        "input_cached_price_per_million": 0.3,
        "additional_prices": {
          "input_cache_write_price_per_million": 3.75
        }
      },
      {
        "id": "77be974b-87a0-4d76-83c3-14a299542589",
        "created_at": "2025-04-21 13:13:16.073483+00",
        "updated_at": "2025-04-21 13:13:16.073483+00",
        "provider": "anthropic",
        "model": "claude-3-7-sonnet-latest",
        "input_price_per_million": 3.0,
        "output_price_per_million": 15.0,
        "input_cached_price_per_million": 0.3,
        "additional_prices": {
          "input_cache_write_price_per_million": 3.75
        }
      },
      {
        "id": "207b103d-22b6-46cb-bbf0-55b36fbb66c0",
        "created_at": "2024-10-16 17:28:48.775835+00",
        "updated_at": "2024-10-16 17:28:48.775835+00",
        "provider": "anthropic",
        "model": "claude-3-haiku",
        "input_price_per_million": 0.25,
        "output_price_per_million": 1.25,
        "input_cached_price_per_million": 0.03,
        "additional_prices": {
          "input_cache_write_price_per_million": 0.3
        }
      },
      {
        "id": "0d8d27fb-4d11-4a60-bd0c-9fb039ab8962",
        "created_at": "2024-10-16 17:27:43.081527+00",
        "updated_at": "2024-10-16 17:27:43.081527+00",
        "provider": "anthropic",
        "model": "claude-3-haiku-20240307",
        "input_price_per_million": 0.25,
        "output_price_per_million": 1.25,
        "input_cached_price_per_million": 0.03,
        "additional_prices": {
          "input_cache_write_price_per_million": 0.3
        }
      },
      {
        "id": "2621499c-70dc-4426-a1d3-7257691deff5",
        "created_at": "2024-12-03 22:51:39.444574+00",
        "updated_at": "2024-12-03 22:51:39.444574+00",
        "provider": "anthropic",
        "model": "claude-3-haiku-20240307-v1:0",
        "input_price_per_million": 0.25,
        "output_price_per_million": 1.25,
        "input_cached_price_per_million": 0.03,
        "additional_prices": {
          "input_cache_write_price_per_million": 0.3
        }
      },
      {
        "id": "0ff55376-1bc1-47fa-942a-b5954ebe21cf",
        "created_at": "2024-10-16 17:25:54.972843+00",
        "updated_at": "2024-10-16 17:25:54.972843+00",
        "provider": "anthropic",
        "model": "claude-3-opus",
        "input_price_per_million": 15.0,
        "output_price_per_million": 75.0,
        "input_cached_price_per_million": 1.5,
        "additional_prices": {
          "input_cache_write_price_per_million": 18.75
        }
      },
      {
        "id": "6bc6ea3b-1339-4442-9685-ad847aad82ca",
        "created_at": "2024-10-16 17:25:10.302458+00",
        "updated_at": "2024-10-16 17:25:10.302458+00",
        "provider": "anthropic",
        "model": "claude-3-opus-20240229",
        "input_price_per_million": 15.0,
        "output_price_per_million": 75.0,
        "input_cached_price_per_million": 1.5,
        "additional_prices": {
          "input_cache_write_price_per_million": 18.75
        }
      },
      {
        "id": "fa414f72-b29a-4b24-bb30-acc10ba0c341",
        "created_at": "2024-12-03 22:51:39.444574+00",
        "updated_at": "2024-12-03 22:51:39.444574+00",
        "provider": "anthropic",
        "model": "claude-3-opus-20240229-v1:0",
        "input_price_per_million": 15.0,
        "output_price_per_million": 75.0,
        "input_cached_price_per_million": 1.5,
        "additional_prices": {
          "input_cache_write_price_per_million": 18.75
        }
      },
      {
        "id": "fbd573c2-c2a5-41fb-bd04-46a45d9e16a7",
        "created_at": "2024-10-23 21:09:05.810142+00",
        "updated_at": "2024-10-23 21:09:05.810142+00",
        "provider": "anthropic",
        "model": "claude-3-opus-latest",
        "input_price_per_million": 15.0,
        "output_price_per_million": 75.0,
        "input_cached_price_per_million": 1.5,
        "additional_prices": {
          "input_cache_write_price_per_million": 18.75
        }
      },
      {
        "id": "4d12a32f-b792-4522-8cc6-ebac3c4deb45",
        "created_at": "2024-10-16 17:30:25.966121+00",
        "updated_at": "2024-10-16 17:30:25.966121+00",
        "provider": "anthropic",
        "model": "claude-3-sonnet",
        "input_price_per_million": 3.0,
        "output_price_per_million": 15.0,
        "input_cached_price_per_million": null,
        "additional_prices": {}
      },
      {
        "id": "0a3533b9-c409-41df-bbf4-783e5a7d0a0d",
        "created_at": "2024-10-16 17:30:08.868147+00",
        "updated_at": "2024-10-16 17:30:08.868147+00",
        "provider": "anthropic",
        "model": "claude-3-sonnet-20240229",
        "input_price_per_million": 3.0,
        "output_price_per_million": 15.0,
        "input_cached_price_per_million": null,
        "additional_prices": {}
      },
      {
        "id": "dd46cc51-83c3-421d-91d4-0f3f3c9c3d03",
        "created_at": "2024-12-03 22:51:39.444574+00",
        "updated_at": "2024-12-03 22:51:39.444574+00",
        "provider": "anthropic",
        "model": "claude-3-sonnet-20240229-v1:0",
        "input_price_per_million": 3.0,
        "output_price_per_million": 15.0,
        "input_cached_price_per_million": null,
        "additional_prices": {}
      },
      {
        "id": "1a88a73b-42f9-495c-b4f7-9faac1f3e98f",
        "created_at": "2025-06-10 21:28:57.248088+00",
        "updated_at": "2025-06-10 21:28:57.248088+00",
        "provider": "anthropic",
        "model": "claude-4-sonnet-20250514",
        "input_price_per_million": 3.0,
        "output_price_per_million": 15.0,
        "input_cached_price_per_million": 0.3,
        "additional_prices": {
          "input_cache_write_price_per_million": 3.75
        }
      },
      {
        "id": "e40c2c10-6f84-414e-b15d-3a6bd406aea1",
        "created_at": "2024-10-16 17:36:24.312254+00",
        "updated_at": "2024-10-16 17:36:24.312254+00",
        "provider": "anthropic",
        "model": "claude-instant",
        "input_price_per_million": 0.8,
        "output_price_per_million": 2.4,
        "input_cached_price_per_million": null,
        "additional_prices": {}
      },
      {
        "id": "b975b0a0-dc70-48fd-9eee-0e1b9966d63a",
        "created_at": "2024-10-16 17:36:05.368008+00",
        "updated_at": "2024-10-16 17:36:05.368008+00",
        "provider": "anthropic",
        "model": "claude-instant-1.2",
        "input_price_per_million": 0.8,
        "output_price_per_million": 2.4,
        "input_cached_price_per_million": null,
        "additional_prices": {}
      },
      {
        "id": "57caaf0f-5701-4d46-b989-45dfe2ffdfb7",
        "created_at": "2025-05-22 20:56:16.63397+00",
        "updated_at": "2025-05-22 20:56:16.63397+00",
        "provider": "anthropic",
        "model": "claude-opus-4-20250514",
        "input_price_per_million": 15.0,
        "output_price_per_million": 75.0,
        "input_cached_price_per_million": 1.5,
        "additional_prices": {
          "input_cache_write_price_per_million": 18.75
        }
      },
      {
        "id": "5844f3f1-e937-4a6e-a7b5-5c3eaa244b81",
        "created_at": "2025-05-22 20:54:41.392959+00",
        "updated_at": "2025-05-22 20:54:41.392959+00",
        "provider": "anthropic",
        "model": "claude-sonnet-4-20250514",
        "input_price_per_million": 3.0,
        "output_price_per_million": 15.0,
        "input_cached_price_per_million": 0.3,
        "additional_prices": {
          "input_cache_write_price_per_million": 3.75
        }
      },
      {
        "id": "1427ff14-26d4-4723-92d9-dbfd939b1ea3",
        "created_at": "2024-10-16 18:18:03.452359+00",
        "updated_at": "2024-10-16 18:18:03.452359+00",
        "provider": "azure-openai",
        "model": "ada",
        "input_price_per_million": 0.1,
        "output_price_per_million": 0.0,
        "input_cached_price_per_million": null,
        "additional_prices": {}
      },
      {
        "id": "a1bb1b90-dc6c-4f79-b8c4-1a220561351e",
        "created_at": "2024-10-16 18:13:22.875838+00",
        "updated_at": "2024-10-16 18:13:22.875838+00",
        "provider": "azure-openai",
        "model": "ada-v2",
        "input_price_per_million": 0.1,
        "output_price_per_million": 0.0,
        "input_cached_price_per_million": null,
        "additional_prices": {}
      },
      {
        "id": "dadfb90d-6752-4558-bff1-f7286211e259",
        "created_at": "2024-10-16 18:13:22.875838+00",
        "updated_at": "2024-10-16 18:13:22.875838+00",
        "provider": "azure-openai",
        "model": "babbage-002",
        "input_price_per_million": 0.4,
        "output_price_per_million": 0.4,
        "input_cached_price_per_million": null,
        "additional_prices": {}
      },
      {
        "id": "010dd4ea-0a5b-4712-be8f-817c61debdd5",
        "created_at": "2025-04-21 14:10:11.499025+00",
        "updated_at": "2025-04-21 14:10:11.499025+00",
        "provider": "azure-openai",
        "model": "computer-use-preview",
        "input_price_per_million": 3.0,
        "output_price_per_million": 12.0,
        "input_cached_price_per_million": null,
        "additional_prices": {}
      },
      {
        "id": "74ad8ab5-5c6c-4fa5-a1a4-e01c0cc5dd2a",
        "created_at": "2024-10-16 18:13:22.875838+00",
        "updated_at": "2024-10-16 18:13:22.875838+00",
        "provider": "azure-openai",
        "model": "davinci-002",
        "input_price_per_million": 2.0,
        "output_price_per_million": 2.0,
        "input_cached_price_per_million": null,
        "additional_prices": {}
      },
      {
        "id": "367006dc-46c1-4aab-9023-b39f25948f04",
        "created_at": "2024-10-16 18:13:22.875838+00",
        "updated_at": "2024-10-16 18:13:22.875838+00",
        "provider": "azure-openai",
        "model": "gpt-3.5-turbo-0125",
        "input_price_per_million": 0.5,
        "output_price_per_million": 1.5,
        "input_cached_price_per_million": null,
        "additional_prices": {}
      },
      {
        "id": "27be5422-03d9-4af5-96e8-1a63912ec860",
        "created_at": "2024-10-16 18:13:22.875838+00",
        "updated_at": "2024-10-16 18:13:22.875838+00",
        "provider": "azure-openai",
        "model": "gpt-3.5-turbo-0301",
        "input_price_per_million": 2.0,
        "output_price_per_million": 2.0,
        "input_cached_price_per_million": null,
        "additional_prices": {}
      },
      {
        "id": "eecae199-4ec2-430a-b6be-d1e6fe717069",
        "created_at": "2024-10-16 18:13:22.875838+00",
        "updated_at": "2024-10-16 18:13:22.875838+00",
        "provider": "azure-openai",
        "model": "gpt-3.5-turbo-0613",
        "input_price_per_million": 1.5,
        "output_price_per_million": 2.0,
        "input_cached_price_per_million": null,
        "additional_prices": {}
      },
      {
        "id": "2062d64c-8ef1-48ba-80e4-8eb46640cdf5",
        "created_at": "2024-10-16 18:13:22.875838+00",
        "updated_at": "2024-10-16 18:13:22.875838+00",
        "provider": "azure-openai",
        "model": "gpt-3.5-turbo-1106",
        "input_price_per_million": 1.0,
        "output_price_per_million": 2.0,
        "input_cached_price_per_million": null,
        "additional_prices": {}
      },
      {
        "id": "16f00859-7901-4096-acf4-a2175a9db28e",
        "created_at": "2024-10-16 18:13:22.875838+00",
        "updated_at": "2024-10-16 18:13:22.875838+00",
        "provider": "azure-openai",
        "model": "gpt-3.5-turbo-16k-0613",
        "input_price_per_million": 3.0,
        "output_price_per_million": 4.0,
        "input_cached_price_per_million": null,
        "additional_prices": {}
      },
      {
        "id": "2b3996a9-1327-48e4-b80c-c7b79bfa4589",
        "created_at": "2024-10-16 18:13:22.875838+00",
        "updated_at": "2024-10-16 18:13:22.875838+00",
        "provider": "azure-openai",
        "model": "gpt-3.5-turbo-instruct",
        "input_price_per_million": 1.5,
        "output_price_per_million": 2.0,
        "input_cached_price_per_million": null,
        "additional_prices": {}
      },
      {
        "id": "f0dbd45b-cd8a-40a0-9646-986d3a045237",
        "created_at": "2024-10-16 18:13:22.875838+00",
        "updated_at": "2024-10-16 18:13:22.875838+00",
        "provider": "azure-openai",
        "model": "gpt-4",
        "input_price_per_million": 30.0,
        "output_price_per_million": 60.0,
        "input_cached_price_per_million": null,
        "additional_prices": {}
      },
      {
        "id": "6e230b98-b42d-4a61-9296-95f4ce3119db",
        "created_at": "2024-10-16 18:13:22.875838+00",
        "updated_at": "2024-10-16 18:13:22.875838+00",
        "provider": "azure-openai",
        "model": "gpt-4-0125-preview",
        "input_price_per_million": 10.0,
        "output_price_per_million": 30.0,
        "input_cached_price_per_million": null,
        "additional_prices": {}
      },
      {
        "id": "b88612bf-095f-4260-8211-46722035f382",
        "created_at": "2024-10-16 18:13:22.875838+00",
        "updated_at": "2024-10-16 18:13:22.875838+00",
        "provider": "azure-openai",
        "model": "gpt-4-1106-preview",
        "input_price_per_million": 10.0,
        "output_price_per_million": 30.0,
        "input_cached_price_per_million": null,
        "additional_prices": {}
      },
      {
        "id": "021fb02f-05a9-4fce-8165-1447ca9c941d",
        "created_at": "2024-10-16 18:13:22.875838+00",
        "updated_at": "2024-10-16 18:13:22.875838+00",
        "provider": "azure-openai",
        "model": "gpt-4-32k",
        "input_price_per_million": 60.0,
        "output_price_per_million": 120.0,
        "input_cached_price_per_million": null,
        "additional_prices": {}
      },
      {
        "id": "2229cb7c-5145-4d3f-a149-cc1babc6423e",
        "created_at": "2024-10-16 18:13:22.875838+00",
        "updated_at": "2024-10-16 18:13:22.875838+00",
        "provider": "azure-openai",
        "model": "gpt-4-turbo",
        "input_price_per_million": 10.0,
        "output_price_per_million": 30.0,
        "input_cached_price_per_million": null,
        "additional_prices": {}
      },
      {
        "id": "abfe34a4-c075-4fc0-ad57-45afdacb29e3",
        "created_at": "2024-10-16 18:13:22.875838+00",
        "updated_at": "2024-10-16 18:13:22.875838+00",
        "provider": "azure-openai",
        "model": "gpt-4-turbo-2024-04-09",
        "input_price_per_million": 10.0,
        "output_price_per_million": 30.0,
        "input_cached_price_per_million": null,
        "additional_prices": {}
      },
      {
        "id": "144676f9-6f14-4682-be9a-bccd93654935",
        "created_at": "2024-10-16 18:29:46.726553+00",
        "updated_at": "2024-10-16 18:29:46.726553+00",
        "provider": "azure-openai",
        "model": "gpt-4-turbo-vision",
        "input_price_per_million": 10.0,
        "output_price_per_million": 30.0,
        "input_cached_price_per_million": null,
        "additional_prices": {}
      },
      {
        "id": "516fc096-5874-49c5-abed-7cd8d2467508",
        "created_at": "2024-10-16 18:13:22.875838+00",
        "updated_at": "2024-10-16 18:13:22.875838+00",
        "provider": "azure-openai",
        "model": "gpt-4-vision-preview",
        "input_price_per_million": 10.0,
        "output_price_per_million": 30.0,
        "input_cached_price_per_million": null,
        "additional_prices": {}
      },
      {
        "id": "e85873ee-8e6d-4e61-8071-44c0e903650a",
        "created_at": "2025-04-21 13:28:57.378243+00",
        "updated_at": "2025-04-21 13:28:57.378243+00",
        "provider": "azure-openai",
        "model": "gpt-4.5-preview",
        "input_price_per_million": 75.0,
        "output_price_per_million": 150.0,
        "input_cached_price_per_million": 37.5,
        "additional_prices": {}
      },
      {
        "id": "b5664271-4558-474d-8ed4-7f45b3c8a197",
        "created_at": "2025-04-21 13:29:35.001408+00",
        "updated_at": "2025-04-21 13:29:35.001408+00",
        "provider": "azure-openai",
        "model": "gpt-4.5-preview-2025-02-27",
        "input_price_per_million": 75.0,
        "output_price_per_million": 150.0,
        "input_cached_price_per_million": 37.5,
        "additional_prices": {}
      },
      {
        "id": "b055a7af-53bd-4fc6-8e47-9ac696c56e51",
        "created_at": "2024-10-16 18:13:22.875838+00",
        "updated_at": "2024-10-16 18:13:22.875838+00",
        "provider": "azure-openai",
        "model": "gpt-4o",
        "input_price_per_million": 2.5,
        "output_price_per_million": 10.0,
        "input_cached_price_per_million": null,
        "additional_prices": {}
      },
      {
        "id": "b11f6426-a5db-4b9f-a0a8-f76716841d3d",
        "created_at": "2024-10-16 18:13:22.875838+00",
        "updated_at": "2024-10-16 18:13:22.875838+00",
        "provider": "azure-openai",
        "model": "gpt-4o-2024-05-13",
        "input_price_per_million": 5.0,
        "output_price_per_million": 15.0,
        "input_cached_price_per_million": null,
        "additional_prices": {}
      },
      {
        "id": "d9246eaa-3a01-454d-8578-3d93a94b10fc",
        "created_at": "2024-10-16 18:13:22.875838+00",
        "updated_at": "2024-10-16 18:13:22.875838+00",
        "provider": "azure-openai",
        "model": "gpt-4o-2024-08-06",
        "input_price_per_million": 2.5,
        "output_price_per_million": 10.0,
        "input_cached_price_per_million": null,
        "additional_prices": {}
      },
      {
        "id": "4158c286-0335-46d0-8e6e-69d7d8de4866",
        "created_at": "2024-10-16 18:13:22.875838+00",
        "updated_at": "2024-10-16 18:13:22.875838+00",
        "provider": "azure-openai",
        "model": "gpt-4o-mini",
        "input_price_per_million": 0.15,
        "output_price_per_million": 0.6,
        "input_cached_price_per_million": null,
        "additional_prices": {}
      },
      {
        "id": "8a14e359-2701-4cb5-b749-a4aed39a70f5",
        "created_at": "2024-10-16 18:13:22.875838+00",
        "updated_at": "2024-10-16 18:13:22.875838+00",
        "provider": "azure-openai",
        "model": "gpt-4o-mini-2024-07-18",
        "input_price_per_million": 0.15,
        "output_price_per_million": 0.6,
        "input_cached_price_per_million": null,
        "additional_prices": {}
      },
      {
        "id": "64d83e3b-f36a-41e4-8414-01c4dc3005ad",
        "created_at": "2024-10-16 18:13:22.875838+00",
        "updated_at": "2024-10-16 18:13:22.875838+00",
        "provider": "azure-openai",
        "model": "gpt-4o-realtime-preview",
        "input_price_per_million": 5.0,
        "output_price_per_million": 20.0,
        "input_cached_price_per_million": null,
        "additional_prices": {}
      },
      {
        "id": "2ac8ee67-3e2c-4aeb-8909-5877cf7a14df",
        "created_at": "2024-10-16 18:13:22.875838+00",
        "updated_at": "2024-10-16 18:13:22.875838+00",
        "provider": "azure-openai",
        "model": "gpt-4o-realtime-preview-2024-10-01",
        "input_price_per_million": 5.0,
        "output_price_per_million": 20.0,
        "input_cached_price_per_million": null,
        "additional_prices": {}
      },
      {
        "id": "7a384670-09a4-449a-9fa0-80fd13152340",
        "created_at": "2025-04-21 13:19:43.056423+00",
        "updated_at": "2025-04-21 13:19:43.056423+00",
        "provider": "azure-openai",
        "model": "o1",
        "input_price_per_million": 15.0,
        "output_price_per_million": 60.0,
        "input_cached_price_per_million": 7.5,
        "additional_prices": {}
      },
      {
        "id": "2941492d-e611-4d04-a773-f16cf014e527",
        "created_at": "2025-04-21 13:23:00.811361+00",
        "updated_at": "2025-04-21 13:23:00.811361+00",
        "provider": "azure-openai",
        "model": "o1-2024-12-17",
        "input_price_per_million": 15.0,
        "output_price_per_million": 60.0,
        "input_cached_price_per_million": 7.5,
        "additional_prices": {}
      },
      {
        "id": "813db11c-4339-437c-858a-577b012c2416",
        "created_at": "2024-10-16 18:13:22.875838+00",
        "updated_at": "2025-04-21 13:22:13+00",
        "provider": "azure-openai",
        "model": "o1-mini",
        "input_price_per_million": 1.1,
        "output_price_per_million": 4.4,
        "input_cached_price_per_million": 0.55,
        "additional_prices": {}
      },
      {
        "id": "f462d279-9532-45cb-9d7c-fc1a173095cf",
        "created_at": "2024-10-16 18:13:22.875838+00",
        "updated_at": "2025-04-21 13:22:14+00",
        "provider": "azure-openai",
        "model": "o1-mini-2024-09-12",
        "input_price_per_million": 1.1,
        "output_price_per_million": 4.4,
        "input_cached_price_per_million": 0.55,
        "additional_prices": {}
      },
      {
        "id": "ade309bd-d7e2-4f5b-9f3e-95d88d18bcef",
        "created_at": "2024-10-16 18:13:22.875838+00",
        "updated_at": "2025-04-21 13:20:56+00",
        "provider": "azure-openai",
        "model": "o1-preview",
        "input_price_per_million": 15.0,
        "output_price_per_million": 60.0,
        "input_cached_price_per_million": 7.5,
        "additional_prices": {}
      },
      {
        "id": "f50553f1-51ea-422f-b1fd-e9ebc799a883",
        "created_at": "2024-10-16 18:13:22.875838+00",
        "updated_at": "2025-04-21 13:20:58+00",
        "provider": "azure-openai",
        "model": "o1-preview-2024-09-12",
        "input_price_per_million": 15.0,
        "output_price_per_million": 60.0,
        "input_cached_price_per_million": 7.5,
        "additional_prices": {}
      },
      {
        "id": "909e462b-9f5e-4c60-a9b0-6f99e7df1725",
        "created_at": "2025-06-11 20:50:24.016064+00",
        "updated_at": "2025-06-11 20:50:24.016064+00",
        "provider": "azure-openai",
        "model": "o3",
        "input_price_per_million": 10.0,
        "output_price_per_million": 40.0,
        "input_cached_price_per_million": 2.5,
        "additional_prices": {}
      },
      {
        "id": "9c740adb-5e43-46aa-97fb-82b191b0a7fa",
        "created_at": "2025-06-11 20:49:55.275261+00",
        "updated_at": "2025-06-11 20:49:55.275261+00",
        "provider": "azure-openai",
        "model": "o3-2025-04-16",
        "input_price_per_million": 10.0,
        "output_price_per_million": 40.0,
        "input_cached_price_per_million": 2.5,
        "additional_prices": {}
      },
      {
        "id": "30f3f183-aae3-46da-8fc9-ff05e3e38a98",
        "created_at": "2025-04-21 13:25:21.978809+00",
        "updated_at": "2025-04-21 13:25:21.978809+00",
        "provider": "azure-openai",
        "model": "o3-mini",
        "input_price_per_million": 1.1,
        "output_price_per_million": 4.4,
        "input_cached_price_per_million": 0.55,
        "additional_prices": {}
      },
      {
        "id": "c8e51d02-150e-4fb2-b6ff-d355dce9d8a7",
        "created_at": "2025-04-21 13:25:56.101153+00",
        "updated_at": "2025-04-21 13:25:56.101153+00",
        "provider": "azure-openai",
        "model": "o3-mini-2025-01-31",
        "input_price_per_million": 1.1,
        "output_price_per_million": 4.4,
        "input_cached_price_per_million": 0.55,
        "additional_prices": {}
      },
      {
        "id": "2e26c5cd-5a64-484a-b127-6ed632a605d4",
        "created_at": "2025-06-11 20:51:40.784784+00",
        "updated_at": "2025-06-11 20:51:40.784784+00",
        "provider": "azure-openai",
        "model": "o4-mini",
        "input_price_per_million": 1.1,
        "output_price_per_million": 4.4,
        "input_cached_price_per_million": 0.28,
        "additional_prices": {}
      },
      {
        "id": "92856532-b9ba-4812-b2b9-c2a222f45a77",
        "created_at": "2025-06-11 20:51:14.217265+00",
        "updated_at": "2025-06-11 20:51:14.217265+00",
        "provider": "azure-openai",
        "model": "o4-mini-2025-04-16",
        "input_price_per_million": 1.1,
        "output_price_per_million": 4.4,
        "input_cached_price_per_million": 0.28,
        "additional_prices": {}
      },
      {
        "id": "f4a0effb-29c0-4b42-adf1-d216d61a5241",
        "created_at": "2024-10-16 18:13:22.875838+00",
        "updated_at": "2024-10-16 18:13:22.875838+00",
        "provider": "azure-openai",
        "model": "text-embedding-3-large",
        "input_price_per_million": 0.13,
        "output_price_per_million": 0.0,
        "input_cached_price_per_million": null,
        "additional_prices": {}
      },
      {
        "id": "2ffda02a-7eed-4dea-a43e-5d11c65f121b",
        "created_at": "2024-10-16 18:18:37.490753+00",
        "updated_at": "2024-10-16 18:18:37.490753+00",
        "provider": "azure-openai",
        "model": "text-embedding-3-large",
        "input_price_per_million": 0.13,
        "output_price_per_million": 0.0,
        "input_cached_price_per_million": null,
        "additional_prices": {}
      },
      {
        "id": "47407fd3-7f8d-4807-bbfb-2fd1e8a2746d",
        "created_at": "2024-10-16 18:13:22.875838+00",
        "updated_at": "2024-10-16 18:13:22.875838+00",
        "provider": "azure-openai",
        "model": "text-embedding-3-small",
        "input_price_per_million": 0.02,
        "output_price_per_million": 0.0,
        "input_cached_price_per_million": null,
        "additional_prices": {}
      },
      {
        "id": "8ddb3a52-f960-40ad-b358-755680203bee",
        "created_at": "2024-10-16 17:40:47.013058+00",
        "updated_at": "2024-10-16 17:40:47.013058+00",
        "provider": "bedrock-anthropic",
        "model": "claude-2.0",
        "input_price_per_million": 8.0,
        "output_price_per_million": 24.0,
        "input_cached_price_per_million": null,
        "additional_prices": {}
      },
      {
        "id": "cf43a212-9fd1-4fcc-8299-af72472388c0",
        "created_at": "2024-10-16 17:40:47.013058+00",
        "updated_at": "2024-10-16 17:40:47.013058+00",
        "provider": "bedrock-anthropic",
        "model": "claude-2.1",
        "input_price_per_million": 8.0,
        "output_price_per_million": 24.0,
        "input_cached_price_per_million": null,
        "additional_prices": {}
      },
      {
        "id": "189c918c-be74-457a-a020-dec5a215995b",
        "created_at": "2024-11-07 23:15:54.583619+00",
        "updated_at": "2024-11-07 23:15:54.583619+00",
        "provider": "bedrock-anthropic",
        "model": "claude-3-5-haiku",
        "input_price_per_million": 1.0,
        "output_price_per_million": 5.0,
        "input_cached_price_per_million": null,
        "additional_prices": {}
      },
      {
        "id": "30c83d8f-392e-49c4-8a0a-1904a54aae7d",
        "created_at": "2024-11-07 23:12:16.680925+00",
        "updated_at": "2024-11-07 23:12:16.680925+00",
        "provider": "bedrock-anthropic",
        "model": "claude-3-5-haiku-20241022-v1:0",
        "input_price_per_million": 1.0,
        "output_price_per_million": 5.0,
        "input_cached_price_per_million": null,
        "additional_prices": {}
      },
      {
        "id": "f4bbe24d-c832-4ce0-9fe8-0796d4aa82df",
        "created_at": "2024-10-16 17:40:47.013058+00",
        "updated_at": "2024-10-16 17:40:47.013058+00",
        "provider": "bedrock-anthropic",
        "model": "claude-3-5-sonnet",
        "input_price_per_million": 3.0,
        "output_price_per_million": 15.0,
        "input_cached_price_per_million": 0.3,
        "additional_prices": {
          "input_cache_write_price_per_million": 3.75
        }
      },
      {
        "id": "2f7b676c-5661-431b-a37f-f8dc6099abc3",
        "created_at": "2024-10-16 17:40:47.013058+00",
        "updated_at": "2024-10-16 17:40:47.013058+00",
        "provider": "bedrock-anthropic",
        "model": "claude-3-5-sonnet-20240620-v1:0",
        "input_price_per_million": 3.0,
        "output_price_per_million": 15.0,
        "input_cached_price_per_million": 0.3,
        "additional_prices": {
          "input_cache_write_price_per_million": 3.75
        }
      },
      {
        "id": "7819d23e-4ed8-4ca0-a3a0-caefd5bebba7",
        "created_at": "2024-10-23 21:08:03.969223+00",
        "updated_at": "2024-10-23 21:08:03.969223+00",
        "provider": "bedrock-anthropic",
        "model": "claude-3-5-sonnet-20241022-v2:0",
        "input_price_per_million": 3.0,
        "output_price_per_million": 15.0,
        "input_cached_price_per_million": 0.3,
        "additional_prices": {
          "input_cache_write_price_per_million": 3.75
        }
      },
      {
        "id": "f30c084d-2009-4ac2-8cc4-89f358829675",
        "created_at": "2025-04-21 13:36:07.338169+00",
        "updated_at": "2025-04-21 13:36:07.338169+00",
        "provider": "bedrock-anthropic",
        "model": "claude-3-7-sonnet-20250219-v1:0",
        "input_price_per_million": 3.0,
        "output_price_per_million": 15.0,
        "input_cached_price_per_million": 0.3,
        "additional_prices": {
          "input_cache_write_price_per_million": 3.75
        }
      },
      {
        "id": "d6ee7f18-121d-4b30-9349-a92857433de4",
        "created_at": "2024-10-16 17:40:47.013058+00",
        "updated_at": "2024-10-16 17:40:47.013058+00",
        "provider": "bedrock-anthropic",
        "model": "claude-3-haiku",
        "input_price_per_million": 0.25,
        "output_price_per_million": 1.25,
        "input_cached_price_per_million": 0.03,
        "additional_prices": {
          "input_cache_write_price_per_million": 0.3
        }
      },
      {
        "id": "a2d9092e-96d7-45b6-9504-9f26a8e665b3",
        "created_at": "2024-10-16 17:40:47.013058+00",
        "updated_at": "2024-10-16 17:40:47.013058+00",
        "provider": "bedrock-anthropic",
        "model": "claude-3-haiku-20240307-v1:0",
        "input_price_per_million": 0.25,
        "output_price_per_million": 1.25,
        "input_cached_price_per_million": 0.03,
        "additional_prices": {
          "input_cache_write_price_per_million": 0.3
        }
      },
      {
        "id": "aff7004e-9241-4b7d-80b7-98ead53148a7",
        "created_at": "2024-10-16 17:40:47.013058+00",
        "updated_at": "2024-10-16 17:40:47.013058+00",
        "provider": "bedrock-anthropic",
        "model": "claude-3-opus",
        "input_price_per_million": 15.0,
        "output_price_per_million": 75.0,
        "input_cached_price_per_million": 1.5,
        "additional_prices": {
          "input_cache_write_price_per_million": 18.75
        }
      },
      {
        "id": "a18c3c64-2a8b-4298-965b-2c93e4a1cf1a",
        "created_at": "2024-10-16 17:40:47.013058+00",
        "updated_at": "2024-10-16 17:40:47.013058+00",
        "provider": "bedrock-anthropic",
        "model": "claude-3-opus-20240229-v1:0",
        "input_price_per_million": 15.0,
        "output_price_per_million": 75.0,
        "input_cached_price_per_million": 1.5,
        "additional_prices": {
          "input_cache_write_price_per_million": 18.75
        }
      },
      {
        "id": "a38df2e9-40e2-4b6f-bcb9-4b43e4deca67",
        "created_at": "2024-10-16 17:40:47.013058+00",
        "updated_at": "2024-10-16 17:40:47.013058+00",
        "provider": "bedrock-anthropic",
        "model": "claude-3-sonnet",
        "input_price_per_million": 3.0,
        "output_price_per_million": 15.0,
        "input_cached_price_per_million": null,
        "additional_prices": {}
      },
      {
        "id": "32f432f7-e294-451e-9696-2d53158b7de4",
        "created_at": "2024-10-16 17:40:47.013058+00",
        "updated_at": "2024-10-16 17:40:47.013058+00",
        "provider": "bedrock-anthropic",
        "model": "claude-3-sonnet-20240229-v1:0",
        "input_price_per_million": 3.0,
        "output_price_per_million": 15.0,
        "input_cached_price_per_million": null,
        "additional_prices": {}
      },
      {
        "id": "6543ce81-2a57-4dd7-9900-0f84dd613396",
        "created_at": "2024-10-16 17:40:47.013058+00",
        "updated_at": "2024-10-16 17:40:47.013058+00",
        "provider": "bedrock-anthropic",
        "model": "claude-instant",
        "input_price_per_million": 0.8,
        "output_price_per_million": 2.4,
        "input_cached_price_per_million": null,
        "additional_prices": {}
      },
      {
        "id": "30b12ca5-babd-4cbd-91ce-884d748769f4",
        "created_at": "2024-10-16 17:40:47.013058+00",
        "updated_at": "2024-10-16 17:40:47.013058+00",
        "provider": "bedrock-anthropic",
        "model": "claude-instant-1.2",
        "input_price_per_million": 0.8,
        "output_price_per_million": 2.4,
        "input_cached_price_per_million": null,
        "additional_prices": {}
      },
      {
        "id": "6f7133fe-299e-47b8-b96e-7d29edba7288",
        "created_at": "2025-06-11 20:59:27.893352+00",
        "updated_at": "2025-06-11 20:59:27.893352+00",
        "provider": "bedrock-anthropic",
        "model": "claude-opus-4",
        "input_price_per_million": 15.0,
        "output_price_per_million": 75.0,
        "input_cached_price_per_million": 1.5,
        "additional_prices": {
          "input_cache_write_price_per_million": 18.75
        }
      },
      {
        "id": "cef567e2-e85d-471a-a0a1-b69c69df30d3",
        "created_at": "2025-06-11 20:59:04.824836+00",
        "updated_at": "2025-06-11 20:59:04.824836+00",
        "provider": "bedrock-anthropic",
        "model": "claude-opus-4-20250514-v1:0",
        "input_price_per_million": 15.0,
        "output_price_per_million": 75.0,
        "input_cached_price_per_million": 1.5,
        "additional_prices": {
          "input_cache_write_price_per_million": 18.75
        }
      },
      {
        "id": "2124705e-fd6d-4d10-ba6c-74b870be4e85",
        "created_at": "2025-06-11 20:59:42.88303+00",
        "updated_at": "2025-06-11 20:59:42.88303+00",
        "provider": "bedrock-anthropic",
        "model": "claude-sonnet-4",
        "input_price_per_million": 3.0,
        "output_price_per_million": 15.0,
        "input_cached_price_per_million": 0.3,
        "additional_prices": {
          "input_cache_write_price_per_million": 3.75
        }
      },
      {
        "id": "3dbeee1b-2236-497d-9838-e76756ccf2f4",
        "created_at": "2025-06-11 20:59:04.824836+00",
        "updated_at": "2025-06-11 20:59:04.824836+00",
        "provider": "bedrock-anthropic",
        "model": "claude-sonnet-4-20250514-v1:0",
        "input_price_per_million": 3.0,
        "output_price_per_million": 15.0,
        "input_cached_price_per_million": 0.3,
        "additional_prices": {
          "input_cache_write_price_per_million": 3.75
        }
      },
      {
        "id": "e0b915d8-5b18-4ea8-8351-42cfa09f3558",
        "created_at": "2024-10-16 17:54:35.25255+00",
        "updated_at": "2024-10-16 17:54:35.25255+00",
        "provider": "gemini",
        "model": "gemini-1.0-pro",
        "input_price_per_million": 0.5,
        "output_price_per_million": 1.5,
        "input_cached_price_per_million": null,
        "additional_prices": {}
      },
      {
        "id": "617ed77b-1e20-4e4b-badb-dd333127c96e",
        "created_at": "2024-10-16 17:47:10.663951+00",
        "updated_at": "2024-10-16 17:47:10.663951+00",
        "provider": "gemini",
        "model": "gemini-1.5-flash",
        "input_price_per_million": 0.075,
        "output_price_per_million": 0.3,
        "input_cached_price_per_million": 0.01875,
        "additional_prices": {
          "input_caching_storage_price_per_million_per_hour": 1
        }
      },
      {
        "id": "3fd165af-b55d-4c12-9e9b-3ee00bfb0812",
        "created_at": "2024-10-16 17:48:12.168376+00",
        "updated_at": "2024-10-16 17:48:12.168376+00",
        "provider": "gemini",
        "model": "gemini-1.5-flash--long-context",
        "input_price_per_million": 0.15,
        "output_price_per_million": 0.6,
        "input_cached_price_per_million": 0.0375,
        "additional_prices": {
          "input_caching_storage_price_per_million_per_hour": 1
        }
      },
      {
        "id": "db6db298-45ba-4b1c-99c9-f5cd097c1e9e",
        "created_at": "2024-10-16 17:49:59.928943+00",
        "updated_at": "2024-10-16 17:49:59.928943+00",
        "provider": "gemini",
        "model": "gemini-1.5-flash-8b",
        "input_price_per_million": 0.0375,
        "output_price_per_million": 0.15,
        "input_cached_price_per_million": 0.01,
        "additional_prices": {
          "input_caching_storage_price_per_million_per_hour": 0.25
        }
      },
      {
        "id": "949d2c35-81b9-442c-87cd-bf1a98d12ae6",
        "created_at": "2024-10-16 17:51:05.527007+00",
        "updated_at": "2024-10-16 17:51:05.527007+00",
        "provider": "gemini",
        "model": "gemini-1.5-flash-8b--long-context",
        "input_price_per_million": 0.075,
        "output_price_per_million": 0.3,
        "input_cached_price_per_million": 0.02,
        "additional_prices": {
          "input_caching_storage_price_per_million_per_hour": 0.25
        }
      },
      {
        "id": "66276930-843c-4fd8-9fdc-dff5c04d05ef",
        "created_at": "2024-10-16 17:52:47.980902+00",
        "updated_at": "2024-10-16 17:52:47.980902+00",
        "provider": "gemini",
        "model": "gemini-1.5-pro",
        "input_price_per_million": 1.25,
        "output_price_per_million": 5.0,
        "input_cached_price_per_million": 0.3125,
        "additional_prices": {
          "input_caching_storage_price_per_million_per_hour": 4.5
        }
      },
      {
        "id": "4d2240ad-0107-4b7b-a261-75caf4e64103",
        "created_at": "2024-10-16 17:53:40.150074+00",
        "updated_at": "2024-10-16 17:53:40.150074+00",
        "provider": "gemini",
        "model": "gemini-1.5-pro--long-context",
        "input_price_per_million": 2.5,
        "output_price_per_million": 10.0,
        "input_cached_price_per_million": 0.625,
        "additional_prices": {
          "input_caching_storage_price_per_million_per_hour": 4.5
        }
      },
      {
        "id": "e60513d8-4b58-46e2-8ac5-6a6eb2ecb346",
        "created_at": "2025-02-24 05:01:02.564727+00",
        "updated_at": "2025-02-24 05:01:02.564727+00",
        "provider": "gemini",
        "model": "gemini-2.0-flash",
        "input_price_per_million": 0.1,
        "output_price_per_million": 0.4,
        "input_cached_price_per_million": 0.025,
        "additional_prices": {
          "input_caching_storage_price_per_million_per_hour": 1
        }
      },
      {
        "id": "6884a324-2bcf-4ddb-83ae-6a60e08dd189",
        "created_at": "2025-02-24 05:01:02.564727+00",
        "updated_at": "2025-02-24 05:01:02.564727+00",
        "provider": "gemini",
        "model": "gemini-2.0-flash-exp",
        "input_price_per_million": 0.1,
        "output_price_per_million": 0.4,
        "input_cached_price_per_million": 0.025,
        "additional_prices": {
          "input_caching_storage_price_per_million_per_hour": 1
        }
      },
      {
        "id": "49c09368-3d95-4bfe-b157-6b2e7087ae7c",
        "created_at": "2025-02-24 05:05:05.173049+00",
        "updated_at": "2025-06-11 20:25:00+00",
        "provider": "gemini",
        "model": "gemini-2.0-flash-lite",
        "input_price_per_million": 0.075,
        "output_price_per_million": 0.3,
        "input_cached_price_per_million": null,
        "additional_prices": {
          "input_caching_storage_price_per_million_per_hour": 1
        }
      },
      {
        "id": "adfb6183-c610-410c-8168-77aef0d138c8",
        "created_at": "2025-02-24 05:05:05.173049+00",
        "updated_at": "2025-02-24 05:05:05.173049+00",
        "provider": "gemini",
        "model": "gemini-2.0-flash-lite-exp",
        "input_price_per_million": 0.075,
        "output_price_per_million": 0.3,
        "input_cached_price_per_million": 0.01875,
        "additional_prices": {
          "input_caching_storage_price_per_million_per_hour": 1
        }
      },
      {
        "id": "24a482fc-5f5e-4f42-8485-76cea4a1fa81",
        "created_at": "2025-02-24 05:05:05.173049+00",
        "updated_at": "2025-02-24 05:05:05.173049+00",
        "provider": "gemini",
        "model": "gemini-2.0-flash-lite-exp-01-21",
        "input_price_per_million": 0.075,
        "output_price_per_million": 0.3,
        "input_cached_price_per_million": 0.01875,
        "additional_prices": {
          "input_caching_storage_price_per_million_per_hour": 1
        }
      },
      {
        "id": "e0668d3d-cf04-432a-a9db-bfd5c5fe93bc",
        "created_at": "2025-03-26 12:50:34.975519+00",
        "updated_at": "2025-03-26 12:50:34.975519+00",
        "provider": "gemini",
        "model": "gemini-2.0-flash-lite-preview-02-05",
        "input_price_per_million": 0.075,
        "output_price_per_million": 0.3,
        "input_cached_price_per_million": 0.01875,
        "additional_prices": {
          "input_caching_storage_price_per_million_per_hour": 1
        }
      },
      {
        "id": "49450685-4a99-4f97-b0c9-3b7d9ea285d6",
        "created_at": "2025-06-26 22:33:06.632881+00",
        "updated_at": "2025-06-26 22:33:06.632881+00",
        "provider": "gemini",
        "model": "gemini-2.5-flash",
        "input_price_per_million": 0.3,
        "output_price_per_million": 2.5,
        "input_cached_price_per_million": 0.075,
        "additional_prices": {}
      },
      {
        "id": "81ac552b-8f42-4bb3-b372-d3fc4bbe7c34",
        "created_at": "2025-06-29 13:42:13.642225+00",
        "updated_at": "2025-06-29 13:42:13.642225+00",
        "provider": "gemini",
        "model": "gemini-2.5-flash-lite-preview",
        "input_price_per_million": 0.1,
        "output_price_per_million": 0.4,
        "input_cached_price_per_million": 0.025,
        "additional_prices": {}
      },
      {
        "id": "21be14f7-e39b-4b56-b922-d84e360c874c",
        "created_at": "2025-06-29 13:41:21.522029+00",
        "updated_at": "2025-06-29 13:41:21.522029+00",
        "provider": "gemini",
        "model": "gemini-2.5-flash-lite-preview-06-17",
        "input_price_per_million": 0.1,
        "output_price_per_million": 0.4,
        "input_cached_price_per_million": 0.025,
        "additional_prices": {}
      },
      {
        "id": "e2b60e7e-5fae-45ff-a015-d0e63a33fb5d",
        "created_at": "2025-04-21 13:50:17.447978+00",
        "updated_at": "2025-04-21 13:50:17.447978+00",
        "provider": "gemini",
        "model": "gemini-2.5-flash-preview",
        "input_price_per_million": 0.15,
        "output_price_per_million": 0.6,
        "input_cached_price_per_million": 0.0375,
        "additional_prices": {
          "output_thinking_price_per_million": 3.5
        }
      },
      {
        "id": "27c278df-26e0-4b02-a447-b2f664ead28e",
        "created_at": "2025-04-21 13:49:50.069719+00",
        "updated_at": "2025-04-21 13:49:50.069719+00",
        "provider": "gemini",
        "model": "gemini-2.5-flash-preview-04-17",
        "input_price_per_million": 0.15,
        "output_price_per_million": 0.6,
        "input_cached_price_per_million": 0.0375,
        "additional_prices": {
          "output_thinking_price_per_million": 3.5
        }
      },
      {
        "id": "c87f92c3-53a5-4a84-949a-f980142476d5",
        "created_at": "2025-06-11 20:17:03.094028+00",
        "updated_at": "2025-06-11 20:17:03.094028+00",
        "provider": "gemini",
        "model": "gemini-2.5-flash-preview-05-20",
        "input_price_per_million": 0.15,
        "output_price_per_million": 0.6,
        "input_cached_price_per_million": 0.0375,
        "additional_prices": {
          "output_thinking_price_per_million": 3.5
        }
      },
      {
        "id": "5a291382-25a8-4696-bd7e-d5fde02d32dc",
        "created_at": "2025-06-26 13:08:00.674092+00",
        "updated_at": "2025-06-26 13:08:00.674092+00",
        "provider": "gemini",
        "model": "gemini-2.5-pro",
        "input_price_per_million": 1.25,
        "output_price_per_million": 10.0,
        "input_cached_price_per_million": 0.31,
        "additional_prices": {}
      },
      {
        "id": "ae98dd2e-74bc-4a9d-bbc4-e6206b3996c5",
        "created_at": "2025-06-29 13:24:12.884716+00",
        "updated_at": "2025-06-29 13:24:12.884716+00",
        "provider": "gemini",
        "model": "gemini-2.5-pro--long-context",
        "input_price_per_million": 2.5,
        "output_price_per_million": 15.0,
        "input_cached_price_per_million": 0.625,
        "additional_prices": {}
      },
      {
        "id": "f1b194fa-1aac-400e-bb5c-6c36d5c32a60",
        "created_at": "2025-04-21 13:43:28.840993+00",
        "updated_at": "2025-04-21 13:43:28.840993+00",
        "provider": "gemini",
        "model": "gemini-2.5-pro-exp-03-25",
        "input_price_per_million": 1.25,
        "output_price_per_million": 10.0,
        "input_cached_price_per_million": null,
        "additional_prices": {}
      },
      {
        "id": "5f86da0f-284a-499a-807f-a065ce7ab0ad",
        "created_at": "2025-04-21 13:44:29.827557+00",
        "updated_at": "2025-04-21 13:44:29.827557+00",
        "provider": "gemini",
        "model": "gemini-2.5-pro-exp-03-25--long-context",
        "input_price_per_million": 2.5,
        "output_price_per_million": 15.0,
        "input_cached_price_per_million": null,
        "additional_prices": {}
      },
      {
        "id": "331e3752-9f6d-464f-b299-a25e911e85f3",
        "created_at": "2025-04-21 13:42:10.717327+00",
        "updated_at": "2025-06-11 20:30:25+00",
        "provider": "gemini",
        "model": "gemini-2.5-pro-preview",
        "input_price_per_million": 1.25,
        "output_price_per_million": 10.0,
        "input_cached_price_per_million": 0.31,
        "additional_prices": {}
      },
      {
        "id": "d622ad1f-bce7-4d78-9866-ab12b2ed08ed",
        "created_at": "2025-04-21 13:42:54.81621+00",
        "updated_at": "2025-06-11 20:30:27+00",
        "provider": "gemini",
        "model": "gemini-2.5-pro-preview--long-context",
        "input_price_per_million": 2.5,
        "output_price_per_million": 15.0,
        "input_cached_price_per_million": 0.625,
        "additional_prices": {}
      },
      {
        "id": "3c50c0fd-1e23-44e9-ad71-2d85aa35248a",
        "created_at": "2025-04-21 13:45:15.494032+00",
        "updated_at": "2025-04-21 13:45:15.494032+00",
        "provider": "gemini",
        "model": "gemini-2.5-pro-preview-03-25",
        "input_price_per_million": 1.25,
        "output_price_per_million": 10.0,
        "input_cached_price_per_million": null,
        "additional_prices": {}
      },
      {
        "id": "9deced75-a41e-4100-9fe7-560cebc53be1",
        "created_at": "2025-04-21 13:45:49.1859+00",
        "updated_at": "2025-04-21 13:45:49.1859+00",
        "provider": "gemini",
        "model": "gemini-2.5-pro-preview-03-25--long-context",
        "input_price_per_million": 2.5,
        "output_price_per_million": 15.0,
        "input_cached_price_per_million": null,
        "additional_prices": {}
      },
      {
        "id": "6d528da5-4ac5-418e-9ad4-d3cb1c16976d",
        "created_at": "2025-05-08 10:30:14.806005+00",
        "updated_at": "2025-05-08 10:30:14.806005+00",
        "provider": "gemini",
        "model": "gemini-2.5-pro-preview-05-06",
        "input_price_per_million": 1.25,
        "output_price_per_million": 10.0,
        "input_cached_price_per_million": null,
        "additional_prices": {}
      },
      {
        "id": "43460fd0-db2b-4ccd-9b4a-04482ebd5142",
        "created_at": "2025-05-08 10:30:14.806005+00",
        "updated_at": "2025-05-08 10:30:14.806005+00",
        "provider": "gemini",
        "model": "gemini-2.5-pro-preview-05-06--long-context",
        "input_price_per_million": 2.5,
        "output_price_per_million": 15.0,
        "input_cached_price_per_million": null,
        "additional_prices": {}
      },
      {
        "id": "a4dbd1f9-cc4b-4906-9d89-435c63951038",
        "created_at": "2025-06-10 21:25:43.550587+00",
        "updated_at": "2025-06-10 21:25:43.550587+00",
        "provider": "gemini",
        "model": "gemini-2.5-pro-preview-06-05",
        "input_price_per_million": 1.25,
        "output_price_per_million": 10.0,
        "input_cached_price_per_million": 0.31,
        "additional_prices": {}
      },
      {
        "id": "5549bfca-ff73-43dc-8361-27fad69bfcd6",
        "created_at": "2025-06-11 20:30:00.551078+00",
        "updated_at": "2025-06-11 20:30:00.551078+00",
        "provider": "gemini",
        "model": "gemini-2.5-pro-preview-06-05--long-context",
        "input_price_per_million": 2.5,
        "output_price_per_million": 15.0,
        "input_cached_price_per_million": 0.625,
        "additional_prices": {}
      },
      {
        "id": "8ee27663-4326-4d81-8c9a-def8d465bdf6",
        "created_at": "2024-10-16 17:54:35.25255+00",
        "updated_at": "2024-10-16 17:54:35.25255+00",
        "provider": "gemini",
        "model": "models/gemini-1.0-pro",
        "input_price_per_million": 0.5,
        "output_price_per_million": 1.5,
        "input_cached_price_per_million": null,
        "additional_prices": {}
      },
      {
        "id": "c1d2e368-19fe-4428-9487-85cce2019aea",
        "created_at": "2024-10-16 17:47:10.663951+00",
        "updated_at": "2024-10-16 17:47:10.663951+00",
        "provider": "gemini",
        "model": "models/gemini-1.5-flash",
        "input_price_per_million": 0.075,
        "output_price_per_million": 0.3,
        "input_cached_price_per_million": 0.01875,
        "additional_prices": {
          "input_caching_storage_price_per_million_per_hour": 1
        }
      },
      {
        "id": "cfa5e71d-6598-49eb-b510-69e893f4f9ca",
        "created_at": "2024-10-16 17:48:12.168376+00",
        "updated_at": "2024-10-16 17:48:12.168376+00",
        "provider": "gemini",
        "model": "models/gemini-1.5-flash--long-context",
        "input_price_per_million": 0.15,
        "output_price_per_million": 0.6,
        "input_cached_price_per_million": 0.0375,
        "additional_prices": {
          "input_caching_storage_price_per_million_per_hour": 1
        }
      },
      {
        "id": "80cfbecc-374e-42d0-b53f-83c3322ef2cb",
        "created_at": "2024-10-16 17:49:59.928943+00",
        "updated_at": "2024-10-16 17:49:59.928943+00",
        "provider": "gemini",
        "model": "models/gemini-1.5-flash-8b",
        "input_price_per_million": 0.0375,
        "output_price_per_million": 0.15,
        "input_cached_price_per_million": 0.01,
        "additional_prices": {
          "input_caching_storage_price_per_million_per_hour": 0.25
        }
      },
      {
        "id": "39e5ec3c-3617-4b9f-9945-905c4dec8533",
        "created_at": "2024-10-16 17:51:05.527007+00",
        "updated_at": "2024-10-16 17:51:05.527007+00",
        "provider": "gemini",
        "model": "models/gemini-1.5-flash-8b--long-context",
        "input_price_per_million": 0.075,
        "output_price_per_million": 0.3,
        "input_cached_price_per_million": 0.02,
        "additional_prices": {
          "input_caching_storage_price_per_million_per_hour": 0.25
        }
      },
      {
        "id": "2dd68e4d-e231-48dc-a03c-468ec0cbd51d",
        "created_at": "2024-10-16 17:52:47.980902+00",
        "updated_at": "2024-10-16 17:52:47.980902+00",
        "provider": "gemini",
        "model": "models/gemini-1.5-pro",
        "input_price_per_million": 1.25,
        "output_price_per_million": 5.0,
        "input_cached_price_per_million": 0.3125,
        "additional_prices": {
          "input_caching_storage_price_per_million_per_hour": 4.5
        }
      },
      {
        "id": "e191b8b9-aabe-4aec-a9d6-cb5eb9fbec72",
        "created_at": "2024-10-16 17:53:40.150074+00",
        "updated_at": "2024-10-16 17:53:40.150074+00",
        "provider": "gemini",
        "model": "models/gemini-1.5-pro--long-context",
        "input_price_per_million": 2.5,
        "output_price_per_million": 10.0,
        "input_cached_price_per_million": 0.625,
        "additional_prices": {
          "input_caching_storage_price_per_million_per_hour": 4.5
        }
      },
      {
        "id": "8b1525d6-17ed-43e1-b033-109511029d50",
        "created_at": "2025-02-24 05:01:02.564727+00",
        "updated_at": "2025-02-24 05:01:02.564727+00",
        "provider": "gemini",
        "model": "models/gemini-2.0-flash",
        "input_price_per_million": 0.1,
        "output_price_per_million": 0.4,
        "input_cached_price_per_million": 0.025,
        "additional_prices": {
          "input_caching_storage_price_per_million_per_hour": 1
        }
      },
      {
        "id": "c661a396-39d4-4a72-ba04-85cdccd1485d",
        "created_at": "2025-02-24 05:01:02.564727+00",
        "updated_at": "2025-02-24 05:01:02.564727+00",
        "provider": "gemini",
        "model": "models/gemini-2.0-flash-exp",
        "input_price_per_million": 0.1,
        "output_price_per_million": 0.4,
        "input_cached_price_per_million": 0.025,
        "additional_prices": {
          "input_caching_storage_price_per_million_per_hour": 1
        }
      },
      {
        "id": "211c0a3d-dba3-4ba5-a33f-3c5effb8e73a",
        "created_at": "2025-02-24 05:05:05.173049+00",
        "updated_at": "2025-02-24 05:05:05.173049+00",
        "provider": "gemini",
        "model": "models/gemini-2.0-flash-lite",
        "input_price_per_million": 0.075,
        "output_price_per_million": 0.3,
        "input_cached_price_per_million": 0.01875,
        "additional_prices": {
          "input_caching_storage_price_per_million_per_hour": 1
        }
      },
      {
        "id": "b84c6619-9695-4666-a433-6904fd874e42",
        "created_at": "2025-02-24 05:05:05.173049+00",
        "updated_at": "2025-02-24 05:05:05.173049+00",
        "provider": "gemini",
        "model": "models/gemini-2.0-flash-lite-exp",
        "input_price_per_million": 0.075,
        "output_price_per_million": 0.3,
        "input_cached_price_per_million": 0.01875,
        "additional_prices": {
          "input_caching_storage_price_per_million_per_hour": 1
        }
      },
      {
        "id": "5f67b55c-087e-40f0-a5b2-61c97a654802",
        "created_at": "2025-02-24 05:05:05.173049+00",
        "updated_at": "2025-02-24 05:05:05.173049+00",
        "provider": "gemini",
        "model": "models/gemini-2.0-flash-lite-exp-01-21",
        "input_price_per_million": 0.075,
        "output_price_per_million": 0.3,
        "input_cached_price_per_million": 0.01875,
        "additional_prices": {
          "input_caching_storage_price_per_million_per_hour": 1
        }
      },
      {
        "id": "688f6ffe-59b0-4570-b9b5-dae42c4787d4",
        "created_at": "2025-03-26 12:50:34.975519+00",
        "updated_at": "2025-03-26 12:50:34.975519+00",
        "provider": "gemini",
        "model": "models/gemini-2.0-flash-lite-preview-02-05",
        "input_price_per_million": 0.075,
        "output_price_per_million": 0.3,
        "input_cached_price_per_million": 0.01875,
        "additional_prices": {
          "input_caching_storage_price_per_million_per_hour": 1
        }
      },
      {
        "id": "7e05841f-3ea7-476c-96eb-b78f2f657dc7",
        "created_at": "2025-06-29 13:30:48.991054+00",
        "updated_at": "2025-06-29 13:30:48.991054+00",
        "provider": "gemini",
        "model": "models/gemini-2.5-flash",
        "input_price_per_million": 0.3,
        "output_price_per_million": 2.5,
        "input_cached_price_per_million": 0.075,
        "additional_prices": {}
      },
      {
        "id": "368b658c-1d48-472b-a557-01d18f20f955",
        "created_at": "2025-06-29 13:43:06.478234+00",
        "updated_at": "2025-06-29 13:43:06.478234+00",
        "provider": "gemini",
        "model": "models/gemini-2.5-flash-lite-preview",
        "input_price_per_million": 0.1,
        "output_price_per_million": 0.4,
        "input_cached_price_per_million": 0.025,
        "additional_prices": {}
      },
      {
        "id": "a8c9dab6-58f9-482f-8ef3-553c2c7de153",
        "created_at": "2025-06-29 13:43:06.478234+00",
        "updated_at": "2025-06-29 13:43:06.478234+00",
        "provider": "gemini",
        "model": "models/gemini-2.5-flash-lite-preview-06-17",
        "input_price_per_million": 0.1,
        "output_price_per_million": 0.4,
        "input_cached_price_per_million": 0.025,
        "additional_prices": {}
      },
      {
        "id": "70678c85-f752-4fc3-ab16-9aa01bf0ccc4",
        "created_at": "2025-04-21 13:50:17.447978+00",
        "updated_at": "2025-06-11 20:34:31+00",
        "provider": "gemini",
        "model": "models/gemini-2.5-flash-preview",
        "input_price_per_million": 0.15,
        "output_price_per_million": 0.6,
        "input_cached_price_per_million": 0.0375,
        "additional_prices": {
          "output_thinking_price_per_million": 3.5
        }
      },
      {
        "id": "b6acec76-0251-49fa-b37f-bb67e31b2d54",
        "created_at": "2025-04-21 13:49:50.069719+00",
        "updated_at": "2025-04-21 13:49:50.069719+00",
        "provider": "gemini",
        "model": "models/gemini-2.5-flash-preview-04-17",
        "input_price_per_million": 0.15,
        "output_price_per_million": 0.6,
        "input_cached_price_per_million": null,
        "additional_prices": {
          "output_thinking_price_per_million": 3.5
        }
      },
      {
        "id": "2e987727-6998-4f60-a57c-ac0e62411a99",
        "created_at": "2025-06-11 20:17:03.094028+00",
        "updated_at": "2025-06-11 20:17:03.094028+00",
        "provider": "gemini",
        "model": "models/gemini-2.5-flash-preview-05-20",
        "input_price_per_million": 0.15,
        "output_price_per_million": 0.6,
        "input_cached_price_per_million": 0.0375,
        "additional_prices": {
          "output_thinking_price_per_million": 3.5
        }
      },
      {
<<<<<<< HEAD
        "id": "41402e81-d1aa-4c2c-9079-57f932e91cff",
        "created_at": "2025-06-29 13:31:39.314329+00",
        "updated_at": "2025-06-29 13:31:39.314329+00",
        "provider": "gemini",
        "model": "models/gemini-2.5-pro",
        "input_price_per_million": 1.25,
        "output_price_per_million": 10.0,
        "input_cached_price_per_million": 0.31,
        "additional_prices": {}
      },
      {
=======
>>>>>>> 67200b43
        "id": "d37419ea-441b-4365-99cb-0964716c2f7a",
        "created_at": "2025-04-21 13:43:28.840993+00",
        "updated_at": "2025-04-21 13:43:28.840993+00",
        "provider": "gemini",
        "model": "models/gemini-2.5-pro-exp-03-25",
        "input_price_per_million": 1.25,
        "output_price_per_million": 10.0,
        "input_cached_price_per_million": null,
        "additional_prices": {}
      },
      {
        "id": "55c92f73-ce8e-4e4c-ac41-c911a3a889f1",
        "created_at": "2025-04-21 13:44:29.827557+00",
        "updated_at": "2025-04-21 13:44:29.827557+00",
        "provider": "gemini",
        "model": "models/gemini-2.5-pro-exp-03-25--long-context",
        "input_price_per_million": 2.5,
        "output_price_per_million": 15.0,
        "input_cached_price_per_million": null,
        "additional_prices": {}
      },
      {
        "id": "1a28c961-1cfd-4f12-92e0-ef1cc9c15caa",
        "created_at": "2025-04-21 13:42:10.717327+00",
        "updated_at": "2025-04-21 13:42:10.717327+00",
        "provider": "gemini",
        "model": "models/gemini-2.5-pro-preview",
        "input_price_per_million": 1.25,
        "output_price_per_million": 10.0,
        "input_cached_price_per_million": 0.31,
        "additional_prices": {}
      },
      {
        "id": "81ca44a2-eaea-4122-ba26-052542dabf4a",
        "created_at": "2025-04-21 13:42:54.81621+00",
        "updated_at": "2025-04-21 13:42:54.81621+00",
        "provider": "gemini",
        "model": "models/gemini-2.5-pro-preview--long-context",
        "input_price_per_million": 2.5,
        "output_price_per_million": 15.0,
        "input_cached_price_per_million": 0.625,
        "additional_prices": {}
      },
      {
        "id": "5679fd41-8a17-4428-bebb-c1f5d7d8e03f",
        "created_at": "2025-04-21 13:45:15.494032+00",
        "updated_at": "2025-04-21 13:45:15.494032+00",
        "provider": "gemini",
        "model": "models/gemini-2.5-pro-preview-03-25",
        "input_price_per_million": 1.25,
        "output_price_per_million": 10.0,
        "input_cached_price_per_million": null,
        "additional_prices": {}
      },
      {
        "id": "7d48af6c-4c33-4f64-bd4b-cc9def408c37",
        "created_at": "2025-04-21 13:45:49.1859+00",
        "updated_at": "2025-04-21 13:45:49.1859+00",
        "provider": "gemini",
        "model": "models/gemini-2.5-pro-preview-03-25--long-context",
        "input_price_per_million": 2.5,
        "output_price_per_million": 15.0,
        "input_cached_price_per_million": null,
        "additional_prices": {}
      },
      {
        "id": "b6e9f8d9-d8ba-4ce1-9a97-4df13724d4ce",
        "created_at": "2025-05-08 10:30:14.806005+00",
        "updated_at": "2025-05-08 10:30:14.806005+00",
        "provider": "gemini",
        "model": "models/gemini-2.5-pro-preview-05-06",
        "input_price_per_million": 1.25,
        "output_price_per_million": 10.0,
        "input_cached_price_per_million": null,
        "additional_prices": {}
      },
      {
        "id": "8a98ed6b-15f4-445a-93c9-d39fc5a656a9",
        "created_at": "2025-05-08 10:30:14.806005+00",
        "updated_at": "2025-05-08 10:30:14.806005+00",
        "provider": "gemini",
        "model": "models/gemini-2.5-pro-preview-05-06--long-context",
        "input_price_per_million": 2.5,
        "output_price_per_million": 15.0,
        "input_cached_price_per_million": null,
        "additional_prices": {}
      },
      {
        "id": "39be489b-99d9-49b8-99be-37a85462c5ec",
        "created_at": "2025-06-11 20:11:10.806838+00",
        "updated_at": "2025-06-11 20:11:10.806838+00",
        "provider": "gemini",
        "model": "models/gemini-2.5-pro-preview-06-05",
        "input_price_per_million": 1.25,
        "output_price_per_million": 10.0,
        "input_cached_price_per_million": 0.31,
        "additional_prices": {}
      },
      {
        "id": "32ccbc1f-70f6-46d7-a1e9-4fef2ee507d6",
        "created_at": "2025-06-11 20:35:50.199357+00",
        "updated_at": "2025-06-11 20:35:50.199357+00",
        "provider": "gemini",
        "model": "models/gemini-2.5-pro-preview-06-05--long-context",
        "input_price_per_million": 2.5,
        "output_price_per_million": 15.0,
        "input_cached_price_per_million": 0.625,
        "additional_prices": {}
      },
      {
        "id": "d7f85885-05ee-4209-9894-eb4b66a50d65",
        "created_at": "2025-03-26 12:35:02.937791+00",
        "updated_at": "2025-03-26 12:35:02.937791+00",
        "provider": "google",
        "model": "gemini-1.0-pro",
        "input_price_per_million": 0.5,
        "output_price_per_million": 1.5,
        "input_cached_price_per_million": null,
        "additional_prices": {}
      },
      {
        "id": "613ebec2-cfb6-4fdf-88f4-d12f3c585c9d",
        "created_at": "2025-03-26 12:35:02.937791+00",
        "updated_at": "2025-03-26 12:35:02.937791+00",
        "provider": "google",
        "model": "gemini-1.5-flash",
        "input_price_per_million": 0.075,
        "output_price_per_million": 0.3,
        "input_cached_price_per_million": 0.01875,
        "additional_prices": {
          "input_caching_storage_price_per_million_per_hour": 1
        }
      },
      {
        "id": "bf26de30-b523-4b2a-a575-7ea6f2395a17",
        "created_at": "2025-03-26 12:35:02.937791+00",
        "updated_at": "2025-03-26 12:35:02.937791+00",
        "provider": "google",
        "model": "gemini-1.5-flash--long-context",
        "input_price_per_million": 0.15,
        "output_price_per_million": 0.6,
        "input_cached_price_per_million": 0.0375,
        "additional_prices": {
          "input_caching_storage_price_per_million_per_hour": 1
        }
      },
      {
        "id": "2532adc6-fb68-4c70-81de-38b7f5b3bc4f",
        "created_at": "2025-03-26 12:35:02.937791+00",
        "updated_at": "2025-03-26 12:35:02.937791+00",
        "provider": "google",
        "model": "gemini-1.5-flash-8b",
        "input_price_per_million": 0.0375,
        "output_price_per_million": 0.15,
        "input_cached_price_per_million": 0.01,
        "additional_prices": {
          "input_caching_storage_price_per_million_per_hour": 0.25
        }
      },
      {
        "id": "86439654-9aa3-4263-9e08-803b287b0606",
        "created_at": "2025-03-26 12:35:02.937791+00",
        "updated_at": "2025-03-26 12:35:02.937791+00",
        "provider": "google",
        "model": "gemini-1.5-flash-8b--long-context",
        "input_price_per_million": 0.075,
        "output_price_per_million": 0.3,
        "input_cached_price_per_million": 0.02,
        "additional_prices": {
          "input_caching_storage_price_per_million_per_hour": 0.25
        }
      },
      {
        "id": "9e8e6f26-179b-4b11-bb32-9271187fd063",
        "created_at": "2025-03-26 12:35:02.937791+00",
        "updated_at": "2025-03-26 12:35:02.937791+00",
        "provider": "google",
        "model": "gemini-1.5-pro",
        "input_price_per_million": 1.25,
        "output_price_per_million": 5.0,
        "input_cached_price_per_million": 0.3125,
        "additional_prices": {
          "input_caching_storage_price_per_million_per_hour": 4.5
        }
      },
      {
        "id": "bf8617e1-bf37-4484-830d-9f65ac751c83",
        "created_at": "2025-03-26 12:35:02.937791+00",
        "updated_at": "2025-03-26 12:35:02.937791+00",
        "provider": "google",
        "model": "gemini-1.5-pro--long-context",
        "input_price_per_million": 2.5,
        "output_price_per_million": 10.0,
        "input_cached_price_per_million": 0.625,
        "additional_prices": {
          "input_caching_storage_price_per_million_per_hour": 4.5
        }
      },
      {
        "id": "43cc50eb-1d83-4897-984f-1b7a52293ad9",
        "created_at": "2025-03-26 12:35:02.937791+00",
        "updated_at": "2025-03-26 12:35:02.937791+00",
        "provider": "google",
        "model": "gemini-2.0-flash",
        "input_price_per_million": 0.1,
        "output_price_per_million": 0.4,
        "input_cached_price_per_million": 0.025,
        "additional_prices": {
          "input_caching_storage_price_per_million_per_hour": 1
        }
      },
      {
        "id": "69b91ad7-f9e8-40dc-9a4a-f0e32a0743db",
        "created_at": "2025-03-26 12:35:02.937791+00",
        "updated_at": "2025-03-26 12:35:02.937791+00",
        "provider": "google",
        "model": "gemini-2.0-flash-exp",
        "input_price_per_million": 0.1,
        "output_price_per_million": 0.4,
        "input_cached_price_per_million": 0.025,
        "additional_prices": {
          "input_caching_storage_price_per_million_per_hour": 1
        }
      },
      {
        "id": "f35b06f8-bffc-476b-88f6-eb4d45c1742d",
        "created_at": "2025-03-26 12:35:02.937791+00",
        "updated_at": "2025-03-26 12:35:02.937791+00",
        "provider": "google",
        "model": "gemini-2.0-flash-lite",
        "input_price_per_million": 0.075,
        "output_price_per_million": 0.3,
        "input_cached_price_per_million": 0.01875,
        "additional_prices": {
          "input_caching_storage_price_per_million_per_hour": 1
        }
      },
      {
        "id": "6bdd876f-df09-4b03-b1d7-49a193264201",
        "created_at": "2025-03-26 12:35:02.937791+00",
        "updated_at": "2025-03-26 12:35:02.937791+00",
        "provider": "google",
        "model": "gemini-2.0-flash-lite-exp",
        "input_price_per_million": 0.075,
        "output_price_per_million": 0.3,
        "input_cached_price_per_million": 0.01875,
        "additional_prices": {
          "input_caching_storage_price_per_million_per_hour": 1
        }
      },
      {
        "id": "f5404b77-53fb-435e-bad7-3b63839090c2",
        "created_at": "2025-03-26 12:35:02.937791+00",
        "updated_at": "2025-03-26 12:35:02.937791+00",
        "provider": "google",
        "model": "gemini-2.0-flash-lite-exp-01-21",
        "input_price_per_million": 0.075,
        "output_price_per_million": 0.3,
        "input_cached_price_per_million": 0.01875,
        "additional_prices": {
          "input_caching_storage_price_per_million_per_hour": 1
        }
      },
      {
        "id": "65edfd20-404a-4354-a89b-1b9567b54aca",
        "created_at": "2025-03-26 12:48:12.976356+00",
        "updated_at": "2025-03-26 12:48:12.976356+00",
        "provider": "google",
        "model": "gemini-2.0-flash-lite-preview-02-05",
        "input_price_per_million": 0.075,
        "output_price_per_million": 0.3,
        "input_cached_price_per_million": 0.01875,
        "additional_prices": {
          "input_caching_storage_price_per_million_per_hour": 1
        }
      },
      {
        "id": "d5a4d63a-7fbb-4754-af9a-878c6a4226da",
        "created_at": "2025-06-29 13:34:53.814843+00",
        "updated_at": "2025-06-29 13:34:53.814843+00",
        "provider": "google",
        "model": "gemini-2.5-flash",
        "input_price_per_million": 0.3,
        "output_price_per_million": 2.5,
        "input_cached_price_per_million": 0.075,
        "additional_prices": {}
      },
      {
        "id": "36cbe099-4164-4e17-b178-1c5151f589b1",
        "created_at": "2025-06-29 13:43:20.885749+00",
        "updated_at": "2025-06-29 13:43:20.885749+00",
        "provider": "google",
        "model": "gemini-2.5-flash-lite-preview",
        "input_price_per_million": 0.1,
        "output_price_per_million": 0.4,
        "input_cached_price_per_million": 0.025,
        "additional_prices": {}
      },
      {
        "id": "5598434e-2186-49cb-8eec-cfe3cb2cf3a4",
        "created_at": "2025-06-29 13:43:20.885749+00",
        "updated_at": "2025-06-29 13:43:20.885749+00",
        "provider": "google",
        "model": "gemini-2.5-flash-lite-preview-06-17",
        "input_price_per_million": 0.1,
        "output_price_per_million": 0.4,
        "input_cached_price_per_million": 0.025,
        "additional_prices": {}
      },
      {
        "id": "abac95fe-84e4-4c92-9f5f-43692f6765b1",
        "created_at": "2025-04-21 13:50:17.447978+00",
        "updated_at": "2025-06-11 20:37:49+00",
        "provider": "google",
        "model": "gemini-2.5-flash-preview",
        "input_price_per_million": 0.15,
        "output_price_per_million": 0.6,
        "input_cached_price_per_million": 0.0375,
        "additional_prices": {
          "output_thinking_price_per_million": 3.5
        }
      },
      {
        "id": "9b3217f9-aed6-4990-bf85-4208962c537f",
        "created_at": "2025-04-21 13:49:50.069719+00",
        "updated_at": "2025-04-21 13:49:50.069719+00",
        "provider": "google",
        "model": "gemini-2.5-flash-preview-04-17",
        "input_price_per_million": 0.15,
        "output_price_per_million": 0.6,
        "input_cached_price_per_million": null,
        "additional_prices": {
          "output_thinking_price_per_million": 3.5
        }
      },
      {
        "id": "4e212309-5713-4723-8b94-67e7a43238e4",
        "created_at": "2025-06-11 20:16:54.674202+00",
        "updated_at": "2025-06-11 20:16:54.674202+00",
        "provider": "google",
        "model": "gemini-2.5-flash-preview-05-20",
        "input_price_per_million": 0.15,
        "output_price_per_million": 0.6,
        "input_cached_price_per_million": 0.0375,
        "additional_prices": {
          "output_thinking_price_per_million": 3.5
        }
      },
      {
<<<<<<< HEAD
        "id": "be5051f2-fa7d-4ab5-89ea-a21c7a10867b",
        "created_at": "2025-06-29 13:35:34.654936+00",
        "updated_at": "2025-06-29 13:35:34.654936+00",
        "provider": "google",
        "model": "gemini-2.5-pro",
        "input_price_per_million": 1.25,
        "output_price_per_million": 10.0,
        "input_cached_price_per_million": 0.31,
        "additional_prices": {}
      },
      {
=======
>>>>>>> 67200b43
        "id": "6ddd8538-7fe7-4a9c-8bb8-7b00411c3968",
        "created_at": "2025-04-21 13:43:28.840993+00",
        "updated_at": "2025-04-21 13:43:28.840993+00",
        "provider": "google",
        "model": "gemini-2.5-pro-exp-03-25",
        "input_price_per_million": 1.25,
        "output_price_per_million": 10.0,
        "input_cached_price_per_million": null,
        "additional_prices": {}
      },
      {
        "id": "e7fe0160-733e-4941-9c1e-9dc5c4644fca",
        "created_at": "2025-04-21 13:44:29.827557+00",
        "updated_at": "2025-04-21 13:44:29.827557+00",
        "provider": "google",
        "model": "gemini-2.5-pro-exp-03-25--long-context",
        "input_price_per_million": 2.5,
        "output_price_per_million": 15.0,
        "input_cached_price_per_million": null,
        "additional_prices": {}
      },
      {
        "id": "e7fc06ff-b706-4fc3-a36b-0779cac825b0",
        "created_at": "2025-04-21 13:42:10.717327+00",
        "updated_at": "2025-04-21 13:42:10.717327+00",
        "provider": "google",
        "model": "gemini-2.5-pro-preview",
        "input_price_per_million": 1.25,
        "output_price_per_million": 10.0,
        "input_cached_price_per_million": 0.31,
        "additional_prices": {}
      },
      {
        "id": "8314b54b-8cdb-4a2c-82d8-f66f3b3ad341",
        "created_at": "2025-04-21 13:42:54.81621+00",
        "updated_at": "2025-04-21 13:42:54.81621+00",
        "provider": "google",
        "model": "gemini-2.5-pro-preview--long-context",
        "input_price_per_million": 2.5,
        "output_price_per_million": 15.0,
        "input_cached_price_per_million": 0.625,
        "additional_prices": {}
      },
      {
        "id": "a0cdee2b-7a65-4f27-a3c6-c44d77f27a56",
        "created_at": "2025-04-21 13:45:15.494032+00",
        "updated_at": "2025-04-21 13:45:15.494032+00",
        "provider": "google",
        "model": "gemini-2.5-pro-preview-03-25",
        "input_price_per_million": 1.25,
        "output_price_per_million": 10.0,
        "input_cached_price_per_million": null,
        "additional_prices": {}
      },
      {
        "id": "a9b53177-441c-49ee-8959-9eaa3ba0a970",
        "created_at": "2025-04-21 13:45:49.1859+00",
        "updated_at": "2025-04-21 13:45:49.1859+00",
        "provider": "google",
        "model": "gemini-2.5-pro-preview-03-25--long-context",
        "input_price_per_million": 2.5,
        "output_price_per_million": 15.0,
        "input_cached_price_per_million": null,
        "additional_prices": {}
      },
      {
        "id": "df60638c-bae9-4d33-8dd5-2713fe0f2ec5",
        "created_at": "2025-05-08 10:29:04.476666+00",
        "updated_at": "2025-05-08 10:29:04.476666+00",
        "provider": "google",
        "model": "gemini-2.5-pro-preview-05-06",
        "input_price_per_million": 1.25,
        "output_price_per_million": 10.0,
        "input_cached_price_per_million": null,
        "additional_prices": {}
      },
      {
        "id": "a6722e6a-ced7-4c7e-9c92-038dc3ed7695",
        "created_at": "2025-05-08 10:29:04.476666+00",
        "updated_at": "2025-05-08 10:29:04.476666+00",
        "provider": "google",
        "model": "gemini-2.5-pro-preview-05-06--long-context",
        "input_price_per_million": 2.5,
        "output_price_per_million": 15.0,
        "input_cached_price_per_million": null,
        "additional_prices": {}
      },
      {
        "id": "ba19b086-21dc-43c8-9662-b5a9e63764da",
        "created_at": "2025-06-11 20:12:42.879703+00",
        "updated_at": "2025-06-11 20:12:42.879703+00",
        "provider": "google",
        "model": "gemini-2.5-pro-preview-06-05",
        "input_price_per_million": 1.25,
        "output_price_per_million": 10.0,
        "input_cached_price_per_million": null,
        "additional_prices": {}
      },
      {
        "id": "cce38515-ecfe-46dd-a6d1-392eb8db852b",
        "created_at": "2025-06-11 20:39:12.326094+00",
        "updated_at": "2025-06-11 20:39:12.326094+00",
        "provider": "google",
        "model": "gemini-2.5-pro-preview-06-05--long-context",
        "input_price_per_million": 2.5,
        "output_price_per_million": 10.0,
        "input_cached_price_per_million": 0.625,
        "additional_prices": {}
      },
      {
        "id": "212e3dd9-4dde-467e-9fba-a54e09738c88",
        "created_at": "2025-03-26 12:35:02.937791+00",
        "updated_at": "2025-03-26 12:35:02.937791+00",
        "provider": "google",
        "model": "models/gemini-1.0-pro",
        "input_price_per_million": 0.5,
        "output_price_per_million": 1.5,
        "input_cached_price_per_million": null,
        "additional_prices": {}
      },
      {
        "id": "e1b806b9-cb48-4098-8dde-34ded9ec2c38",
        "created_at": "2025-03-26 12:35:02.937791+00",
        "updated_at": "2025-03-26 12:35:02.937791+00",
        "provider": "google",
        "model": "models/gemini-1.5-flash",
        "input_price_per_million": 0.075,
        "output_price_per_million": 0.3,
        "input_cached_price_per_million": 0.01875,
        "additional_prices": {
          "input_caching_storage_price_per_million_per_hour": 1
        }
      },
      {
        "id": "6d21d282-8966-4ddf-98df-62199b054098",
        "created_at": "2025-03-26 12:35:02.937791+00",
        "updated_at": "2025-03-26 12:35:02.937791+00",
        "provider": "google",
        "model": "models/gemini-1.5-flash--long-context",
        "input_price_per_million": 0.15,
        "output_price_per_million": 0.6,
        "input_cached_price_per_million": 0.0375,
        "additional_prices": {
          "input_caching_storage_price_per_million_per_hour": 1
        }
      },
      {
        "id": "02bb2f9e-7fa9-4fd5-a558-ebf805668bab",
        "created_at": "2025-03-26 12:35:02.937791+00",
        "updated_at": "2025-03-26 12:35:02.937791+00",
        "provider": "google",
        "model": "models/gemini-1.5-flash-8b",
        "input_price_per_million": 0.0375,
        "output_price_per_million": 0.15,
        "input_cached_price_per_million": 0.01,
        "additional_prices": {
          "input_caching_storage_price_per_million_per_hour": 0.25
        }
      },
      {
        "id": "c34f6197-b21b-4b30-89f2-e8959fc77c7f",
        "created_at": "2025-03-26 12:35:02.937791+00",
        "updated_at": "2025-03-26 12:35:02.937791+00",
        "provider": "google",
        "model": "models/gemini-1.5-flash-8b--long-context",
        "input_price_per_million": 0.075,
        "output_price_per_million": 0.3,
        "input_cached_price_per_million": 0.02,
        "additional_prices": {
          "input_caching_storage_price_per_million_per_hour": 0.25
        }
      },
      {
        "id": "470fe749-fe22-4d80-bbce-915bb6146f59",
        "created_at": "2025-03-26 12:35:02.937791+00",
        "updated_at": "2025-03-26 12:35:02.937791+00",
        "provider": "google",
        "model": "models/gemini-1.5-pro",
        "input_price_per_million": 1.25,
        "output_price_per_million": 5.0,
        "input_cached_price_per_million": 0.3125,
        "additional_prices": {
          "input_caching_storage_price_per_million_per_hour": 4.5
        }
      },
      {
        "id": "4cc3abb0-145d-49b1-b5f3-ec9db8991a29",
        "created_at": "2025-03-26 12:35:02.937791+00",
        "updated_at": "2025-03-26 12:35:02.937791+00",
        "provider": "google",
        "model": "models/gemini-1.5-pro--long-context",
        "input_price_per_million": 2.5,
        "output_price_per_million": 10.0,
        "input_cached_price_per_million": 0.625,
        "additional_prices": {
          "input_caching_storage_price_per_million_per_hour": 4.5
        }
      },
      {
        "id": "04e11206-fad4-4465-bd57-09cbbf9b5054",
        "created_at": "2025-03-26 12:35:02.937791+00",
        "updated_at": "2025-03-26 12:35:02.937791+00",
        "provider": "google",
        "model": "models/gemini-2.0-flash",
        "input_price_per_million": 0.1,
        "output_price_per_million": 0.4,
        "input_cached_price_per_million": 0.025,
        "additional_prices": {
          "input_caching_storage_price_per_million_per_hour": 1
        }
      },
      {
        "id": "ff77b79d-e075-4907-8342-d16ba84ef0bf",
        "created_at": "2025-03-26 12:35:02.937791+00",
        "updated_at": "2025-03-26 12:35:02.937791+00",
        "provider": "google",
        "model": "models/gemini-2.0-flash-exp",
        "input_price_per_million": 0.1,
        "output_price_per_million": 0.4,
        "input_cached_price_per_million": 0.025,
        "additional_prices": {
          "input_caching_storage_price_per_million_per_hour": 1
        }
      },
      {
        "id": "204981e8-c29c-4a60-bd5d-f29a91699308",
        "created_at": "2025-03-26 12:35:02.937791+00",
        "updated_at": "2025-03-26 12:35:02.937791+00",
        "provider": "google",
        "model": "models/gemini-2.0-flash-lite",
        "input_price_per_million": 0.075,
        "output_price_per_million": 0.3,
        "input_cached_price_per_million": 0.01875,
        "additional_prices": {
          "input_caching_storage_price_per_million_per_hour": 1
        }
      },
      {
        "id": "5108bac8-dad2-449c-8812-10b7fd27ccc6",
        "created_at": "2025-03-26 12:35:02.937791+00",
        "updated_at": "2025-03-26 12:35:02.937791+00",
        "provider": "google",
        "model": "models/gemini-2.0-flash-lite-exp",
        "input_price_per_million": 0.075,
        "output_price_per_million": 0.3,
        "input_cached_price_per_million": 0.01875,
        "additional_prices": {
          "input_caching_storage_price_per_million_per_hour": 1
        }
      },
      {
        "id": "0b08ec16-1407-494c-b446-b5a64d3fd7e0",
        "created_at": "2025-03-26 12:35:02.937791+00",
        "updated_at": "2025-03-26 12:35:02.937791+00",
        "provider": "google",
        "model": "models/gemini-2.0-flash-lite-exp-01-21",
        "input_price_per_million": 0.075,
        "output_price_per_million": 0.3,
        "input_cached_price_per_million": 0.01875,
        "additional_prices": {
          "input_caching_storage_price_per_million_per_hour": 1
        }
      },
      {
        "id": "96f71ea8-746f-45b9-9710-f98261d383c9",
        "created_at": "2025-03-26 12:48:12.976356+00",
        "updated_at": "2025-03-26 12:48:12.976356+00",
        "provider": "google",
        "model": "models/gemini-2.0-flash-lite-preview-02-05",
        "input_price_per_million": 0.075,
        "output_price_per_million": 0.3,
        "input_cached_price_per_million": 0.01875,
        "additional_prices": {
          "input_caching_storage_price_per_million_per_hour": 1
        }
      },
      {
        "id": "bc282834-af85-4c47-8235-9f50d54848a8",
        "created_at": "2025-06-29 13:43:20.885749+00",
        "updated_at": "2025-06-29 13:43:20.885749+00",
        "provider": "google",
        "model": "models/gemini-2.5-flash-lite-preview",
        "input_price_per_million": 0.1,
        "output_price_per_million": 0.4,
        "input_cached_price_per_million": 0.025,
        "additional_prices": {}
      },
      {
        "id": "c1bd29a8-a72c-403d-8da7-155f29c57514",
        "created_at": "2025-06-29 13:43:20.885749+00",
        "updated_at": "2025-06-29 13:43:20.885749+00",
        "provider": "google",
        "model": "models/gemini-2.5-flash-lite-preview-06-17",
        "input_price_per_million": 0.1,
        "output_price_per_million": 0.4,
        "input_cached_price_per_million": 0.025,
        "additional_prices": {}
      },
      {
        "id": "5cdf1388-0e1b-47c5-8ead-a6cf5278c2e0",
        "created_at": "2025-04-21 13:50:17.447978+00",
        "updated_at": "2025-04-21 13:50:17.447978+00",
        "provider": "google",
        "model": "models/gemini-2.5-flash-preview",
        "input_price_per_million": 0.15,
        "output_price_per_million": 0.6,
        "input_cached_price_per_million": 0.0375,
        "additional_prices": {
          "output_thinking_price_per_million": 3.5
        }
      },
      {
        "id": "303da308-4205-49ea-865b-91f91f00700a",
        "created_at": "2025-04-21 13:49:50.069719+00",
        "updated_at": "2025-04-21 13:49:50.069719+00",
        "provider": "google",
        "model": "models/gemini-2.5-flash-preview-04-17",
        "input_price_per_million": 0.15,
        "output_price_per_million": 0.6,
        "input_cached_price_per_million": null,
        "additional_prices": {
          "output_thinking_price_per_million": 3.5
        }
      },
      {
        "id": "83ce8655-54b8-4db2-9ce4-4c47f2afad5f",
        "created_at": "2025-06-11 20:16:54.674202+00",
        "updated_at": "2025-06-11 20:16:54.674202+00",
        "provider": "google",
        "model": "models/gemini-2.5-flash-preview-05-20",
        "input_price_per_million": 0.15,
        "output_price_per_million": 0.6,
        "input_cached_price_per_million": 0.0375,
        "additional_prices": {
          "output_thinking_price_per_million": 3.5
        }
      },
      {
<<<<<<< HEAD
        "id": "c776d06e-d6da-4224-8418-ed97583a1581",
        "created_at": "2025-06-29 13:35:38.419776+00",
        "updated_at": "2025-06-29 13:35:38.419776+00",
        "provider": "google",
        "model": "models/gemini-2.5-pro",
        "input_price_per_million": 1.25,
        "output_price_per_million": 10.0,
        "input_cached_price_per_million": 0.31,
        "additional_prices": {}
      },
      {
=======
>>>>>>> 67200b43
        "id": "7a5aea9e-504c-4fa7-b2b7-f39133945a05",
        "created_at": "2025-04-21 13:43:28.840993+00",
        "updated_at": "2025-04-21 13:43:28.840993+00",
        "provider": "google",
        "model": "models/gemini-2.5-pro-exp-03-25",
        "input_price_per_million": 1.25,
        "output_price_per_million": 10.0,
        "input_cached_price_per_million": null,
        "additional_prices": {}
      },
      {
        "id": "b53df9e0-284f-4cf7-8e68-a0e67e6a3413",
        "created_at": "2025-04-21 13:44:29.827557+00",
        "updated_at": "2025-04-21 13:44:29.827557+00",
        "provider": "google",
        "model": "models/gemini-2.5-pro-exp-03-25--long-context",
        "input_price_per_million": 2.5,
        "output_price_per_million": 15.0,
        "input_cached_price_per_million": null,
        "additional_prices": {}
      },
      {
        "id": "592608c4-ac26-4e18-aab4-322dfcd5972c",
        "created_at": "2025-04-21 13:42:10.717327+00",
        "updated_at": "2025-06-11 20:43:24+00",
        "provider": "google",
        "model": "models/gemini-2.5-pro-preview",
        "input_price_per_million": 1.25,
        "output_price_per_million": 10.0,
        "input_cached_price_per_million": 0.31,
        "additional_prices": {}
      },
      {
        "id": "ecf3553b-fa5a-4b8e-8071-9cf7986a15ba",
        "created_at": "2025-04-21 13:42:54.81621+00",
        "updated_at": "2025-06-11 20:43:26+00",
        "provider": "google",
        "model": "models/gemini-2.5-pro-preview--long-context",
        "input_price_per_million": 2.5,
        "output_price_per_million": 15.0,
        "input_cached_price_per_million": 0.625,
        "additional_prices": {}
      },
      {
        "id": "c1f2fad3-4050-4f9a-9f1d-1f95281d5490",
        "created_at": "2025-04-21 13:45:15.494032+00",
        "updated_at": "2025-04-21 13:45:15.494032+00",
        "provider": "google",
        "model": "models/gemini-2.5-pro-preview-03-25",
        "input_price_per_million": 1.25,
        "output_price_per_million": 10.0,
        "input_cached_price_per_million": null,
        "additional_prices": {}
      },
      {
        "id": "fef42a65-08cd-40a8-8730-892bee4a6750",
        "created_at": "2025-04-21 13:45:49.1859+00",
        "updated_at": "2025-04-21 13:45:49.1859+00",
        "provider": "google",
        "model": "models/gemini-2.5-pro-preview-03-25--long-context",
        "input_price_per_million": 2.5,
        "output_price_per_million": 15.0,
        "input_cached_price_per_million": null,
        "additional_prices": {}
      },
      {
        "id": "7275d502-e3f5-4718-94a6-4cc745512dc4",
        "created_at": "2025-05-08 10:29:04.476666+00",
        "updated_at": "2025-05-08 10:29:04.476666+00",
        "provider": "google",
        "model": "models/gemini-2.5-pro-preview-05-06",
        "input_price_per_million": 1.25,
        "output_price_per_million": 10.0,
        "input_cached_price_per_million": null,
        "additional_prices": {}
      },
      {
        "id": "d037d4c2-666e-4b89-a3f0-aba1f5806e14",
        "created_at": "2025-05-08 10:29:04.476666+00",
        "updated_at": "2025-05-08 10:29:04.476666+00",
        "provider": "google",
        "model": "models/gemini-2.5-pro-preview-05-06--long-context",
        "input_price_per_million": 2.5,
        "output_price_per_million": 15.0,
        "input_cached_price_per_million": null,
        "additional_prices": {}
      },
      {
        "id": "041379db-6136-47b0-b493-eab7369ac38b",
        "created_at": "2025-06-11 20:12:42.879703+00",
        "updated_at": "2025-06-11 20:12:42.879703+00",
        "provider": "google",
        "model": "models/gemini-2.5-pro-preview-06-05",
        "input_price_per_million": 1.25,
        "output_price_per_million": 10.0,
        "input_cached_price_per_million": 0.31,
        "additional_prices": {}
      },
      {
        "id": "315705ea-f89c-4375-83a0-9432c6327cdd",
        "created_at": "2025-06-11 20:42:40.603919+00",
        "updated_at": "2025-06-11 20:42:40.603919+00",
        "provider": "google",
        "model": "models/gemini-2.5-pro-preview-06-05--long-context",
        "input_price_per_million": 2.5,
        "output_price_per_million": 15.0,
        "input_cached_price_per_million": 0.625,
        "additional_prices": {}
      },
      {
        "id": "7b30ace1-0d9a-47b1-a19c-c3f32afc520d",
        "created_at": "2024-12-25 15:19:23.65862+00",
        "updated_at": "2024-12-25 15:19:23.65862+00",
        "provider": "google_genai",
        "model": "gemini-1.0-pro",
        "input_price_per_million": 0.5,
        "output_price_per_million": 1.5,
        "input_cached_price_per_million": null,
        "additional_prices": {}
      },
      {
        "id": "9efe7f6d-157e-4062-a363-b84c509cdecc",
        "created_at": "2024-12-25 15:19:23.65862+00",
        "updated_at": "2024-12-25 15:19:23.65862+00",
        "provider": "google_genai",
        "model": "gemini-1.5-flash",
        "input_price_per_million": 0.075,
        "output_price_per_million": 0.3,
        "input_cached_price_per_million": 0.01875,
        "additional_prices": {
          "input_caching_storage_price_per_million_per_hour": 1
        }
      },
      {
        "id": "e6cce4b4-0464-4aea-b8c8-9f5fc35c1778",
        "created_at": "2024-12-25 15:19:23.65862+00",
        "updated_at": "2024-12-25 15:19:23.65862+00",
        "provider": "google_genai",
        "model": "gemini-1.5-flash--long-context",
        "input_price_per_million": 0.15,
        "output_price_per_million": 0.6,
        "input_cached_price_per_million": 0.0375,
        "additional_prices": {
          "input_caching_storage_price_per_million_per_hour": 1
        }
      },
      {
        "id": "63771ed7-5e61-4056-a5d0-63ed534aedd3",
        "created_at": "2024-12-25 15:19:23.65862+00",
        "updated_at": "2024-12-25 15:19:23.65862+00",
        "provider": "google_genai",
        "model": "gemini-1.5-flash-8b",
        "input_price_per_million": 0.0375,
        "output_price_per_million": 0.15,
        "input_cached_price_per_million": 0.01,
        "additional_prices": {
          "input_caching_storage_price_per_million_per_hour": 0.25
        }
      },
      {
        "id": "5019f039-4694-4f30-9678-9fca47eba752",
        "created_at": "2024-12-25 15:19:23.65862+00",
        "updated_at": "2024-12-25 15:19:23.65862+00",
        "provider": "google_genai",
        "model": "gemini-1.5-flash-8b--long-context",
        "input_price_per_million": 0.075,
        "output_price_per_million": 0.3,
        "input_cached_price_per_million": 0.02,
        "additional_prices": {
          "input_caching_storage_price_per_million_per_hour": 0.25
        }
      },
      {
        "id": "1de72c58-5072-45cc-a036-7e5f69407705",
        "created_at": "2024-12-25 15:19:23.65862+00",
        "updated_at": "2024-12-25 15:19:23.65862+00",
        "provider": "google_genai",
        "model": "gemini-1.5-pro",
        "input_price_per_million": 1.25,
        "output_price_per_million": 5.0,
        "input_cached_price_per_million": 0.3125,
        "additional_prices": {
          "input_caching_storage_price_per_million_per_hour": 4.5
        }
      },
      {
        "id": "5f99dfc9-498b-46b3-b03b-19e0609c68cb",
        "created_at": "2024-12-25 15:19:23.65862+00",
        "updated_at": "2024-12-25 15:19:23.65862+00",
        "provider": "google_genai",
        "model": "gemini-1.5-pro--long-context",
        "input_price_per_million": 2.5,
        "output_price_per_million": 10.0,
        "input_cached_price_per_million": 0.625,
        "additional_prices": {
          "input_caching_storage_price_per_million_per_hour": 4.5
        }
      },
      {
        "id": "8c89e9f0-196c-4f19-b6f5-539300dd5a5b",
        "created_at": "2025-02-12 20:49:34.620323+00",
        "updated_at": "2025-02-12 20:49:34.620323+00",
        "provider": "google_genai",
        "model": "gemini-2.0-flash",
        "input_price_per_million": 0.1,
        "output_price_per_million": 0.4,
        "input_cached_price_per_million": 0.025,
        "additional_prices": {
          "input_caching_storage_price_per_million_per_hour": 1
        }
      },
      {
        "id": "2321ab2e-bc86-451b-bb38-f6c4a9a8da19",
        "created_at": "2025-02-09 19:53:53.633955+00",
        "updated_at": "2025-02-09 19:53:53.633955+00",
        "provider": "google_genai",
        "model": "gemini-2.0-flash-exp",
        "input_price_per_million": 0.1,
        "output_price_per_million": 0.4,
        "input_cached_price_per_million": 0.025,
        "additional_prices": {
          "input_caching_storage_price_per_million_per_hour": 1
        }
      },
      {
        "id": "f95dd661-ad8f-47f9-9966-ea39ac0f302e",
        "created_at": "2025-02-24 05:02:21.355899+00",
        "updated_at": "2025-02-24 05:02:21.355899+00",
        "provider": "google_genai",
        "model": "gemini-2.0-flash-lite",
        "input_price_per_million": 0.075,
        "output_price_per_million": 0.3,
        "input_cached_price_per_million": 0.01875,
        "additional_prices": {
          "input_caching_storage_price_per_million_per_hour": 1
        }
      },
      {
        "id": "21fb66ec-37cb-4ef2-b898-ab4d6122259f",
        "created_at": "2025-02-24 05:04:14.503159+00",
        "updated_at": "2025-02-24 05:04:14.503159+00",
        "provider": "google_genai",
        "model": "gemini-2.0-flash-lite-exp",
        "input_price_per_million": 0.075,
        "output_price_per_million": 0.3,
        "input_cached_price_per_million": 0.01875,
        "additional_prices": {
          "input_caching_storage_price_per_million_per_hour": 1
        }
      },
      {
        "id": "21936e6d-7795-4f92-9349-247810ac6c74",
        "created_at": "2025-02-24 05:04:34.641405+00",
        "updated_at": "2025-02-24 05:04:34.641405+00",
        "provider": "google_genai",
        "model": "gemini-2.0-flash-lite-exp-01-21",
        "input_price_per_million": 0.075,
        "output_price_per_million": 0.3,
        "input_cached_price_per_million": 0.01875,
        "additional_prices": {
          "input_caching_storage_price_per_million_per_hour": 1
        }
      },
      {
        "id": "aee38391-fc31-4e2a-9da8-451799dbc14d",
        "created_at": "2025-03-26 12:50:31.199068+00",
        "updated_at": "2025-03-26 12:50:31.199068+00",
        "provider": "google_genai",
        "model": "gemini-2.0-flash-lite-preview-02-05",
        "input_price_per_million": 0.075,
        "output_price_per_million": 0.3,
        "input_cached_price_per_million": 0.01875,
        "additional_prices": {
          "input_caching_storage_price_per_million_per_hour": 1
        }
      },
      {
        "id": "bebfa3ab-4294-408f-9f9c-940342407e45",
        "created_at": "2025-06-29 13:36:07.866305+00",
        "updated_at": "2025-06-29 13:36:07.866305+00",
        "provider": "google_genai",
        "model": "gemini-2.5-flash",
        "input_price_per_million": 0.3,
        "output_price_per_million": 2.5,
        "input_cached_price_per_million": 0.075,
        "additional_prices": {}
      },
      {
        "id": "f555c941-fc93-4424-88b9-cf8e7092ab08",
        "created_at": "2025-06-29 13:43:23.561053+00",
        "updated_at": "2025-06-29 13:43:23.561053+00",
        "provider": "google_genai",
        "model": "gemini-2.5-flash-lite-preview",
        "input_price_per_million": 0.1,
        "output_price_per_million": 0.4,
        "input_cached_price_per_million": 0.025,
        "additional_prices": {}
      },
      {
        "id": "71228795-1465-43c1-b627-263994b356d4",
        "created_at": "2025-06-29 13:43:23.561053+00",
        "updated_at": "2025-06-29 13:43:23.561053+00",
        "provider": "google_genai",
        "model": "gemini-2.5-flash-lite-preview-06-17",
        "input_price_per_million": 0.1,
        "output_price_per_million": 0.4,
        "input_cached_price_per_million": 0.025,
        "additional_prices": {}
      },
      {
        "id": "94a97e12-be34-4182-b0c1-4ea6525ca7ac",
        "created_at": "2025-04-21 13:50:17.447978+00",
        "updated_at": "2025-06-11 20:43:53+00",
        "provider": "google_genai",
        "model": "gemini-2.5-flash-preview",
        "input_price_per_million": 0.15,
        "output_price_per_million": 0.6,
<<<<<<< HEAD
        "input_cached_price_per_million": 0.0375,
=======
        "input_cached_price_per_million": 0.375,
>>>>>>> 67200b43
        "additional_prices": {
          "output_thinking_price_per_million": 3.5
        }
      },
      {
        "id": "fe0386b8-eb3b-45ab-971e-0101938b2d88",
        "created_at": "2025-04-21 13:49:50.069719+00",
        "updated_at": "2025-04-21 13:49:50.069719+00",
        "provider": "google_genai",
        "model": "gemini-2.5-flash-preview-04-17",
        "input_price_per_million": 0.15,
        "output_price_per_million": 0.6,
        "input_cached_price_per_million": null,
        "additional_prices": {
          "output_thinking_price_per_million": 3.5
        }
      },
      {
        "id": "e8c6747f-fc30-4660-904c-39b1b0b9b51f",
        "created_at": "2025-06-11 20:14:51.198313+00",
        "updated_at": "2025-06-11 20:14:51.198313+00",
        "provider": "google_genai",
        "model": "gemini-2.5-flash-preview-05-20",
        "input_price_per_million": 0.15,
        "output_price_per_million": 0.6,
<<<<<<< HEAD
        "input_cached_price_per_million": 0.0375,
=======
        "input_cached_price_per_million": 0.375,
>>>>>>> 67200b43
        "additional_prices": {
          "output_thinking_price_per_million": 3.5
        }
      },
      {
<<<<<<< HEAD
        "id": "9b682fff-685d-461a-b6d1-4acb6acb2b5f",
        "created_at": "2025-06-29 13:36:18.551377+00",
        "updated_at": "2025-06-29 13:36:18.551377+00",
        "provider": "google_genai",
        "model": "gemini-2.5-pro",
        "input_price_per_million": 1.25,
        "output_price_per_million": 10.0,
        "input_cached_price_per_million": 0.31,
        "additional_prices": {}
      },
      {
=======
>>>>>>> 67200b43
        "id": "0a7cb7f0-48ec-4c55-9e1e-48a04cec48c9",
        "created_at": "2025-04-21 13:43:28.840993+00",
        "updated_at": "2025-04-21 13:43:28.840993+00",
        "provider": "google_genai",
        "model": "gemini-2.5-pro-exp-03-25",
        "input_price_per_million": 1.25,
        "output_price_per_million": 10.0,
        "input_cached_price_per_million": null,
        "additional_prices": {}
      },
      {
        "id": "b18dc047-4a10-43cb-ba18-04cb805d0652",
        "created_at": "2025-04-21 13:44:29.827557+00",
        "updated_at": "2025-04-21 13:44:29.827557+00",
        "provider": "google_genai",
        "model": "gemini-2.5-pro-exp-03-25--long-context",
        "input_price_per_million": 2.5,
        "output_price_per_million": 15.0,
        "input_cached_price_per_million": null,
        "additional_prices": {}
      },
      {
        "id": "3ea57ef8-e5ac-4990-aa7c-dca3d2aaab0b",
        "created_at": "2025-04-21 13:42:10.717327+00",
        "updated_at": "2025-06-11 20:44:23+00",
        "provider": "google_genai",
        "model": "gemini-2.5-pro-preview",
        "input_price_per_million": 1.25,
        "output_price_per_million": 10.0,
        "input_cached_price_per_million": 0.31,
        "additional_prices": {}
      },
      {
        "id": "c4bd7701-3d64-426e-a5b0-8430d5e27d29",
        "created_at": "2025-04-21 13:42:54.81621+00",
        "updated_at": "2025-06-11 20:44:21+00",
        "provider": "google_genai",
        "model": "gemini-2.5-pro-preview--long-context",
        "input_price_per_million": 2.5,
        "output_price_per_million": 15.0,
        "input_cached_price_per_million": 0.625,
        "additional_prices": {}
      },
      {
        "id": "b26c34d1-c734-41c1-80c9-26e1ea021cb7",
        "created_at": "2025-04-21 13:45:15.494032+00",
        "updated_at": "2025-04-21 13:45:15.494032+00",
        "provider": "google_genai",
        "model": "gemini-2.5-pro-preview-03-25",
        "input_price_per_million": 1.25,
        "output_price_per_million": 10.0,
        "input_cached_price_per_million": null,
        "additional_prices": {}
      },
      {
        "id": "8668fa23-28d4-4b95-bc9f-b1f3c016994b",
        "created_at": "2025-04-21 13:45:49.1859+00",
        "updated_at": "2025-04-21 13:45:49.1859+00",
        "provider": "google_genai",
        "model": "gemini-2.5-pro-preview-03-25--long-context",
        "input_price_per_million": 2.5,
        "output_price_per_million": 15.0,
        "input_cached_price_per_million": null,
        "additional_prices": {}
      },
      {
        "id": "6a37b755-1d71-46b4-b0a3-5ab17d3bee42",
        "created_at": "2025-05-08 10:30:10.658081+00",
        "updated_at": "2025-05-08 10:30:10.658081+00",
        "provider": "google_genai",
        "model": "gemini-2.5-pro-preview-05-06",
        "input_price_per_million": 1.25,
        "output_price_per_million": 10.0,
        "input_cached_price_per_million": null,
        "additional_prices": {}
      },
      {
        "id": "fd6a9542-0b26-4578-99a7-8d269e9dfe2c",
        "created_at": "2025-05-08 10:30:10.658081+00",
        "updated_at": "2025-05-08 10:30:10.658081+00",
        "provider": "google_genai",
        "model": "gemini-2.5-pro-preview-05-06--long-context",
        "input_price_per_million": 2.5,
        "output_price_per_million": 15.0,
        "input_cached_price_per_million": null,
        "additional_prices": {}
      },
      {
        "id": "89301f74-0b55-45cb-99bd-64df2b469d82",
        "created_at": "2025-06-11 20:12:32.109451+00",
        "updated_at": "2025-06-11 20:12:32.109451+00",
        "provider": "google_genai",
        "model": "gemini-2.5-pro-preview-06-05",
        "input_price_per_million": 1.25,
        "output_price_per_million": 10.0,
        "input_cached_price_per_million": 0.31,
        "additional_prices": {}
      },
      {
        "id": "8e04e467-4a99-4887-8b02-7f78010746bd",
        "created_at": "2025-06-11 20:45:18.103629+00",
        "updated_at": "2025-06-11 20:45:18.103629+00",
        "provider": "google_genai",
        "model": "gemini-2.5-pro-preview-06-05--long-context",
        "input_price_per_million": 2.5,
        "output_price_per_million": 15.0,
        "input_cached_price_per_million": 0.625,
        "additional_prices": {}
      },
      {
        "id": "48f962c4-8d37-4bf6-a569-09c13ef2b324",
        "created_at": "2024-12-25 15:19:23.65862+00",
        "updated_at": "2024-12-25 15:19:23.65862+00",
        "provider": "google_genai",
        "model": "models/gemini-1.0-pro",
        "input_price_per_million": 0.5,
        "output_price_per_million": 1.5,
        "input_cached_price_per_million": null,
        "additional_prices": {}
      },
      {
        "id": "4194a00b-ea9a-4354-a05c-85f90a76ba89",
        "created_at": "2024-12-25 15:19:23.65862+00",
        "updated_at": "2024-12-25 15:19:23.65862+00",
        "provider": "google_genai",
        "model": "models/gemini-1.5-flash",
        "input_price_per_million": 0.075,
        "output_price_per_million": 0.3,
        "input_cached_price_per_million": 0.01875,
        "additional_prices": {
          "input_caching_storage_price_per_million_per_hour": 1
        }
      },
      {
        "id": "2d870f3f-83b5-4ceb-b6f0-45955db54aa2",
        "created_at": "2024-12-25 15:19:23.65862+00",
        "updated_at": "2024-12-25 15:19:23.65862+00",
        "provider": "google_genai",
        "model": "models/gemini-1.5-flash--long-context",
        "input_price_per_million": 0.15,
        "output_price_per_million": 0.6,
        "input_cached_price_per_million": 0.0375,
        "additional_prices": {
          "input_caching_storage_price_per_million_per_hour": 1
        }
      },
      {
        "id": "858af9cd-eee9-4499-91ea-97ad70dfd545",
        "created_at": "2024-12-25 15:19:23.65862+00",
        "updated_at": "2024-12-25 15:19:23.65862+00",
        "provider": "google_genai",
        "model": "models/gemini-1.5-flash-8b",
        "input_price_per_million": 0.0375,
        "output_price_per_million": 0.15,
        "input_cached_price_per_million": 0.01,
        "additional_prices": {
          "input_caching_storage_price_per_million_per_hour": 0.25
        }
      },
      {
        "id": "91c452fb-e448-429e-a6c5-258fd7ce2e7d",
        "created_at": "2024-12-25 15:19:23.65862+00",
        "updated_at": "2024-12-25 15:19:23.65862+00",
        "provider": "google_genai",
        "model": "models/gemini-1.5-flash-8b--long-context",
        "input_price_per_million": 0.075,
        "output_price_per_million": 0.3,
        "input_cached_price_per_million": 0.02,
        "additional_prices": {
          "input_caching_storage_price_per_million_per_hour": 0.25
        }
      },
      {
        "id": "b9d4019f-5515-42b9-a941-e7d62a71c78f",
        "created_at": "2024-12-25 15:19:23.65862+00",
        "updated_at": "2024-12-25 15:19:23.65862+00",
        "provider": "google_genai",
        "model": "models/gemini-1.5-pro",
        "input_price_per_million": 1.25,
        "output_price_per_million": 5.0,
        "input_cached_price_per_million": 0.3125,
        "additional_prices": {
          "input_caching_storage_price_per_million_per_hour": 4.5
        }
      },
      {
        "id": "3ff6df88-844f-4a16-abe2-c4bfda2588c5",
        "created_at": "2024-12-25 15:19:23.65862+00",
        "updated_at": "2024-12-25 15:19:23.65862+00",
        "provider": "google_genai",
        "model": "models/gemini-1.5-pro--long-context",
        "input_price_per_million": 2.5,
        "output_price_per_million": 10.0,
        "input_cached_price_per_million": 0.625,
        "additional_prices": {
          "input_caching_storage_price_per_million_per_hour": 4.5
        }
      },
      {
        "id": "4b09d161-62f7-4e63-9673-e28479d1fec7",
        "created_at": "2025-02-12 20:49:34.620323+00",
        "updated_at": "2025-02-12 20:49:34.620323+00",
        "provider": "google_genai",
        "model": "models/gemini-2.0-flash",
        "input_price_per_million": 0.1,
        "output_price_per_million": 0.4,
        "input_cached_price_per_million": 0.025,
        "additional_prices": {
          "input_caching_storage_price_per_million_per_hour": 1
        }
      },
      {
        "id": "6d00098d-f449-42b4-b412-3ef83429a877",
        "created_at": "2025-02-09 19:53:53.633955+00",
        "updated_at": "2025-02-09 19:53:53.633955+00",
        "provider": "google_genai",
        "model": "models/gemini-2.0-flash-exp",
        "input_price_per_million": 0.1,
        "output_price_per_million": 0.4,
        "input_cached_price_per_million": 0.025,
        "additional_prices": {
          "input_caching_storage_price_per_million_per_hour": 1
        }
      },
      {
        "id": "c27a4969-09a2-453a-bf0e-c8d296bccf24",
        "created_at": "2025-02-24 05:02:21.355899+00",
        "updated_at": "2025-02-24 05:02:21.355899+00",
        "provider": "google_genai",
        "model": "models/gemini-2.0-flash-lite",
        "input_price_per_million": 0.075,
        "output_price_per_million": 0.3,
        "input_cached_price_per_million": 0.01875,
        "additional_prices": {
          "input_caching_storage_price_per_million_per_hour": 1
        }
      },
      {
        "id": "270feae3-17b6-4838-90f2-f29ecd5e7337",
        "created_at": "2025-02-24 05:04:14.503159+00",
        "updated_at": "2025-02-24 05:04:14.503159+00",
        "provider": "google_genai",
        "model": "models/gemini-2.0-flash-lite-exp",
        "input_price_per_million": 0.075,
        "output_price_per_million": 0.3,
        "input_cached_price_per_million": 0.01875,
        "additional_prices": {
          "input_caching_storage_price_per_million_per_hour": 1
        }
      },
      {
        "id": "7d3490fe-9dc4-476a-b532-6d358dc6f52f",
        "created_at": "2025-02-24 05:04:34.641405+00",
        "updated_at": "2025-02-24 05:04:34.641405+00",
        "provider": "google_genai",
        "model": "models/gemini-2.0-flash-lite-exp-01-21",
        "input_price_per_million": 0.075,
        "output_price_per_million": 0.3,
        "input_cached_price_per_million": 0.01875,
        "additional_prices": {
          "input_caching_storage_price_per_million_per_hour": 1
        }
      },
      {
        "id": "f3b66679-7e31-4c3f-879b-815a1a9a0b68",
        "created_at": "2025-03-26 12:50:31.199068+00",
        "updated_at": "2025-03-26 12:50:31.199068+00",
        "provider": "google_genai",
        "model": "models/gemini-2.0-flash-lite-preview-02-05",
        "input_price_per_million": 0.075,
        "output_price_per_million": 0.3,
        "input_cached_price_per_million": 0.01875,
        "additional_prices": {
          "input_caching_storage_price_per_million_per_hour": 1
        }
      },
      {
        "id": "a5b44b1f-bf91-4159-a790-c9f0c1b3faa7",
        "created_at": "2025-06-29 13:43:23.561053+00",
        "updated_at": "2025-06-29 13:43:23.561053+00",
        "provider": "google_genai",
        "model": "models/gemini-2.5-flash-lite-preview",
        "input_price_per_million": 0.1,
        "output_price_per_million": 0.4,
        "input_cached_price_per_million": 0.025,
        "additional_prices": {}
      },
      {
        "id": "40675340-10c6-4459-99e1-97c67830c3b5",
        "created_at": "2025-06-29 13:43:23.561053+00",
        "updated_at": "2025-06-29 13:43:23.561053+00",
        "provider": "google_genai",
        "model": "models/gemini-2.5-flash-lite-preview-06-17",
        "input_price_per_million": 0.1,
        "output_price_per_million": 0.4,
        "input_cached_price_per_million": 0.025,
        "additional_prices": {}
      },
      {
        "id": "1ff8f517-3eea-4bf2-a943-df66a6a4d3eb",
        "created_at": "2025-04-21 13:50:17.447978+00",
        "updated_at": "2025-06-11 20:46:11+00",
        "provider": "google_genai",
        "model": "models/gemini-2.5-flash-preview",
        "input_price_per_million": 0.15,
        "output_price_per_million": 0.6,
        "input_cached_price_per_million": 0.0375,
        "additional_prices": {
          "output_thinking_price_per_million": 3.5
        }
      },
      {
        "id": "d8f771d1-0b3a-4d08-8c44-d2856e41cb93",
        "created_at": "2025-04-21 13:49:50.069719+00",
        "updated_at": "2025-04-21 13:49:50.069719+00",
        "provider": "google_genai",
        "model": "models/gemini-2.5-flash-preview-04-17",
        "input_price_per_million": 0.15,
        "output_price_per_million": 0.6,
        "input_cached_price_per_million": null,
        "additional_prices": {
          "output_thinking_price_per_million": 3.5
        }
      },
      {
        "id": "4c6c19e0-c9d8-47a5-82a8-a39d54287c15",
        "created_at": "2025-06-10 13:09:39.642404+00",
        "updated_at": "2025-06-10 13:09:39.642404+00",
        "provider": "google_genai",
        "model": "models/gemini-2.5-flash-preview-05-20",
        "input_price_per_million": 0.15,
        "output_price_per_million": 0.6,
        "input_cached_price_per_million": 0.0375,
        "additional_prices": {
          "output_thinking_price_per_million": 3.5
        }
      },
      {
        "id": "df5e42f4-42da-4094-90c3-0a243b16fca3",
        "created_at": "2025-04-21 13:43:28.840993+00",
        "updated_at": "2025-04-21 13:43:28.840993+00",
        "provider": "google_genai",
        "model": "models/gemini-2.5-pro-exp-03-25",
        "input_price_per_million": 1.25,
        "output_price_per_million": 10.0,
        "input_cached_price_per_million": null,
        "additional_prices": {}
      },
      {
        "id": "8a69b165-f848-4c97-8008-2e428f227953",
        "created_at": "2025-04-21 13:44:29.827557+00",
        "updated_at": "2025-04-21 13:44:29.827557+00",
        "provider": "google_genai",
        "model": "models/gemini-2.5-pro-exp-03-25--long-context",
        "input_price_per_million": 2.5,
        "output_price_per_million": 15.0,
        "input_cached_price_per_million": null,
        "additional_prices": {}
      },
      {
        "id": "5e76b5d0-ea45-4524-b1ca-0ab3ab0d3473",
        "created_at": "2025-04-21 13:42:10.717327+00",
        "updated_at": "2025-06-11 20:46:39+00",
        "provider": "google_genai",
        "model": "models/gemini-2.5-pro-preview",
        "input_price_per_million": 1.25,
        "output_price_per_million": 10.0,
        "input_cached_price_per_million": 0.31,
        "additional_prices": {}
      },
      {
        "id": "37756036-5ae9-4f17-b997-89feeea1f1fc",
        "created_at": "2025-04-21 13:42:54.81621+00",
        "updated_at": "2025-06-11 20:46:41+00",
        "provider": "google_genai",
        "model": "models/gemini-2.5-pro-preview--long-context",
        "input_price_per_million": 2.5,
        "output_price_per_million": 15.0,
        "input_cached_price_per_million": 0.625,
        "additional_prices": {}
      },
      {
        "id": "6d71f87d-9704-4e64-9adf-b3836d73b552",
        "created_at": "2025-04-21 13:45:15.494032+00",
        "updated_at": "2025-04-21 13:45:15.494032+00",
        "provider": "google_genai",
        "model": "models/gemini-2.5-pro-preview-03-25",
        "input_price_per_million": 1.25,
        "output_price_per_million": 10.0,
        "input_cached_price_per_million": null,
        "additional_prices": {}
      },
      {
        "id": "b9f19ac6-dae7-4292-a058-004c48643a5f",
        "created_at": "2025-04-21 13:45:49.1859+00",
        "updated_at": "2025-04-21 13:45:49.1859+00",
        "provider": "google_genai",
        "model": "models/gemini-2.5-pro-preview-03-25--long-context",
        "input_price_per_million": 2.5,
        "output_price_per_million": 15.0,
        "input_cached_price_per_million": null,
        "additional_prices": {}
      },
      {
        "id": "f0884554-0c92-43cd-be9d-4e8524b9d8d4",
        "created_at": "2025-05-08 10:30:10.658081+00",
        "updated_at": "2025-05-08 10:30:10.658081+00",
        "provider": "google_genai",
        "model": "models/gemini-2.5-pro-preview-05-06",
        "input_price_per_million": 1.25,
        "output_price_per_million": 10.0,
        "input_cached_price_per_million": null,
        "additional_prices": {}
      },
      {
        "id": "3d419ef8-14f7-4657-99c2-35fce7150a35",
        "created_at": "2025-05-08 10:30:10.658081+00",
        "updated_at": "2025-05-08 10:30:10.658081+00",
        "provider": "google_genai",
        "model": "models/gemini-2.5-pro-preview-05-06--long-context",
        "input_price_per_million": 2.5,
        "output_price_per_million": 15.0,
        "input_cached_price_per_million": null,
        "additional_prices": {}
      },
      {
        "id": "25bc3824-29c7-423c-8822-d4b8cc2fe524",
        "created_at": "2025-06-11 20:12:32.109451+00",
        "updated_at": "2025-06-11 20:12:32.109451+00",
        "provider": "google_genai",
        "model": "models/gemini-2.5-pro-preview-06-05",
        "input_price_per_million": 1.25,
        "output_price_per_million": 10.0,
        "input_cached_price_per_million": 0.31,
        "additional_prices": {}
      },
      {
        "id": "a4d9dc11-2b29-4c33-80f4-1617d05c4ac1",
        "created_at": "2025-06-11 20:47:24.338312+00",
        "updated_at": "2025-06-11 20:47:24.338312+00",
        "provider": "google_genai",
        "model": "models/gemini-2.5-pro-preview-06-05--long-context",
        "input_price_per_million": 2.5,
        "output_price_per_million": 15.0,
        "input_cached_price_per_million": 0.625,
        "additional_prices": {}
      },
      {
        "id": "2e950e43-a9d4-42b9-a3c6-6a4a20d0d491",
        "created_at": "2025-02-09 20:29:52.870535+00",
        "updated_at": "2025-02-09 20:29:52.870535+00",
        "provider": "groq",
        "model": "DeepSeek-R1-Distill-Llama-70b",
        "input_price_per_million": 0.75,
        "output_price_per_million": 0.99,
        "input_cached_price_per_million": null,
        "additional_prices": {}
      },
      {
        "id": "9ae4577e-9394-4319-885e-32bf4944fab6",
        "created_at": "2025-04-21 14:01:31.027969+00",
        "updated_at": "2025-04-21 14:01:31.027969+00",
        "provider": "groq",
        "model": "deepseek-r1-distill-llama-70b",
        "input_price_per_million": 0.75,
        "output_price_per_million": 0.99,
        "input_cached_price_per_million": null,
        "additional_prices": {}
      },
      {
        "id": "361a008c-02b0-415a-9e1c-c9280822ae15",
        "created_at": "2024-10-16 18:44:31.011134+00",
        "updated_at": "2024-10-16 18:44:31.011134+00",
        "provider": "groq",
        "model": "gemma-7b-it",
        "input_price_per_million": 0.07,
        "output_price_per_million": 0.07,
        "input_cached_price_per_million": null,
        "additional_prices": {}
      },
      {
        "id": "c728dc89-de1d-4994-a9d8-dd66b0971480",
        "created_at": "2024-10-16 18:43:56.450142+00",
        "updated_at": "2024-10-16 18:43:56.450142+00",
        "provider": "groq",
        "model": "gemma2-9b-it",
        "input_price_per_million": 0.2,
        "output_price_per_million": 0.2,
        "input_cached_price_per_million": null,
        "additional_prices": {}
      },
      {
        "id": "f66e1678-1f55-46cf-8e49-0871e7c89dc1",
        "created_at": "2024-10-16 18:47:26.406678+00",
        "updated_at": "2024-10-16 18:47:26.406678+00",
        "provider": "groq",
        "model": "llama-3.1-70b-versatile",
        "input_price_per_million": 0.59,
        "output_price_per_million": 0.79,
        "input_cached_price_per_million": null,
        "additional_prices": {}
      },
      {
        "id": "506761a9-5950-47d2-b059-a88f432bf3e3",
        "created_at": "2024-10-16 18:48:09.412299+00",
        "updated_at": "2024-10-16 18:48:09.412299+00",
        "provider": "groq",
        "model": "llama-3.1-8b-instant",
        "input_price_per_million": 0.05,
        "output_price_per_million": 0.08,
        "input_cached_price_per_million": null,
        "additional_prices": {}
      },
      {
        "id": "5a2f0fc2-e928-4b19-9d5d-80c9a53d5fe5",
        "created_at": "2024-10-16 18:51:20.454346+00",
        "updated_at": "2024-10-16 18:51:20.454346+00",
        "provider": "groq",
        "model": "llama-3.2-1b-preview",
        "input_price_per_million": 0.04,
        "output_price_per_million": 0.04,
        "input_cached_price_per_million": null,
        "additional_prices": {}
      },
      {
        "id": "bebfeb4b-c0ea-4b2b-9d6e-3eca502be903",
        "created_at": "2024-10-16 18:52:57.420495+00",
        "updated_at": "2024-10-16 18:52:57.420495+00",
        "provider": "groq",
        "model": "llama-3.2-3b-preview",
        "input_price_per_million": 0.06,
        "output_price_per_million": 0.06,
        "input_cached_price_per_million": null,
        "additional_prices": {}
      },
      {
        "id": "c9d30775-0abe-48b6-b908-c76d2adc0220",
        "created_at": "2025-02-09 21:11:54.338616+00",
        "updated_at": "2025-02-09 21:11:54.338616+00",
        "provider": "groq",
        "model": "llama-3.3-70b-versatile",
        "input_price_per_million": 0.59,
        "output_price_per_million": 0.79,
        "input_cached_price_per_million": null,
        "additional_prices": {}
      },
      {
        "id": "8caefeec-c3a1-4cea-888d-a9115eca8cb4",
        "created_at": "2025-04-21 14:02:18.564999+00",
        "updated_at": "2025-04-21 14:02:18.564999+00",
        "provider": "groq",
        "model": "llama-4-maverick-17b-128e-instruct",
        "input_price_per_million": 0.2,
        "output_price_per_million": 0.6,
        "input_cached_price_per_million": null,
        "additional_prices": {}
      },
      {
        "id": "77568584-fe62-4681-ba77-c6d536703f66",
        "created_at": "2025-04-21 14:03:10.051906+00",
        "updated_at": "2025-04-21 14:03:10.051906+00",
        "provider": "groq",
        "model": "llama-4-scout-17b-16e-instruct",
        "input_price_per_million": 0.11,
        "output_price_per_million": 0.34,
        "input_cached_price_per_million": null,
        "additional_prices": {}
      },
      {
        "id": "1a4f290a-b6f5-4893-b5c9-64147dd09fd0",
        "created_at": "2024-10-16 18:54:11.048926+00",
        "updated_at": "2024-10-16 18:54:11.048926+00",
        "provider": "groq",
        "model": "llama-guard-3-8b",
        "input_price_per_million": 0.2,
        "output_price_per_million": 0.2,
        "input_cached_price_per_million": null,
        "additional_prices": {}
      },
      {
        "id": "094bca65-a309-4091-8437-ebbbee2b0b52",
        "created_at": "2024-10-16 18:54:59.077329+00",
        "updated_at": "2024-10-16 18:54:59.077329+00",
        "provider": "groq",
        "model": "llama3-70b-8192",
        "input_price_per_million": 0.59,
        "output_price_per_million": 0.79,
        "input_cached_price_per_million": null,
        "additional_prices": {}
      },
      {
        "id": "579713b5-5b85-4cb9-aaf4-28101e743040",
        "created_at": "2024-10-16 18:57:15.944229+00",
        "updated_at": "2024-10-16 18:57:15.944229+00",
        "provider": "groq",
        "model": "llama3-8b-8192",
        "input_price_per_million": 0.05,
        "output_price_per_million": 0.08,
        "input_cached_price_per_million": null,
        "additional_prices": {}
      },
      {
        "id": "9d3bb047-9c77-43f6-85a7-fbbc92638088",
        "created_at": "2024-10-16 18:45:14.036786+00",
        "updated_at": "2024-10-16 18:45:14.036786+00",
        "provider": "groq",
        "model": "llama3-groq-70b-8192-tool-use-preview",
        "input_price_per_million": 0.89,
        "output_price_per_million": 0.89,
        "input_cached_price_per_million": null,
        "additional_prices": {}
      },
      {
        "id": "bc6001fd-825f-474f-aaf1-46682e05023f",
        "created_at": "2024-10-16 18:46:00.075784+00",
        "updated_at": "2024-10-16 18:46:00.075784+00",
        "provider": "groq",
        "model": "llama3-groq-8b-8192-tool-use-preview",
        "input_price_per_million": 0.19,
        "output_price_per_million": 0.19,
        "input_cached_price_per_million": null,
        "additional_prices": {}
      },
      {
        "id": "e63b09dd-c19f-407e-be00-8fa9d67876ff",
        "created_at": "2025-04-21 13:59:49.171394+00",
        "updated_at": "2025-04-21 13:59:49.171394+00",
        "provider": "groq",
        "model": "mistral-saba-24b",
        "input_price_per_million": 0.79,
        "output_price_per_million": 0.79,
        "input_cached_price_per_million": null,
        "additional_prices": {}
      },
      {
        "id": "7ad54044-d424-4034-8712-3c24fc2c82e2",
        "created_at": "2024-10-16 18:57:51.271805+00",
        "updated_at": "2024-10-16 18:57:51.271805+00",
        "provider": "groq",
        "model": "mixtral-8x7b-32768",
        "input_price_per_million": 0.24,
        "output_price_per_million": 0.24,
        "input_cached_price_per_million": null,
        "additional_prices": {}
      },
      {
        "id": "342f455b-956b-408d-8945-7d071dd62380",
        "created_at": "2025-04-21 14:00:41.67763+00",
        "updated_at": "2025-04-21 14:00:41.67763+00",
        "provider": "groq",
        "model": "qwen-qwq-32b",
        "input_price_per_million": 0.29,
        "output_price_per_million": 0.39,
        "input_cached_price_per_million": null,
        "additional_prices": {}
      },
      {
        "id": "3fa2eca0-0791-42a6-9ccb-97db77db12a9",
        "created_at": "2024-10-16 19:09:18.494467+00",
        "updated_at": "2024-10-16 19:09:18.494467+00",
        "provider": "mistral",
        "model": "codestral-2405",
        "input_price_per_million": 0.2,
        "output_price_per_million": 0.6,
        "input_cached_price_per_million": null,
        "additional_prices": {}
      },
      {
        "id": "f02b70a3-43a8-4606-ab98-9f990d21a53e",
        "created_at": "2025-04-21 14:05:39.608684+00",
        "updated_at": "2025-04-21 14:05:39.608684+00",
        "provider": "mistral",
        "model": "codestral-latest",
        "input_price_per_million": 0.3,
        "output_price_per_million": 0.9,
        "input_cached_price_per_million": null,
        "additional_prices": {}
      },
      {
        "id": "6cff2ee1-152f-4fcc-9db8-5d01c198c3f7",
        "created_at": "2024-10-16 19:09:55.691973+00",
        "updated_at": "2024-10-16 19:09:55.691973+00",
        "provider": "mistral",
        "model": "ministral-3b-latest",
        "input_price_per_million": 0.04,
        "output_price_per_million": 0.04,
        "input_cached_price_per_million": null,
        "additional_prices": {}
      },
      {
        "id": "f007422c-419e-40af-847c-920b39999b0b",
        "created_at": "2024-10-16 19:10:30.708973+00",
        "updated_at": "2024-10-16 19:10:30.708973+00",
        "provider": "mistral",
        "model": "ministral-8b-latest",
        "input_price_per_million": 0.1,
        "output_price_per_million": 0.1,
        "input_cached_price_per_million": null,
        "additional_prices": {}
      },
      {
        "id": "cfe9d76c-a56b-404e-8689-7d9ac0d1fa25",
        "created_at": "2024-10-16 19:09:38.106439+00",
        "updated_at": "2024-10-16 19:09:38.106439+00",
        "provider": "mistral",
        "model": "mistral-embed",
        "input_price_per_million": 0.1,
        "output_price_per_million": 0.0,
        "input_cached_price_per_million": null,
        "additional_prices": {}
      },
      {
        "id": "19d79ca4-7cfc-4db8-8621-2c6bf4b58510",
        "created_at": "2024-10-16 19:08:37.161701+00",
        "updated_at": "2024-10-16 19:08:37.161701+00",
        "provider": "mistral",
        "model": "mistral-large-2407",
        "input_price_per_million": 2.0,
        "output_price_per_million": 6.0,
        "input_cached_price_per_million": null,
        "additional_prices": {}
      },
      {
        "id": "3a148144-f7a4-42ef-892c-4f00f0239771",
        "created_at": "2025-04-21 14:07:29.711175+00",
        "updated_at": "2025-04-21 14:07:29.711175+00",
        "provider": "mistral",
        "model": "mistral-large-latest",
        "input_price_per_million": 2.0,
        "output_price_per_million": 6.0,
        "input_cached_price_per_million": null,
        "additional_prices": {}
      },
      {
        "id": "b8e1c733-daee-48ea-844e-e934e123bba0",
        "created_at": "2024-10-16 19:13:15.189109+00",
        "updated_at": "2024-10-16 19:13:15.189109+00",
        "provider": "mistral",
        "model": "mistral-nemo",
        "input_price_per_million": 0.15,
        "output_price_per_million": 0.15,
        "input_cached_price_per_million": null,
        "additional_prices": {}
      },
      {
        "id": "8db8e5c2-a50a-4df5-896b-6cdb4683b738",
        "created_at": "2025-04-21 14:06:15.579352+00",
        "updated_at": "2025-04-21 14:06:15.579352+00",
        "provider": "mistral",
        "model": "mistral-saba-latest",
        "input_price_per_million": 0.2,
        "output_price_per_million": 0.6,
        "input_cached_price_per_million": null,
        "additional_prices": {}
      },
      {
        "id": "e9aa5183-7da1-469c-b278-ec6730dc48e5",
        "created_at": "2024-10-16 19:09:00.666008+00",
        "updated_at": "2024-10-16 19:09:00.666008+00",
        "provider": "mistral",
        "model": "mistral-small-2409",
        "input_price_per_million": 0.2,
        "output_price_per_million": 0.6,
        "input_cached_price_per_million": null,
        "additional_prices": {}
      },
      {
        "id": "2f6e53c1-bb33-4382-9810-91bc8ddad889",
        "created_at": "2024-10-16 19:13:45.163809+00",
        "updated_at": "2024-10-16 19:13:45.163809+00",
        "provider": "mistral",
        "model": "open-mistral-7b",
        "input_price_per_million": 0.25,
        "output_price_per_million": 0.25,
        "input_cached_price_per_million": null,
        "additional_prices": {}
      },
      {
        "id": "02f955d9-90de-40eb-b07e-7f1a47018633",
        "created_at": "2024-10-16 19:14:12.837662+00",
        "updated_at": "2024-10-16 19:14:12.837662+00",
        "provider": "mistral",
        "model": "open-mixtral-8x22b",
        "input_price_per_million": 2.0,
        "output_price_per_million": 6.0,
        "input_cached_price_per_million": null,
        "additional_prices": {}
      },
      {
        "id": "fcd388ff-5fd2-42bb-ad43-90f40ba1b038",
        "created_at": "2024-10-16 19:14:00.891231+00",
        "updated_at": "2024-10-16 19:14:00.891231+00",
        "provider": "mistral",
        "model": "open-mixtral-8x7b",
        "input_price_per_million": 0.7,
        "output_price_per_million": 0.7,
        "input_cached_price_per_million": null,
        "additional_prices": {}
      },
      {
        "id": "62be3999-1fa4-40b8-abb1-42c2a2af4832",
        "created_at": "2024-10-16 19:13:02.632168+00",
        "updated_at": "2024-10-16 19:13:02.632168+00",
        "provider": "mistral",
        "model": "pixtral-12b",
        "input_price_per_million": 0.15,
        "output_price_per_million": 0.15,
        "input_cached_price_per_million": null,
        "additional_prices": {}
      },
      {
        "id": "cea8ae1a-8901-412b-af08-70bbafb1637e",
        "created_at": "2025-04-21 14:07:02.085068+00",
        "updated_at": "2025-04-21 14:07:02.085068+00",
        "provider": "mistral",
        "model": "pixtral-large-latest",
        "input_price_per_million": 2.0,
        "output_price_per_million": 6.0,
        "input_cached_price_per_million": null,
        "additional_prices": {}
      },
      {
        "id": "ceac8aa8-e0e0-43bb-8d2a-70bef04b5afe",
        "created_at": "2025-06-29 13:34:56.440453+00",
        "updated_at": "2025-06-29 13:34:56.440453+00",
        "provider": "models/gemini-2.5-flash",
        "model": "google",
        "input_price_per_million": 0.3,
        "output_price_per_million": 2.5,
        "input_cached_price_per_million": 0.075,
        "additional_prices": {}
      },
      {
        "id": "ca301aba-b747-48dc-9bb6-0412813d1a65",
        "created_at": "2025-06-29 13:36:12.341891+00",
        "updated_at": "2025-06-29 13:36:12.341891+00",
        "provider": "models/gemini-2.5-flash",
        "model": "google_genai",
        "input_price_per_million": 0.3,
        "output_price_per_million": 2.5,
        "input_cached_price_per_million": 0.075,
        "additional_prices": {}
      },
      {
        "id": "981ee2fd-8357-49b2-a0b9-6cb6db6c2d05",
        "created_at": "2025-06-29 13:36:27.550954+00",
        "updated_at": "2025-06-29 13:36:27.550954+00",
        "provider": "models/gemini-2.5-pro",
        "model": "google_genai",
        "input_price_per_million": 1.25,
        "output_price_per_million": 10.0,
        "input_cached_price_per_million": 0.31,
        "additional_prices": {}
      },
      {
        "id": "0fbf1ca3-ac2c-41f7-bbfe-5cefcfc0be20",
        "created_at": "2024-10-16 00:21:15.924666+00",
        "updated_at": "2024-10-16 00:21:15.924666+00",
        "provider": "openai",
        "model": "ada-v2",
        "input_price_per_million": 0.1,
        "output_price_per_million": 0.0,
        "input_cached_price_per_million": null,
        "additional_prices": {}
      },
      {
        "id": "fc65f3c8-f920-45ca-ac58-fbcac368fb6d",
        "created_at": "2024-10-16 18:18:57.157429+00",
        "updated_at": "2024-10-16 18:18:57.157429+00",
        "provider": "openai",
        "model": "azure-openai",
        "input_price_per_million": 0.02,
        "output_price_per_million": 0.0,
        "input_cached_price_per_million": null,
        "additional_prices": {}
      },
      {
        "id": "aeef662f-0601-48bc-9dbd-5fb52456db4a",
        "created_at": "2024-10-16 01:32:46.648685+00",
        "updated_at": "2024-10-16 01:32:46.648685+00",
        "provider": "openai",
        "model": "babbage-002",
        "input_price_per_million": 0.4,
        "output_price_per_million": 0.4,
        "input_cached_price_per_million": null,
        "additional_prices": {}
      },
      {
        "id": "7be27031-c6ae-450d-9484-db50c63c0b4c",
        "created_at": "2024-10-16 00:35:31.684632+00",
        "updated_at": "2024-10-16 00:35:31.684632+00",
        "provider": "openai",
        "model": "chatgpt-4o-latest",
        "input_price_per_million": 5.0,
        "output_price_per_million": 10.0,
        "input_cached_price_per_million": null,
        "additional_prices": {}
      },
      {
        "id": "59791c80-ac74-4f5e-b5e4-ca9fb910ebbf",
        "created_at": "2025-04-21 14:10:28.36875+00",
        "updated_at": "2025-04-21 14:10:28.36875+00",
        "provider": "openai",
        "model": "computer-use-preview",
        "input_price_per_million": 3.0,
        "output_price_per_million": 12.0,
        "input_cached_price_per_million": null,
        "additional_prices": {}
      },
      {
        "id": "85bda3fc-5434-4cf7-ad8b-67566f7b7cc2",
        "created_at": "2024-10-16 01:32:23.708384+00",
        "updated_at": "2024-10-16 01:32:23.708384+00",
        "provider": "openai",
        "model": "davinci-002",
        "input_price_per_million": 2.0,
        "output_price_per_million": 2.0,
        "input_cached_price_per_million": null,
        "additional_prices": {}
      },
      {
        "id": "8928862a-1535-437b-a744-a972f7aff94a",
        "created_at": "2025-06-19 14:01:23.981921+00",
        "updated_at": "2025-06-19 14:01:23.981921+00",
        "provider": "openai",
        "model": "gemini-2.0-flash",
        "input_price_per_million": 0.1,
        "output_price_per_million": 0.4,
        "input_cached_price_per_million": 0.025,
        "additional_prices": {}
      },
      {
        "id": "3b472144-3d59-48e0-abb2-608d3855127c",
        "created_at": "2024-10-16 01:29:35.010807+00",
        "updated_at": "2024-10-16 01:29:35.010807+00",
        "provider": "openai",
        "model": "gpt-3.5-turbo-0125",
        "input_price_per_million": 0.5,
        "output_price_per_million": 1.5,
        "input_cached_price_per_million": null,
        "additional_prices": {}
      },
      {
        "id": "92d77064-7b7a-4ce8-b6ea-27a8d022d5ab",
        "created_at": "2024-10-16 01:32:06.564761+00",
        "updated_at": "2024-10-16 01:32:06.564761+00",
        "provider": "openai",
        "model": "gpt-3.5-turbo-0301",
        "input_price_per_million": 1.5,
        "output_price_per_million": 2.0,
        "input_cached_price_per_million": null,
        "additional_prices": {}
      },
      {
        "id": "56d39f09-6a64-47bb-963b-10a850c9428f",
        "created_at": "2024-10-16 01:31:10.007977+00",
        "updated_at": "2024-10-16 01:31:10.007977+00",
        "provider": "openai",
        "model": "gpt-3.5-turbo-0613",
        "input_price_per_million": 1.5,
        "output_price_per_million": 2.0,
        "input_cached_price_per_million": null,
        "additional_prices": {}
      },
      {
        "id": "0d4183a4-43a7-4e55-9b27-04b2c24839fb",
        "created_at": "2024-10-16 01:30:17.367718+00",
        "updated_at": "2024-10-16 01:30:17.367718+00",
        "provider": "openai",
        "model": "gpt-3.5-turbo-1106",
        "input_price_per_million": 1.0,
        "output_price_per_million": 2.0,
        "input_cached_price_per_million": null,
        "additional_prices": {}
      },
      {
        "id": "7fd81e68-e2a7-4501-b1e1-611789b5dbc4",
        "created_at": "2024-10-16 01:31:46.217442+00",
        "updated_at": "2024-10-16 01:31:46.217442+00",
        "provider": "openai",
        "model": "gpt-3.5-turbo-16k-0613",
        "input_price_per_million": 3.0,
        "output_price_per_million": 4.0,
        "input_cached_price_per_million": null,
        "additional_prices": {}
      },
      {
        "id": "b67d2207-ac16-4735-aaf0-bdcef6a24642",
        "created_at": "2024-10-16 01:29:54.777932+00",
        "updated_at": "2024-10-16 01:29:54.777932+00",
        "provider": "openai",
        "model": "gpt-3.5-turbo-instruct",
        "input_price_per_million": 1.5,
        "output_price_per_million": 2.0,
        "input_cached_price_per_million": null,
        "additional_prices": {}
      },
      {
        "id": "ee913a56-f3c1-45a8-971f-274471e38e41",
        "created_at": "2024-10-16 01:25:16.126247+00",
        "updated_at": "2024-10-16 01:25:16.126247+00",
        "provider": "openai",
        "model": "gpt-4",
        "input_price_per_million": 30.0,
        "output_price_per_million": 60.0,
        "input_cached_price_per_million": null,
        "additional_prices": {}
      },
      {
        "id": "8d11f54e-f308-4bcf-b083-58146438eeed",
        "created_at": "2024-10-16 01:27:24.89604+00",
        "updated_at": "2024-10-16 01:27:24.89604+00",
        "provider": "openai",
        "model": "gpt-4-0125-preview",
        "input_price_per_million": 10.0,
        "output_price_per_million": 30.0,
        "input_cached_price_per_million": null,
        "additional_prices": {}
      },
      {
        "id": "29090993-a096-46be-b50d-5d390dbd0544",
        "created_at": "2024-10-16 01:27:57.982494+00",
        "updated_at": "2024-10-16 01:27:57.982494+00",
        "provider": "openai",
        "model": "gpt-4-1106-preview",
        "input_price_per_million": 10.0,
        "output_price_per_million": 30.0,
        "input_cached_price_per_million": null,
        "additional_prices": {}
      },
      {
        "id": "61482371-106d-4c89-b4d9-1a2ed68b144c",
        "created_at": "2024-10-16 01:25:49.9286+00",
        "updated_at": "2024-10-16 01:25:49.9286+00",
        "provider": "openai",
        "model": "gpt-4-32k",
        "input_price_per_million": 60.0,
        "output_price_per_million": 120.0,
        "input_cached_price_per_million": null,
        "additional_prices": {}
      },
      {
        "id": "1a9e03b2-e3e4-4cde-bc56-6af69c96a1bb",
        "created_at": "2024-10-16 00:35:59.770384+00",
        "updated_at": "2024-10-16 00:35:59.770384+00",
        "provider": "openai",
        "model": "gpt-4-turbo",
        "input_price_per_million": 10.0,
        "output_price_per_million": 30.0,
        "input_cached_price_per_million": null,
        "additional_prices": {}
      },
      {
        "id": "37cbf643-ecaa-4d2c-877e-523c43d0fbea",
        "created_at": "2024-10-16 01:24:22.690527+00",
        "updated_at": "2024-10-16 01:24:22.690527+00",
        "provider": "openai",
        "model": "gpt-4-turbo-2024-04-09",
        "input_price_per_million": 10.0,
        "output_price_per_million": 30.0,
        "input_cached_price_per_million": null,
        "additional_prices": {}
      },
      {
        "id": "075f97be-cde3-4ba4-9a49-cce9e815e202",
        "created_at": "2024-10-16 01:28:25.209664+00",
        "updated_at": "2024-10-16 01:28:25.209664+00",
        "provider": "openai",
        "model": "gpt-4-vision-preview",
        "input_price_per_million": 10.0,
        "output_price_per_million": 30.0,
        "input_cached_price_per_million": null,
        "additional_prices": {}
      },
      {
        "id": "3c33b3c8-f11a-4023-8ca1-add5c2f4a865",
        "created_at": "2025-04-21 14:31:41.931926+00",
        "updated_at": "2025-04-21 14:31:41.931926+00",
        "provider": "openai",
        "model": "gpt-4.1",
        "input_price_per_million": 2.0,
        "output_price_per_million": 8.0,
        "input_cached_price_per_million": 0.5,
        "additional_prices": {}
      },
      {
        "id": "f36317ae-ad4a-403d-ae7f-f39eb64d8d23",
        "created_at": "2025-04-21 14:31:24.228312+00",
        "updated_at": "2025-04-21 14:31:24.228312+00",
        "provider": "openai",
        "model": "gpt-4.1-2025-04-14",
        "input_price_per_million": 2.0,
        "output_price_per_million": 8.0,
        "input_cached_price_per_million": 0.5,
        "additional_prices": {}
      },
      {
        "id": "d2e5c9e0-6856-43fc-9ea8-73326868b88b",
        "created_at": "2025-04-21 14:32:42.648956+00",
        "updated_at": "2025-04-21 14:32:42.648956+00",
        "provider": "openai",
        "model": "gpt-4.1-mini",
        "input_price_per_million": 0.4,
        "output_price_per_million": 1.6,
        "input_cached_price_per_million": 0.1,
        "additional_prices": {}
      },
      {
        "id": "f03c0118-9166-4581-b205-0ad27c979c38",
        "created_at": "2025-04-21 14:32:21.356889+00",
        "updated_at": "2025-04-21 14:32:21.356889+00",
        "provider": "openai",
        "model": "gpt-4.1-mini-2025-04-14",
        "input_price_per_million": 0.4,
        "output_price_per_million": 1.6,
        "input_cached_price_per_million": 0.1,
        "additional_prices": {}
      },
      {
        "id": "0e965dec-e0eb-40cc-bf24-c1294209e304",
        "created_at": "2025-04-21 14:33:57.476489+00",
        "updated_at": "2025-04-21 14:33:57.476489+00",
        "provider": "openai",
        "model": "gpt-4.1-nano",
        "input_price_per_million": 0.1,
        "output_price_per_million": 0.4,
        "input_cached_price_per_million": 0.025,
        "additional_prices": {}
      },
      {
        "id": "9d4cdbf4-3609-4291-a2f5-b971429eb6d9",
        "created_at": "2025-04-21 14:33:28.309474+00",
        "updated_at": "2025-04-21 14:33:28.309474+00",
        "provider": "openai",
        "model": "gpt-4.1-nano-2025-04-14",
        "input_price_per_million": 0.1,
        "output_price_per_million": 0.4,
        "input_cached_price_per_million": 0.025,
        "additional_prices": {}
      },
      {
        "id": "530c445d-fb61-4167-a80f-9f99812c87a9",
        "created_at": "2025-04-21 14:29:44.302636+00",
        "updated_at": "2025-04-21 14:29:44.302636+00",
        "provider": "openai",
        "model": "gpt-4.5-preview",
        "input_price_per_million": 75.0,
        "output_price_per_million": 150.0,
        "input_cached_price_per_million": 37.5,
        "additional_prices": {}
      },
      {
        "id": "3f423afb-4c1e-4398-aa69-59dbefcc4435",
        "created_at": "2025-04-21 14:29:17.441888+00",
        "updated_at": "2025-04-21 14:29:17.441888+00",
        "provider": "openai",
        "model": "gpt-4.5-preview-2025-02-27",
        "input_price_per_million": 75.0,
        "output_price_per_million": 150.0,
        "input_cached_price_per_million": 37.5,
        "additional_prices": {}
      },
      {
        "id": "36ed7c5d-436e-4a80-ad0d-c801ca857866",
        "created_at": "2024-10-16 00:14:35.615513+00",
        "updated_at": "2024-10-16 00:14:35.615513+00",
        "provider": "openai",
        "model": "gpt-4o",
        "input_price_per_million": 2.5,
        "output_price_per_million": 10.0,
        "input_cached_price_per_million": 1.25,
        "additional_prices": {}
      },
      {
        "id": "6bd6e8bf-9a83-4213-96a2-0bd2de13a789",
        "created_at": "2024-10-16 00:15:49.545657+00",
        "updated_at": "2024-10-16 00:15:49.545657+00",
        "provider": "openai",
        "model": "gpt-4o-2024-05-13",
        "input_price_per_million": 5.0,
        "output_price_per_million": 15.0,
        "input_cached_price_per_million": null,
        "additional_prices": {}
      },
      {
        "id": "58f1a099-8cb1-4d3e-be30-cc9b7ccbab5f",
        "created_at": "2024-10-16 00:15:18.004233+00",
        "updated_at": "2024-10-16 00:15:18.004233+00",
        "provider": "openai",
        "model": "gpt-4o-2024-08-06",
        "input_price_per_million": 2.5,
        "output_price_per_million": 10.0,
        "input_cached_price_per_million": 1.25,
        "additional_prices": {}
      },
      {
        "id": "b674d4c6-b9f1-44b1-8df8-9d6cfb5158dd",
        "created_at": "2024-12-18 08:02:06.265378+00",
        "updated_at": "2024-12-18 08:02:06.265378+00",
        "provider": "openai",
        "model": "gpt-4o-2024-11-20",
        "input_price_per_million": 2.5,
        "output_price_per_million": 10.0,
        "input_cached_price_per_million": 1.25,
        "additional_prices": {}
      },
      {
        "id": "de8c150a-27ec-4b7f-bf1a-5612099d58f0",
        "created_at": "2024-12-18 07:53:54.51026+00",
        "updated_at": "2024-12-18 07:53:54.51026+00",
        "provider": "openai",
        "model": "gpt-4o-audio-preview",
        "input_price_per_million": 2.5,
        "output_price_per_million": 10.0,
        "input_cached_price_per_million": null,
        "additional_prices": {
          "audio_input_price_per_million": 100,
          "audio_output_price_per_million": 200
        }
      },
      {
        "id": "588855e9-f065-481a-bd5c-132025ddbdee",
        "created_at": "2024-12-18 07:45:05.615455+00",
        "updated_at": "2024-12-18 07:45:05.615455+00",
        "provider": "openai",
        "model": "gpt-4o-audio-preview-2024-10-01",
        "input_price_per_million": 2.5,
        "output_price_per_million": 10.0,
        "input_cached_price_per_million": null,
        "additional_prices": {
          "audio_input_price_per_million": 100,
          "audio_output_price_per_million": 200
        }
      },
      {
        "id": "8f531752-35d5-46d4-aae7-b01a31b38d8d",
        "created_at": "2025-04-21 14:13:57.872631+00",
        "updated_at": "2025-04-21 14:13:57.872631+00",
        "provider": "openai",
        "model": "gpt-4o-audio-preview-2024-12-17",
        "input_price_per_million": 2.5,
        "output_price_per_million": 10.0,
        "input_cached_price_per_million": null,
        "additional_prices": {}
      },
      {
        "id": "599c13b7-3fe8-44a4-bca9-54c3414100e5",
        "created_at": "2024-10-16 00:12:22.410311+00",
        "updated_at": "2024-10-16 00:12:22.410311+00",
        "provider": "openai",
        "model": "gpt-4o-mini",
        "input_price_per_million": 0.15,
        "output_price_per_million": 0.6,
        "input_cached_price_per_million": 0.075,
        "additional_prices": {}
      },
      {
        "id": "6ef47fe6-3b89-491f-8060-3d661ae439ef",
        "created_at": "2024-10-16 00:13:08.627764+00",
        "updated_at": "2024-10-16 00:13:08.627764+00",
        "provider": "openai",
        "model": "gpt-4o-mini-2024-07-18",
        "input_price_per_million": 0.15,
        "output_price_per_million": 0.6,
        "input_cached_price_per_million": 0.075,
        "additional_prices": {}
      },
      {
        "id": "a61a00a7-3750-4f62-969b-7880cba96b7d",
        "created_at": "2025-04-21 14:18:06.150582+00",
        "updated_at": "2025-04-21 14:18:06.150582+00",
        "provider": "openai",
        "model": "gpt-4o-mini-audio-preview",
        "input_price_per_million": 0.15,
        "output_price_per_million": 0.6,
        "input_cached_price_per_million": null,
        "additional_prices": {}
      },
      {
        "id": "77b5be08-2d0c-416a-a08b-324cfcb4126b",
        "created_at": "2025-04-21 14:19:30.783461+00",
        "updated_at": "2025-04-21 14:19:30.783461+00",
        "provider": "openai",
        "model": "gpt-4o-mini-audio-preview-2024-12-17",
        "input_price_per_million": 0.15,
        "output_price_per_million": 0.6,
        "input_cached_price_per_million": null,
        "additional_prices": {}
      },
      {
        "id": "3c58e95d-3632-40c4-8e55-c06a98e6cce0",
        "created_at": "2025-04-21 14:20:39.68912+00",
        "updated_at": "2025-04-21 14:20:39.68912+00",
        "provider": "openai",
        "model": "gpt-4o-mini-realtime-preview",
        "input_price_per_million": 0.6,
        "output_price_per_million": 2.4,
        "input_cached_price_per_million": 0.3,
        "additional_prices": {}
      },
      {
        "id": "e61bf004-a62a-469d-90f2-bad6ba2ffef9",
        "created_at": "2025-04-21 14:20:13.316732+00",
        "updated_at": "2025-04-21 14:20:13.316732+00",
        "provider": "openai",
        "model": "gpt-4o-mini-realtime-preview-2024-12-17",
        "input_price_per_million": 0.6,
        "output_price_per_million": 2.4,
        "input_cached_price_per_million": 0.3,
        "additional_prices": {}
      },
      {
        "id": "7a4e1b6a-31b4-483a-b9af-2229003a65b2",
        "created_at": "2024-10-16 00:23:16.217913+00",
        "updated_at": "2025-04-21 14:12:25+00",
        "provider": "openai",
        "model": "gpt-4o-realtime-preview",
        "input_price_per_million": 5.0,
        "output_price_per_million": 20.0,
        "input_cached_price_per_million": 2.5,
        "additional_prices": {
          "audio_input_price_per_million": 100,
          "audio_output_price_per_million": 200
        }
      },
      {
        "id": "92d2499c-ff34-4f4a-a9ed-4a233f0cd0a8",
        "created_at": "2024-10-16 00:23:56.701044+00",
        "updated_at": "2024-10-16 00:23:56.701044+00",
        "provider": "openai",
        "model": "gpt-4o-realtime-preview-2024-10-01",
        "input_price_per_million": 5.0,
        "output_price_per_million": 20.0,
        "input_cached_price_per_million": null,
        "additional_prices": {
          "audio_input_price_per_million": 100,
          "audio_output_price_per_million": 200
        }
      },
      {
        "id": "f3f183ab-2092-46a9-8bf2-b81c1123d090",
        "created_at": "2025-04-21 14:14:38.778687+00",
        "updated_at": "2025-04-21 14:14:38.778687+00",
        "provider": "openai",
        "model": "gpt-4o-realtime-preview-2024-12-17",
        "input_price_per_million": 5.0,
        "output_price_per_million": 20.0,
        "input_cached_price_per_million": 2.5,
        "additional_prices": {}
      },
      {
        "id": "1ce56269-39cb-447b-aedb-bdf2b9ad82f5",
        "created_at": "2025-06-18 15:24:56.165533+00",
        "updated_at": "2025-06-18 15:24:56.165533+00",
        "provider": "openai",
        "model": "meta-llama/llama-4-maverick-17b-128e-instruct",
        "input_price_per_million": 0.2,
        "output_price_per_million": 0.6,
        "input_cached_price_per_million": null,
        "additional_prices": {}
      },
      {
        "id": "35062067-41ef-4270-9eaa-d9ffc4c2cdc9",
        "created_at": "2025-04-21 14:23:38.578984+00",
        "updated_at": "2025-04-21 14:23:38.578984+00",
        "provider": "openai",
        "model": "o1",
        "input_price_per_million": 15.0,
        "output_price_per_million": 60.0,
        "input_cached_price_per_million": 7.5,
        "additional_prices": {}
      },
      {
        "id": "9e8c6544-e784-44c2-8e79-aea333536c0c",
        "created_at": "2025-02-04 11:16:23.589371+00",
        "updated_at": "2025-02-04 11:16:23.589371+00",
        "provider": "openai",
        "model": "o1-2024-12-17",
        "input_price_per_million": 15.0,
        "output_price_per_million": 60.0,
        "input_cached_price_per_million": 7.5,
        "additional_prices": {}
      },
      {
        "id": "c6a1ef05-2507-467a-ab23-09ab57e7ff5f",
        "created_at": "2024-10-16 00:19:31.238933+00",
        "updated_at": "2025-04-21 14:22:21+00",
        "provider": "openai",
        "model": "o1-mini",
        "input_price_per_million": 1.1,
        "output_price_per_million": 4.4,
        "input_cached_price_per_million": 0.55,
        "additional_prices": {}
      },
      {
        "id": "0882a4b9-ccc5-4129-8988-8919a18a3fc4",
        "created_at": "2024-10-16 00:19:58.743199+00",
        "updated_at": "2025-04-21 14:22:23+00",
        "provider": "openai",
        "model": "o1-mini-2024-09-12",
        "input_price_per_million": 1.1,
        "output_price_per_million": 4.4,
        "input_cached_price_per_million": 0.55,
        "additional_prices": {}
      },
      {
        "id": "69e2a9ab-d0c5-4664-8e4f-79e63032c89c",
        "created_at": "2024-10-16 00:16:34.366238+00",
        "updated_at": "2024-10-16 00:16:34.366238+00",
        "provider": "openai",
        "model": "o1-preview",
        "input_price_per_million": 15.0,
        "output_price_per_million": 60.0,
        "input_cached_price_per_million": 7.5,
        "additional_prices": {}
      },
      {
        "id": "e3c47bb8-0c84-4064-b215-2afcc34400bd",
        "created_at": "2024-10-16 00:17:16.504388+00",
        "updated_at": "2024-10-16 00:17:16.504388+00",
        "provider": "openai",
        "model": "o1-preview-2024-09-12",
        "input_price_per_million": 15.0,
        "output_price_per_million": 60.0,
        "input_cached_price_per_million": 7.5,
        "additional_prices": {}
      },
      {
        "id": "fc5e244b-5154-4ece-8498-56892e3bf1fe",
        "created_at": "2025-04-21 14:24:55.035436+00",
        "updated_at": "2025-04-21 14:24:55.035436+00",
        "provider": "openai",
        "model": "o1-pro",
        "input_price_per_million": 150.0,
        "output_price_per_million": 600.0,
        "input_cached_price_per_million": null,
        "additional_prices": {}
      },
      {
        "id": "7d366da8-52d3-4b0a-a1a9-102c646e007c",
        "created_at": "2025-04-21 14:24:42.867497+00",
        "updated_at": "2025-04-21 14:24:42.867497+00",
        "provider": "openai",
        "model": "o1-pro-2025-03-19",
        "input_price_per_million": 150.0,
        "output_price_per_million": 600.0,
        "input_cached_price_per_million": null,
        "additional_prices": {}
      },
      {
        "id": "edb86818-b8da-4f42-b3b6-7a81cff412e7",
        "created_at": "2025-04-21 14:28:11.041659+00",
        "updated_at": "2025-04-21 14:28:11.041659+00",
        "provider": "openai",
        "model": "o3",
        "input_price_per_million": 10.0,
        "output_price_per_million": 40.0,
        "input_cached_price_per_million": 2.5,
        "additional_prices": {}
      },
      {
        "id": "eeb5cadf-8699-45c3-94b9-d0439fa2517a",
        "created_at": "2025-04-21 14:27:46.938844+00",
        "updated_at": "2025-04-21 14:27:46.938844+00",
        "provider": "openai",
        "model": "o3-2025-04-16",
        "input_price_per_million": 10.0,
        "output_price_per_million": 40.0,
        "input_cached_price_per_million": 2.5,
        "additional_prices": {}
      },
      {
        "id": "2a7e9b8f-17d0-4cf7-94c1-9ba6733740ab",
        "created_at": "2025-04-21 14:25:45.910453+00",
        "updated_at": "2025-04-21 14:25:45.910453+00",
        "provider": "openai",
        "model": "o3-mini",
        "input_price_per_million": 1.1,
        "output_price_per_million": 4.4,
        "input_cached_price_per_million": 0.55,
        "additional_prices": {}
      },
      {
        "id": "e611274d-16af-44bd-92f3-1bcfa49a47f8",
        "created_at": "2025-02-04 19:30:56.61235+00",
        "updated_at": "2025-02-04 19:30:56.61235+00",
        "provider": "openai",
        "model": "o3-mini-2025-01-31",
        "input_price_per_million": 1.1,
        "output_price_per_million": 4.4,
        "input_cached_price_per_million": 0.55,
        "additional_prices": {}
      },
      {
        "id": "22e8952b-8974-4573-92be-082ed60c929c",
        "created_at": "2025-04-21 14:26:28.349604+00",
        "updated_at": "2025-04-21 14:26:28.349604+00",
        "provider": "openai",
        "model": "o4-mini",
        "input_price_per_million": 1.1,
        "output_price_per_million": 4.4,
        "input_cached_price_per_million": 0.275,
        "additional_prices": {}
      },
      {
        "id": "7a9759d8-b4db-4158-922f-05ad1da3b250",
        "created_at": "2025-04-17 12:53:58.316019+00",
        "updated_at": "2025-04-17 12:53:58.316019+00",
        "provider": "openai",
        "model": "o4-mini-2025-04-16",
        "input_price_per_million": 1.1,
        "output_price_per_million": 4.4,
        "input_cached_price_per_million": 0.275,
        "additional_prices": {}
      },
      {
        "id": "54c8bcb4-6eb9-419b-9afb-d6f3d906f9cd",
        "created_at": "2024-10-16 00:20:52.186524+00",
        "updated_at": "2024-10-16 00:20:52.186524+00",
        "provider": "openai",
        "model": "text-embedding-3-large",
        "input_price_per_million": 0.13,
        "output_price_per_million": 0.0,
        "input_cached_price_per_million": null,
        "additional_prices": {}
      },
      {
        "id": "73f44f8a-51f7-4f44-9f59-4ceaae69b93c",
        "created_at": "2024-10-16 00:20:32.758465+00",
        "updated_at": "2024-10-16 00:20:32.758465+00",
        "provider": "openai",
        "model": "text-embedding-3-small",
        "input_price_per_million": 0.02,
        "output_price_per_million": 0.0,
        "input_cached_price_per_million": null,
        "additional_prices": {}
      }
    ]
  }
]<|MERGE_RESOLUTION|>--- conflicted
+++ resolved
@@ -1338,6 +1338,19 @@
         }
       },
       {
+        "id": "c87f92c3-53a5-4a84-949a-f980142476d5",
+        "created_at": "2025-06-11 20:17:03.094028+00",
+        "updated_at": "2025-06-11 20:17:03.094028+00",
+        "provider": "gemini",
+        "model": "gemini-2.5-flash-preview-05-20",
+        "input_price_per_million": 0.15,
+        "output_price_per_million": 0.6,
+        "input_cached_price_per_million": 0.0375,
+        "additional_prices": {
+          "output_thinking_price_per_million": 3.5
+        }
+      },
+      {
         "id": "5a291382-25a8-4696-bd7e-d5fde02d32dc",
         "created_at": "2025-06-26 13:08:00.674092+00",
         "updated_at": "2025-06-26 13:08:00.674092+00",
@@ -1709,7 +1722,6 @@
         }
       },
       {
-<<<<<<< HEAD
         "id": "41402e81-d1aa-4c2c-9079-57f932e91cff",
         "created_at": "2025-06-29 13:31:39.314329+00",
         "updated_at": "2025-06-29 13:31:39.314329+00",
@@ -1721,8 +1733,6 @@
         "additional_prices": {}
       },
       {
-=======
->>>>>>> 67200b43
         "id": "d37419ea-441b-4365-99cb-0964716c2f7a",
         "created_at": "2025-04-21 13:43:28.840993+00",
         "updated_at": "2025-04-21 13:43:28.840993+00",
@@ -2072,7 +2082,6 @@
         }
       },
       {
-<<<<<<< HEAD
         "id": "be5051f2-fa7d-4ab5-89ea-a21c7a10867b",
         "created_at": "2025-06-29 13:35:34.654936+00",
         "updated_at": "2025-06-29 13:35:34.654936+00",
@@ -2084,8 +2093,6 @@
         "additional_prices": {}
       },
       {
-=======
->>>>>>> 67200b43
         "id": "6ddd8538-7fe7-4a9c-8bb8-7b00411c3968",
         "created_at": "2025-04-21 13:43:28.840993+00",
         "updated_at": "2025-04-21 13:43:28.840993+00",
@@ -2424,7 +2431,6 @@
         }
       },
       {
-<<<<<<< HEAD
         "id": "c776d06e-d6da-4224-8418-ed97583a1581",
         "created_at": "2025-06-29 13:35:38.419776+00",
         "updated_at": "2025-06-29 13:35:38.419776+00",
@@ -2436,8 +2442,6 @@
         "additional_prices": {}
       },
       {
-=======
->>>>>>> 67200b43
         "id": "7a5aea9e-504c-4fa7-b2b7-f39133945a05",
         "created_at": "2025-04-21 13:43:28.840993+00",
         "updated_at": "2025-04-21 13:43:28.840993+00",
@@ -2755,11 +2759,7 @@
         "model": "gemini-2.5-flash-preview",
         "input_price_per_million": 0.15,
         "output_price_per_million": 0.6,
-<<<<<<< HEAD
         "input_cached_price_per_million": 0.0375,
-=======
-        "input_cached_price_per_million": 0.375,
->>>>>>> 67200b43
         "additional_prices": {
           "output_thinking_price_per_million": 3.5
         }
@@ -2785,17 +2785,12 @@
         "model": "gemini-2.5-flash-preview-05-20",
         "input_price_per_million": 0.15,
         "output_price_per_million": 0.6,
-<<<<<<< HEAD
         "input_cached_price_per_million": 0.0375,
-=======
-        "input_cached_price_per_million": 0.375,
->>>>>>> 67200b43
         "additional_prices": {
           "output_thinking_price_per_million": 3.5
         }
       },
       {
-<<<<<<< HEAD
         "id": "9b682fff-685d-461a-b6d1-4acb6acb2b5f",
         "created_at": "2025-06-29 13:36:18.551377+00",
         "updated_at": "2025-06-29 13:36:18.551377+00",
@@ -2807,8 +2802,6 @@
         "additional_prices": {}
       },
       {
-=======
->>>>>>> 67200b43
         "id": "0a7cb7f0-48ec-4c55-9e1e-48a04cec48c9",
         "created_at": "2025-04-21 13:43:28.840993+00",
         "updated_at": "2025-04-21 13:43:28.840993+00",
