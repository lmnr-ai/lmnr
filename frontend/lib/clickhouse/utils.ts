--- conflicted
+++ resolved
@@ -1,8 +1,5 @@
-<<<<<<< HEAD
 import { ClickHouseClient } from "@clickhouse/client";
 import { chStepMap, GroupByInterval, intervalMap, truncateTimeMap } from "./modifiers";
-=======
->>>>>>> 5fae7000
 
 interface TimeBounds {
   minTime: number;
@@ -30,15 +27,15 @@
 
 export const aggregationFunctionToCh = (f: AggregationFunction) => {
   switch (f) {
-  case 'AVG': return 'avg';
-  case 'SUM': return 'sum';
-  case 'MIN': return 'min';
-  case 'MAX': return 'max';
-  case 'MEDIAN': return 'median';
-  case 'p90': return 'quantileExact(0.90)';
-  case 'p95': return 'quantileExact(0.95)';
-  case 'p99': return 'quantileExact(0.99)';
-  default: throw new Error(`Invalid aggregation function: ${f}`);
+    case 'AVG': return 'avg';
+    case 'SUM': return 'sum';
+    case 'MIN': return 'min';
+    case 'MAX': return 'max';
+    case 'MEDIAN': return 'median';
+    case 'p90': return 'quantileExact(0.90)';
+    case 'p95': return 'quantileExact(0.95)';
+    case 'p99': return 'quantileExact(0.99)';
+    default: throw new Error(`Invalid aggregation function: ${f}`);
   }
 };
 
