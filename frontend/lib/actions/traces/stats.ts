import { compact } from "lodash";
import { z } from "zod/v4";

import { buildTimeRangeWithFill } from "@/lib/actions/common/query-builder";
import { executeQuery } from "@/lib/actions/sql";
import { GetTracesSchema } from "@/lib/actions/traces";
import { buildTracesStatsWhereConditions, searchSpans } from "@/lib/actions/traces/utils";
import { SpanSearchType } from "@/lib/clickhouse/types";
import { getTimeRange } from "@/lib/clickhouse/utils";
import { FilterDef } from "@/lib/db/modifiers";

export const GetTraceStatsSchema = GetTracesSchema.omit({
  pageNumber: true,
  pageSize: true,
}).extend({
  intervalValue: z.coerce.number().default(1),
  intervalUnit: z.enum(["minute", "hour", "day"]).default("hour"),
});

export type TracesStatsDataPoint = {
  timestamp: string;
  successCount: number;
  errorCount: number;
} & Record<string, number>;

export async function getTraceStats(
  input: z.infer<typeof GetTraceStatsSchema>
): Promise<{ items: TracesStatsDataPoint[] }> {
  const {
    projectId,
    pastHours,
    startDate: startTime,
    endDate: endTime,
    traceType,
    search,
    searchIn,
    filter: inputFilters,
    intervalValue,
    intervalUnit,
  } = input;

  const filters: FilterDef[] = compact(inputFilters);

  const traceIds = search
    ? await searchSpans({
      projectId,
      searchQuery: search,
      timeRange: getTimeRange(pastHours, startTime, endTime),
      searchType: searchIn as SpanSearchType[],
    })
    : [];

  if (search && traceIds?.length === 0) {
    return { items: [] };
  }

  const { conditions: whereConditions, params: whereParams } = buildTracesStatsWhereConditions({
    traceType,
    traceIds,
    filters,
  });

  const { condition: timeCondition, params: timeParams, fillFrom, fillTo } = buildTimeRangeWithFill({
    startTime,
    endTime,
    pastHours,
    timeColumn: "start_time",
    intervalValue,
    intervalUnit,
  });

  const allConditions = [...whereConditions];
  if (timeCondition) {
    allConditions.push(timeCondition);
  }

  const withFillClause = fillFrom && fillTo
    ? `WITH FILL
    FROM ${fillFrom}
    TO ${fillTo}
    STEP toInterval({intervalValue:UInt32}, {intervalUnit:String})`
    : '';

  const query = `
    SELECT 
      toStartOfInterval(start_time, toInterval({interval_value:UInt32}, {interval_unit:String})) as timestamp,
      countIf(status != 'error') as successCount,
      countIf(status = 'error') as errorCount,
    FROM traces
    WHERE ${allConditions.join(" AND ")}
    GROUP BY timestamp
    ORDER BY timestamp ASC
<<<<<<< HEAD
    WITH FILL
    FROM toStartOfInterval(${withFillFrom}, toInterval({interval_value:UInt32}, {interval_unit:String}))
    TO toStartOfInterval(${withFillTo}, toInterval({interval_value:UInt32}, {interval_unit:String}))
    STEP toInterval({interval_value:UInt32}, {interval_unit:String})
=======
    ${withFillClause}
>>>>>>> fbcc3181
  `;

  const parameters = {
    ...whereParams,
    ...timeParams,
    interval_value: intervalValue,
    interval_unit: intervalUnit,
  };

  const items = await executeQuery<TracesStatsDataPoint>({
    query,
    parameters,
    projectId,
  });

  return { items };
}<|MERGE_RESOLUTION|>--- conflicted
+++ resolved
@@ -60,7 +60,12 @@
     filters,
   });
 
-  const { condition: timeCondition, params: timeParams, fillFrom, fillTo } = buildTimeRangeWithFill({
+  const {
+    condition: timeCondition,
+    params: timeParams,
+    fillFrom,
+    fillTo,
+  } = buildTimeRangeWithFill({
     startTime,
     endTime,
     pastHours,
@@ -74,30 +79,24 @@
     allConditions.push(timeCondition);
   }
 
-  const withFillClause = fillFrom && fillTo
-    ? `WITH FILL
+  const withFillClause =
+    fillFrom && fillTo
+      ? `WITH FILL
     FROM ${fillFrom}
     TO ${fillTo}
     STEP toInterval({intervalValue:UInt32}, {intervalUnit:String})`
-    : '';
+      : "";
 
   const query = `
     SELECT 
-      toStartOfInterval(start_time, toInterval({interval_value:UInt32}, {interval_unit:String})) as timestamp,
+      toStartOfInterval(start_time, toInterval({intervalValue:UInt32}, {intervalUnit:String})) as timestamp,
       countIf(status != 'error') as successCount,
       countIf(status = 'error') as errorCount,
     FROM traces
     WHERE ${allConditions.join(" AND ")}
     GROUP BY timestamp
     ORDER BY timestamp ASC
-<<<<<<< HEAD
-    WITH FILL
-    FROM toStartOfInterval(${withFillFrom}, toInterval({interval_value:UInt32}, {interval_unit:String}))
-    TO toStartOfInterval(${withFillTo}, toInterval({interval_value:UInt32}, {interval_unit:String}))
-    STEP toInterval({interval_value:UInt32}, {interval_unit:String})
-=======
     ${withFillClause}
->>>>>>> fbcc3181
   `;
 
   const parameters = {
