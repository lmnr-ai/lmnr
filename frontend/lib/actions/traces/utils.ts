--- conflicted
+++ resolved
@@ -34,16 +34,7 @@
         }
       ),
     ],
-<<<<<<< HEAD
     ["trace_type", createStringFilter],
-=======
-    [
-      "trace_type",
-      createCustomFilter(
-        (filter, paramKey) => `trace_type ${OperatorLabelMap[filter.operator]} {${paramKey}:String}`,
-        (filter, paramKey) => ({ [paramKey]: filter.value.toUpperCase() })
-      ),
-    ],
     [
       "tags",
       createCustomFilter(
@@ -57,7 +48,6 @@
         (filter, paramKey) => ({ [paramKey]: filter.value })
       ),
     ],
->>>>>>> bcf42d93
     ["total_cost", createNumberFilter("Float64")],
     ["input_cost", createNumberFilter("Float64")],
     ["output_cost", createNumberFilter("Float64")],
