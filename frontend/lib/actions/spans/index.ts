--- conflicted
+++ resolved
@@ -1,39 +1,18 @@
-<<<<<<< HEAD
-import { and, desc, eq, getTableColumns, inArray, sql } from "drizzle-orm";
 import { compact, groupBy } from "lodash";
-=======
-import { and, asc, eq, inArray } from "drizzle-orm";
-import { compact, groupBy, isNil } from "lodash";
->>>>>>> 4683db6e
 import { z } from "zod/v4";
 
 import { TraceViewSpan } from "@/components/traces/trace-view/trace-view-store.tsx";
+import { Operator } from "@/components/ui/datatable-filter/utils.ts";
 import { FiltersSchema, PaginationFiltersSchema, TimeRangeSchema } from "@/lib/actions/common/types";
-<<<<<<< HEAD
-import { tryParseJson } from "@/lib/actions/common/utils";
-import { buildTraceSpansQueryWithParams } from "@/lib/actions/spans/clickhouse-utils";
-import { processSpanFilters } from "@/lib/actions/spans/utils";
-=======
-import {
-  buildSpansCountQueryWithParams,
-  buildSpansQueryWithParams,
-  processTraceSpanFilters,
-} from "@/lib/actions/spans/utils";
+import { buildSpansCountQueryWithParams, buildSpansQueryWithParams } from "@/lib/actions/spans/utils";
 import { executeQuery } from "@/lib/actions/sql";
->>>>>>> 4683db6e
 import { clickhouseClient } from "@/lib/clickhouse/client";
-import { searchSpans, searchTypeToQueryFilter } from "@/lib/clickhouse/spans";
+import { searchTypeToQueryFilter } from "@/lib/clickhouse/spans";
 import { SpanSearchType } from "@/lib/clickhouse/types";
 import { addTimeRangeToQuery, getTimeRange, TimeRange } from "@/lib/clickhouse/utils";
-import { db } from "@/lib/db/drizzle";
-import { spans } from "@/lib/db/migrations/schema";
 import { FilterDef } from "@/lib/db/modifiers";
-<<<<<<< HEAD
-import { getDateRangeFilters } from "@/lib/db/utils";
-import { SpanType } from "@/lib/traces/types.ts";
-=======
 import { Span } from "@/lib/traces/types";
->>>>>>> 4683db6e
+import { tryParseJson } from "@/lib/utils.ts";
 
 export const GetSpansSchema = PaginationFiltersSchema.extend({
   ...TimeRangeSchema.shape,
@@ -74,11 +53,11 @@
 
   const spanIds = search
     ? await searchSpanIds({
-      projectId,
-      searchQuery: search,
-      timeRange: getTimeRange(pastHours, startTime, endTime),
-      searchType: searchIn as SpanSearchType[],
-    })
+        projectId,
+        searchQuery: search,
+        timeRange: getTimeRange(pastHours, startTime, endTime),
+        searchType: searchIn as SpanSearchType[],
+      })
     : [];
 
   if (search && spanIds?.length === 0) {
@@ -120,11 +99,13 @@
   projectId,
   searchQuery,
   timeRange,
+  traceId,
   searchType,
 }: {
   projectId: string;
   searchQuery: string;
   timeRange: TimeRange;
+  traceId?: string;
   searchType?: SpanSearchType[];
 }): Promise<string[]> => {
   const baseQuery = `
@@ -132,19 +113,29 @@
       WHERE project_id = {projectId: UUID}
   `;
 
-  const queryWithTime = addTimeRangeToQuery(baseQuery, timeRange, "start_time");
+  let queryWithTime = addTimeRangeToQuery(baseQuery, timeRange, "start_time");
+
+  if (traceId) {
+    queryWithTime += ` AND trace_id = {traceId: UUID}`;
+  }
 
   const finalQuery = `${queryWithTime} AND (${searchTypeToQueryFilter(searchType, "query")})`;
+
+  const queryParams: Record<string, any> = {
+    projectId,
+    query: `%${searchQuery.toLowerCase()}%`,
+  };
+
+  if (traceId) {
+    queryParams.traceId = traceId;
+  }
 
   const response = await clickhouseClient.query({
     query: `${finalQuery}
      ORDER BY start_time DESC
      LIMIT 1000`,
     format: "JSONEachRow",
-    query_params: {
-      projectId,
-      query: `%${searchQuery.toLowerCase()}%`,
-    },
+    query_params: queryParams,
   });
 
   const result = (await response.json()) as { spanId: string }[];
@@ -152,101 +143,82 @@
   return result.map((i) => i.spanId);
 };
 
-export async function getTraceSpansFromClickHouse(
-  input: z.infer<typeof GetTraceSpansSchema>
-): Promise<TraceViewSpan[]> {
-  const { projectId, traceId, search, searchIn, filter: inputFilters } = input;
-
-  const urlParamFilters: FilterDef[] = compact(inputFilters);
-
-  let searchSpanIds: string[] = [];
-  if (search) {
-    const timeRange = { pastHours: "all" } as TimeRange;
-    const searchResult = await searchSpans({
-      projectId,
-      searchQuery: search,
-      timeRange,
-      traceId,
-      searchType: searchIn as SpanSearchType[],
-    });
-
-    searchSpanIds = Array.from(searchResult.spanIds);
-  }
-
-  if (search && searchSpanIds.length === 0) {
+export async function getTraceSpans(input: z.infer<typeof GetTraceSpansSchema>) {
+  const { projectId, search, traceId, searchIn, filter: inputFilters } = GetTraceSpansSchema.parse(input);
+
+  const filters: FilterDef[] = compact(inputFilters);
+
+  const spanIds = search
+    ? await searchSpanIds({
+        projectId,
+        traceId,
+        searchQuery: search,
+        timeRange: { pastHours: "all" },
+        searchType: searchIn as SpanSearchType[],
+      })
+    : [];
+
+  if (search && spanIds?.length === 0) {
+    return { items: [], count: 0 };
+  }
+
+  const { query, parameters } = buildSpansQueryWithParams({
+    columns: [
+      "span_id as spanId",
+      "trace_id as traceId",
+      "parent_span_id as parentSpanId",
+      "name",
+      "span_type as spanType",
+      "start_time as startTime",
+      "end_time as endTime",
+      "attributes",
+      "model",
+      "status",
+      "path",
+    ],
+    projectId,
+    spanIds,
+    filters: [...filters, { value: traceId, operator: Operator.Eq, column: "trace_id" }],
+  });
+
+  const spans = await executeQuery<Omit<TraceViewSpan, "attributes"> & { attributes: string }>({
+    query,
+    parameters,
+    projectId,
+  });
+
+  if (spans.length === 0) {
     return [];
   }
 
-  const queryResult = buildTraceSpansQueryWithParams({
-    projectId,
-    traceId,
-    filters: urlParamFilters,
-    searchSpanIds: search ? searchSpanIds : undefined,
-  });
-
-  const chResult = await clickhouseClient.query({
-    query: queryResult.query,
-    format: "JSONEachRow",
-    query_params: queryResult.parameters,
-  });
-
-  const spanResults = (await chResult.json()) as {
-    spanId: string;
-    startTime: string;
-    endTime: string;
-    traceId: string;
-    parentSpanId: string;
-    name: string;
-    attributes: string;
-    spanType: SpanType;
-    status: string;
-    path: string;
-  }[];
-
-  if (spanResults.length === 0) {
-    return [];
-  }
-
-  const eventsResult = await clickhouseClient.query({
-    query: `
-      SELECT id, timestamp, span_id spanId, name, attributes
-      FROM events
-      WHERE trace_id = {traceId: UUID} AND project_id = {projectId: UUID}
-    `,
-    format: "JSONEachRow",
-    query_params: { traceId, projectId },
-  });
-
-<<<<<<< HEAD
-  const spanEvents = (await eventsResult.json()) as {
+  const events = await executeQuery<{
     id: string;
     timestamp: string;
     spanId: string;
     name: string;
     attributes: string;
-  }[];
-=======
-  const spanEvents = (await chResult.json()) as { id: string; timestamp: string; spanId: string; name: string }[];
-
->>>>>>> 4683db6e
-  const spanEventsMap = groupBy(spanEvents, (event) => event.spanId);
-  const shouldFlattenTree = searchSpanIds.length > 0 || urlParamFilters.length > 0;
-
-  return spanResults.map((span) => ({
+  }>({
+    query: `
+        SELECT id, timestamp, span_id spanId, name, attributes
+        FROM events
+        WHERE trace_id = {traceId: UUID}
+    `,
+    parameters: { traceId },
+    projectId,
+  });
+
+  const spanEventsMap = groupBy(events, (event) => event.spanId);
+  const shouldFlattenTree = spanIds.length > 0 || filters.length > 0;
+
+  return spans.map((span) => ({
     ...span,
+    attributes: tryParseJson(span.attributes) || {},
     parentSpanId:
       shouldFlattenTree || span.parentSpanId === "00000000-0000-0000-0000-000000000000" ? undefined : span.parentSpanId,
     name: span.name,
-    attributes: tryParseJson(span.attributes) || {},
-    status: span.status,
-    path: span.path || "",
     events: (spanEventsMap[span.spanId] || []).map((event) => ({
-      id: event.id,
-      name: event.name,
-      timestamp: new Date(`${event.timestamp}Z`).toISOString(),
-      spanId: event.spanId,
+      ...event,
       projectId,
-      attributes: tryParseJson(event.attributes) || {},
     })),
     collapsed: false,
   }));
