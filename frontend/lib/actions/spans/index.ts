<<<<<<< HEAD
import { and, desc, eq, getTableColumns, inArray, sql } from "drizzle-orm";
import { compact, groupBy } from "lodash";
=======
import { and, asc, eq, inArray } from "drizzle-orm";
import { compact, groupBy, isNil } from "lodash";
>>>>>>> 734c658e
import { z } from "zod/v4";

import { TraceViewSpan } from "@/components/traces/trace-view/trace-view-store.tsx";
import { FiltersSchema, PaginationFiltersSchema, TimeRangeSchema } from "@/lib/actions/common/types";
<<<<<<< HEAD
import { tryParseJson } from "@/lib/actions/common/utils";
import { buildTraceSpansQueryWithParams } from "@/lib/actions/spans/clickhouse-utils";
import { processSpanFilters } from "@/lib/actions/spans/utils";
=======
import {
  buildSpansCountQueryWithParams,
  buildSpansQueryWithParams,
  processTraceSpanFilters,
} from "@/lib/actions/spans/utils";
import { executeQuery } from "@/lib/actions/sql";
>>>>>>> 734c658e
import { clickhouseClient } from "@/lib/clickhouse/client";
import { searchSpans, searchTypeToQueryFilter } from "@/lib/clickhouse/spans";
import { SpanSearchType } from "@/lib/clickhouse/types";
import { addTimeRangeToQuery, getTimeRange, TimeRange } from "@/lib/clickhouse/utils";
import { db } from "@/lib/db/drizzle";
import { spans } from "@/lib/db/migrations/schema";
import { FilterDef } from "@/lib/db/modifiers";
<<<<<<< HEAD
import { getDateRangeFilters } from "@/lib/db/utils";
import { SpanType } from "@/lib/traces/types.ts";
=======
import { Span } from "@/lib/traces/types";
>>>>>>> 734c658e

export const GetSpansSchema = PaginationFiltersSchema.extend({
  ...TimeRangeSchema.shape,
  projectId: z.string(),
  search: z.string().nullable().optional(),
  searchIn: z.array(z.string()).default([]),
});

export const GetTraceSpansSchema = FiltersSchema.extend({
  projectId: z.string(),
  traceId: z.string(),
  search: z.string().nullable().optional(),
  searchIn: z.array(z.string()).default([]),
});

export const DeleteSpansSchema = z.object({
  projectId: z.string(),
  spanIds: z.array(z.string()).min(1),
});

export async function getSpans(input: z.infer<typeof GetSpansSchema>): Promise<{ items: Span[]; count: number }> {
  const {
    projectId,
    pastHours,
    startDate: startTime,
    endDate: endTime,
    pageNumber,
    pageSize,
    search,
    searchIn,
    filter: inputFilters,
  } = input;

  const filters: FilterDef[] = compact(inputFilters);

  const limit = pageSize;
  const offset = Math.max(0, pageNumber * pageSize);

  const spanIds = search
    ? await searchSpanIds({
      projectId,
      searchQuery: search,
      timeRange: getTimeRange(pastHours, startTime, endTime),
      searchType: searchIn as SpanSearchType[],
    })
    : [];

  if (search && spanIds?.length === 0) {
    return { items: [], count: 0 };
  }

  const { query: mainQuery, parameters: mainParams } = buildSpansQueryWithParams({
    projectId,
    spanIds,
    filters,
    limit,
    offset,
    startTime,
    endTime,
    pastHours,
  });

  const { query: countQuery, parameters: countParams } = buildSpansCountQueryWithParams({
    projectId,
    spanIds,
    filters,
    startTime,
    endTime,
    pastHours,
  });

  const [items, [count]] = await Promise.all([
    executeQuery<Span>({ query: mainQuery, parameters: mainParams, projectId }),
    executeQuery<{ count: number }>({ query: countQuery, parameters: countParams, projectId }),
  ]);

  return {
    items: items,
    count: count?.count || 0,
  };
}

const searchSpanIds = async ({
  projectId,
  searchQuery,
  timeRange,
  searchType,
}: {
  projectId: string;
  searchQuery: string;
  timeRange: TimeRange;
  searchType?: SpanSearchType[];
}): Promise<string[]> => {
  const baseQuery = `
      SELECT DISTINCT(span_id) spanId FROM spans
      WHERE project_id = {projectId: UUID}
  `;

  const queryWithTime = addTimeRangeToQuery(baseQuery, timeRange, "start_time");

  const finalQuery = `${queryWithTime} AND (${searchTypeToQueryFilter(searchType, "query")})`;

  const response = await clickhouseClient.query({
    query: `${finalQuery}
     ORDER BY start_time DESC
     LIMIT 1000`,
    format: "JSONEachRow",
    query_params: {
      projectId,
      query: `%${searchQuery.toLowerCase()}%`,
    },
  });

  const result = (await response.json()) as { spanId: string }[];

  return result.map((i) => i.spanId);
};

export async function getTraceSpansFromClickHouse(
  input: z.infer<typeof GetTraceSpansSchema>
): Promise<TraceViewSpan[]> {
  const { projectId, traceId, search, searchIn, filter: inputFilters } = input;

  const urlParamFilters: FilterDef[] = compact(inputFilters);

  let searchSpanIds: string[] = [];
  if (search) {
    const timeRange = { pastHours: "all" } as TimeRange;
    const searchResult = await searchSpans({
      projectId,
      searchQuery: search,
      timeRange,
      traceId,
      searchType: searchIn as SpanSearchType[],
    });

    searchSpanIds = Array.from(searchResult.spanIds);
  }

  if (search && searchSpanIds.length === 0) {
    return [];
  }

  const queryResult = buildTraceSpansQueryWithParams({
    projectId,
    traceId,
    filters: urlParamFilters,
    searchSpanIds: search ? searchSpanIds : undefined,
  });

  const chResult = await clickhouseClient.query({
    query: queryResult.query,
    format: "JSONEachRow",
    query_params: queryResult.parameters,
  });

  const spanResults = (await chResult.json()) as {
    spanId: string;
    startTime: string;
    endTime: string;
    traceId: string;
    parentSpanId: string;
    name: string;
    attributes: string;
    spanType: SpanType;
    status: string;
    path: string;
  }[];

  if (spanResults.length === 0) {
    return [];
  }

  const eventsResult = await clickhouseClient.query({
    query: `
      SELECT id, timestamp, span_id spanId, name, attributes
      FROM events
      WHERE trace_id = {traceId: UUID} AND project_id = {projectId: UUID}
    `,
    format: "JSONEachRow",
    query_params: { traceId, projectId },
  });

<<<<<<< HEAD
  const spanEvents = (await eventsResult.json()) as {
    id: string;
    timestamp: string;
    spanId: string;
    name: string;
    attributes: string;
  }[];
=======
  const spanEvents = (await chResult.json()) as { id: string; timestamp: string; spanId: string; name: string }[];

>>>>>>> 734c658e
  const spanEventsMap = groupBy(spanEvents, (event) => event.spanId);
  const shouldFlattenTree = searchSpanIds.length > 0 || urlParamFilters.length > 0;

  return spanResults.map((span) => ({
    ...span,
    parentSpanId:
      shouldFlattenTree || span.parentSpanId === "00000000-0000-0000-0000-000000000000" ? undefined : span.parentSpanId,
    name: span.name,
    attributes: tryParseJson(span.attributes) || {},
    status: span.status,
    path: span.path || "",
    events: (spanEventsMap[span.spanId] || []).map((event) => ({
      id: event.id,
      name: event.name,
      timestamp: new Date(`${event.timestamp}Z`).toISOString(),
      spanId: event.spanId,
      projectId,
      attributes: tryParseJson(event.attributes) || {},
    })),
    collapsed: false,
  }));
}

export async function deleteSpans(input: z.infer<typeof DeleteSpansSchema>) {
  const { projectId, spanIds } = DeleteSpansSchema.parse(input);

  await clickhouseClient.command({
    query: `
        DELETE FROM spans
        WHERE project_id = {projectId: UUID} 
            AND span_id in ({spanIds: Array(UUID)})
      `,
    query_params: {
      spanIds,
      projectId,
    },
  });
}<|MERGE_RESOLUTION|>--- conflicted
+++ resolved
@@ -1,26 +1,15 @@
-<<<<<<< HEAD
-import { and, desc, eq, getTableColumns, inArray, sql } from "drizzle-orm";
-import { compact, groupBy } from "lodash";
-=======
 import { and, asc, eq, inArray } from "drizzle-orm";
 import { compact, groupBy, isNil } from "lodash";
->>>>>>> 734c658e
 import { z } from "zod/v4";
 
 import { TraceViewSpan } from "@/components/traces/trace-view/trace-view-store.tsx";
 import { FiltersSchema, PaginationFiltersSchema, TimeRangeSchema } from "@/lib/actions/common/types";
-<<<<<<< HEAD
-import { tryParseJson } from "@/lib/actions/common/utils";
-import { buildTraceSpansQueryWithParams } from "@/lib/actions/spans/clickhouse-utils";
-import { processSpanFilters } from "@/lib/actions/spans/utils";
-=======
 import {
   buildSpansCountQueryWithParams,
   buildSpansQueryWithParams,
   processTraceSpanFilters,
 } from "@/lib/actions/spans/utils";
 import { executeQuery } from "@/lib/actions/sql";
->>>>>>> 734c658e
 import { clickhouseClient } from "@/lib/clickhouse/client";
 import { searchSpans, searchTypeToQueryFilter } from "@/lib/clickhouse/spans";
 import { SpanSearchType } from "@/lib/clickhouse/types";
@@ -28,12 +17,7 @@
 import { db } from "@/lib/db/drizzle";
 import { spans } from "@/lib/db/migrations/schema";
 import { FilterDef } from "@/lib/db/modifiers";
-<<<<<<< HEAD
-import { getDateRangeFilters } from "@/lib/db/utils";
-import { SpanType } from "@/lib/traces/types.ts";
-=======
 import { Span } from "@/lib/traces/types";
->>>>>>> 734c658e
 
 export const GetSpansSchema = PaginationFiltersSchema.extend({
   ...TimeRangeSchema.shape,
@@ -217,18 +201,8 @@
     query_params: { traceId, projectId },
   });
 
-<<<<<<< HEAD
-  const spanEvents = (await eventsResult.json()) as {
-    id: string;
-    timestamp: string;
-    spanId: string;
-    name: string;
-    attributes: string;
-  }[];
-=======
   const spanEvents = (await chResult.json()) as { id: string; timestamp: string; spanId: string; name: string }[];
 
->>>>>>> 734c658e
   const spanEventsMap = groupBy(spanEvents, (event) => event.spanId);
   const shouldFlattenTree = searchSpanIds.length > 0 || urlParamFilters.length > 0;
 
