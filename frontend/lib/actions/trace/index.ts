--- conflicted
+++ resolved
@@ -168,15 +168,11 @@
 export async function getTrace(input: z.infer<typeof GetTraceSchema>): Promise<TraceViewTrace> {
   const { traceId, projectId } = GetTraceSchema.parse(input);
 
-<<<<<<< HEAD
-  const chResult = await clickhouseClient.query({
-=======
   const sharedTrace = await db.query.sharedTraces.findFirst({
     where: and(eq(sharedTraces.projectId, projectId), eq(sharedTraces.id, traceId)),
   });
 
   const [trace] = await executeQuery<Omit<TraceViewTrace, "visibility">>({
->>>>>>> 3169e493
     query: `
       SELECT
         id,
@@ -191,21 +187,6 @@
         metadata,
         status,
         trace_type as traceType
-<<<<<<< HEAD
-      FROM traces_v0(project_id={projectId: UUID}, start_time='2023-01-01 00:00:00', end_time=now())
-      WHERE id = {traceId: UUID}
-      LIMIT 1
-    `,
-    format: "JSONEachRow",
-    query_params: {
-      traceId,
-      projectId,
-    },
-  });
-
-  const [trace] = (await chResult.json()) as Omit<TraceViewTrace, "hasBrowserSession" | "visibility">[];
-
-=======
       FROM traces
       WHERE id = {traceId: UUID}
       LIMIT 1
@@ -216,87 +197,19 @@
     },
   });
 
->>>>>>> 3169e493
   if (!trace) {
     throw new Error("Trace not found.");
   }
 
-<<<<<<< HEAD
-  const pgTrace = await db.query.traces.findFirst({
-    where: and(eq(traces.id, traceId), eq(traces.projectId, projectId)),
-    columns: {
-      visibility: true,
-      hasBrowserSession: true,
-    },
-  });
-
-  // TODO: need to decide on trace visibility and has browser session fields.
-  // if (!pgTrace) {
-  //   throw new Error("Trace not found.");
-  // }
-
-  return {
-    ...trace,
-    // hasBrowserSession: pgTrace.hasBrowserSession || false,
-    // visibility: pgTrace.visibility as TraceViewTrace["visibility"],
-    hasBrowserSession: false,
-    visibility: "private",
-=======
   return {
     ...trace,
     visibility: sharedTrace ? "public" : "private",
->>>>>>> 3169e493
   };
 }
 
 export async function getSharedTrace(input: z.infer<typeof GetSharedTraceSchema>): Promise<TraceViewTrace> {
   const { traceId } = GetSharedTraceSchema.parse(input);
 
-<<<<<<< HEAD
-  const pgTrace = await db.query.traces.findFirst({
-    where: eq(traces.id, traceId),
-    columns: {
-      visibility: true,
-      hasBrowserSession: true,
-      projectId: true,
-    },
-  });
-
-  if (!pgTrace || pgTrace.visibility !== "public") {
-    throw new Error("Trace not found.");
-  }
-
-  const projectId = pgTrace.projectId;
-
-  const chResult = await clickhouseClient.query({
-    query: `
-        SELECT
-            id,
-            start_time as startTime,
-            end_time as endTime,
-            input_tokens as inputTokens,
-            output_tokens as outputTokens,
-            total_tokens as totalTokens,
-            input_cost as inputCost,
-            output_cost as outputCost,
-            total_cost as totalCost,
-            metadata,
-            status,
-            trace_type as traceType
-        FROM traces_v0(project_id={projectId: UUID}, start_time='2023-01-01 00:00:00', end_time=now())
-        WHERE id = {traceId: UUID}
-            LIMIT 1
-    `,
-    format: "JSONEachRow",
-    query_params: {
-      traceId,
-      projectId,
-    },
-  });
-
-  const [trace] = (await chResult.json()) as Omit<TraceViewTrace, "hasBrowserSession" | "visibility">[];
-
-=======
   const sharedTrace = await db.query.sharedTraces.findFirst({
     where: eq(sharedTraces.id, traceId),
   });
@@ -332,18 +245,12 @@
     projectId,
   });
 
->>>>>>> 3169e493
   if (!trace) {
     throw new Error("Trace not found.");
   }
 
   return {
     ...trace,
-<<<<<<< HEAD
-    hasBrowserSession: pgTrace.hasBrowserSession || false,
-    visibility: pgTrace.visibility as TraceViewTrace["visibility"],
-=======
     visibility: "public",
->>>>>>> 3169e493
   };
 }