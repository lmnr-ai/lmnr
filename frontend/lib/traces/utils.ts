import { SpanMetricGroupBy } from "../clickhouse/spans";
import { DatatableFilter } from "../types";
import { SpanType } from "./types";

export const SPAN_TYPE_TO_COLOR = {
<<<<<<< HEAD
  [SpanType.DEFAULT]: "rgba(96, 165, 250, 0.7)", // 70% opacity blue
  [SpanType.LLM]: "rgba(124, 58, 237, 0.7)", // 70% opacity purple
  [SpanType.EXECUTOR]: "rgba(245, 158, 11, 0.7)", // 70% opacity yellow
  [SpanType.EVALUATOR]: "rgba(6, 182, 212, 0.7)", // 70% opacity cyan
  [SpanType.EVALUATION]: "rgba(16, 185, 129, 0.7)", // 70% opacity green
=======
  [SpanType.DEFAULT]: 'rgba(96, 165, 250, 0.7)', // 70% opacity blue
  [SpanType.LLM]: 'rgba(124, 58, 237, 0.7)', // 70% opacity purple
  [SpanType.EXECUTOR]: 'rgba(245, 158, 11, 0.7)', // 70% opacity yellow
  [SpanType.EVALUATOR]: 'rgba(6, 182, 212, 0.7)', // 70% opacity cyan
  [SpanType.EVALUATION]: 'rgba(16, 185, 129, 0.7)', // 70% opacity green
  [SpanType.TOOL]: '#E3A008',
>>>>>>> 8d75a67b
};

const buildFilters = (groupBy: SpanMetricGroupBy, value: string): DatatableFilter[] => [
  {
    column: groupBy,
    operator: "eq",
    value,
  },
];

export const buildSpansUrl = (
  projectId: string,
  aggregation: SpanMetricGroupBy,
  value: string,
  pastHours?: string,
  startDate?: string,
  endDate?: string
): string => {
  const filters = buildFilters(aggregation, value);
  const timeRangeParam = pastHours ? `&pastHours=${pastHours}` : `&startDate=${startDate}&endDate=${endDate}`;
  return `/projects/${projectId}/traces?view=spans&filter=${JSON.stringify(filters)}${timeRangeParam}`;
};<|MERGE_RESOLUTION|>--- conflicted
+++ resolved
@@ -3,20 +3,12 @@
 import { SpanType } from "./types";
 
 export const SPAN_TYPE_TO_COLOR = {
-<<<<<<< HEAD
   [SpanType.DEFAULT]: "rgba(96, 165, 250, 0.7)", // 70% opacity blue
   [SpanType.LLM]: "rgba(124, 58, 237, 0.7)", // 70% opacity purple
   [SpanType.EXECUTOR]: "rgba(245, 158, 11, 0.7)", // 70% opacity yellow
   [SpanType.EVALUATOR]: "rgba(6, 182, 212, 0.7)", // 70% opacity cyan
   [SpanType.EVALUATION]: "rgba(16, 185, 129, 0.7)", // 70% opacity green
-=======
-  [SpanType.DEFAULT]: 'rgba(96, 165, 250, 0.7)', // 70% opacity blue
-  [SpanType.LLM]: 'rgba(124, 58, 237, 0.7)', // 70% opacity purple
-  [SpanType.EXECUTOR]: 'rgba(245, 158, 11, 0.7)', // 70% opacity yellow
-  [SpanType.EVALUATOR]: 'rgba(6, 182, 212, 0.7)', // 70% opacity cyan
-  [SpanType.EVALUATION]: 'rgba(16, 185, 129, 0.7)', // 70% opacity green
-  [SpanType.TOOL]: '#E3A008',
->>>>>>> 8d75a67b
+  [SpanType.TOOL]: "#E3A008",
 };
 
 const buildFilters = (groupBy: SpanMetricGroupBy, value: string): DatatableFilter[] => [
