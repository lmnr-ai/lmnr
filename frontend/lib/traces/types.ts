--- conflicted
+++ resolved
@@ -24,7 +24,6 @@
 };
 
 export enum SpanType {
-<<<<<<< HEAD
   DEFAULT = "DEFAULT",
   LLM = "LLM",
   EXECUTOR = "EXECUTOR",
@@ -32,15 +31,6 @@
   EVALUATION = "EVALUATION",
   TOOL = "TOOL",
 }
-=======
-  DEFAULT = 'DEFAULT',
-  LLM = 'LLM',
-  EXECUTOR = 'EXECUTOR',
-  EVALUATOR = 'EVALUATOR',
-  EVALUATION = 'EVALUATION',
-  TOOL = 'TOOL'
-};
->>>>>>> adec093c
 
 export type Span = {
   spanId: string;
