import { CoreMessage } from "ai";
import { isArray, isNumber, isString } from "lodash";

import { Message } from "@/lib/playground/types";
import { isStorageUrl, urlToBase64 } from "@/lib/s3";
import { ChatMessage, ChatMessageContentPart, ChatMessageImage } from "@/lib/types";

export * from "./openai";

/**
 * Downloads images of internal messages format
 */
export const downloadImages = async (
  messages: ChatMessage[] | Record<string, unknown> | string | undefined
): Promise<ChatMessage[] | Record<string, unknown> | string | undefined> => {
  if (isString(messages) || isNumber(messages)) {
    return messages;
  }

  if (isArray(messages)) {
    return Promise.all(
      messages.map(async (message) => {
        if (isString(message) || isNumber(message)) {
          return message;
        }
        if (typeof message === "object" && message !== null) {
          if ("content" in message && Array.isArray(message.content)) {
            const processedContent = await Promise.all(
              (message.content as ChatMessageContentPart[]).map(async (part) => {
                switch (part.type) {
                  case "image_url":
                    try {
                      const imageUrl =
                        "image_url" in part && part.image_url ? part.image_url.url : "url" in part ? part.url : null;

                      if (!imageUrl) {
                        return part;
                      }

                      if (isStorageUrl(imageUrl)) {
                        const base64Image = await urlToBase64(imageUrl);
                        return {
                          type: "image" as const,
                          mediaType: "image/png",
                          data: base64Image.split(",")[1] || base64Image,
                        } as ChatMessageImage;
                      }

                      return part;
                    } catch (error) {
                      console.error("Error downloading image:", error);
                      return part;
                    }
                  default:
                    return part;
                }
              })
            );
            return {
              ...message,
              content: processedContent,
            } as ChatMessage;
          }

          return message as ChatMessage;
        }

        return message;
      })
    );
  }

  return messages;
};

export const convertToMessages = (
  messages: ChatMessage[] | Record<string, unknown> | string | undefined
): (Omit<CoreMessage, "role"> & { role?: CoreMessage["role"] })[] => {
  if (isString(messages) || isNumber(messages)) {
    return [
      {
        content: String(messages),
      },
    ];
  }

  if (isArray(messages)) {
    // Create a store for tool call ID to tool name mapping, similar to OpenAI conversion
    const store = new Map<string, string>();

    return messages.map((message) => {
      if (isString(message) || isNumber(message)) {
        return {
          content: String(message),
        } as CoreMessage;
      }

<<<<<<< HEAD
      if (typeof message === "object" && message !== null && "content" in message && message?.content) {
=======
      if (typeof message === "object" && message !== null && "content" in message) {
>>>>>>> af64640d
        const role = message.role;

        switch (role) {
          case "system":
            return {
              role: message.role,
              content: typeof message.content === "string" ? message.content : JSON.stringify(message.content),
            };

          case "user":
            if (typeof message.content === "string") {
              return {
                role: message.role,
                content: message.content,
              };
            }

            return {
              role: message.role,
              content: (message.content as ChatMessageContentPart[]).map((part) => {
                switch (part.type) {
                  case "text":
                    return {
                      type: "text" as const,
                      text: part.text,
                    };
                  case "image_url":
                    if ("image_url" in part) {
                      return {
                        type: "image" as const,
                        image: part.image_url.url,
                      };
                    }
                    return {
                      type: "image" as const,
                      image: part.url,
                    };
                  case "image":
                    const dataUrl = part.data.startsWith("data:")
                      ? part.data
                      : `data:${part.mediaType};base64,${part.data}`;
                    return {
                      type: "image" as const,
                      image: dataUrl,
                    };
                  case "document_url":
                    return {
                      type: "file" as const,
                      data: part.url,
                      mimeType: part.mediaType,
                    };
                  default:
                    return {
                      type: "text" as const,
                      text: JSON.stringify(part),
                    };
                }
              }),
            };

          case "assistant":
            if (typeof message.content === "string") {
              return {
                role: message.role,
                content: message.content,
              };
            }

            return {
              role: message.role,
              content: [
                ...(message.content || [])
                  .filter((part: any) => part.type === "text")
                  .map((part: any) => ({
                    type: "text" as const,
                    text: part.text,
                  })),
                ...(message.content || [])
                  .filter((part: any) => part.type === "tool_call")
                  .map((part: any) => {
                    const toolCallId = part.id;
                    const toolName = part.name;
                    if (toolCallId) {
                      store.set(toolCallId, toolName);
                    }

                    return {
                      type: "tool-call" as const,
                      toolCallId: toolCallId || "",
                      toolName,
                      args: typeof part.arguments === "string" ? part.arguments : JSON.stringify(part.arguments || {}),
                    };
                  }),
              ],
            };

          case "tool":
            // Tool messages must always have content as an array of ToolResultPart
            if (typeof message.content === "string") {
              return {
                role: message.role,
                content: [
                  {
                    type: "tool-result" as const,
                    toolCallId: (message as any).tool_call_id || "-",
                    toolName: store.get((message as any).tool_call_id) || "-",
                    result: message.content,
                  },
                ],
              };
            }

            return {
              role: message.role,
              content: (message.content as ChatMessageContentPart[]).map((part) => {
                const toolCallId = (part as any).toolCallId || (message as any).tool_call_id || "-";
                const toolName = store.get(toolCallId) || (part as any).toolName || "-";

                return {
                  type: "tool-result" as const,
                  toolCallId,
                  toolName,
                  result: part.type === "text" ? part.text : JSON.stringify(part),
                };
              }),
            };

          default:
            if (typeof message.content === "string") {
              return {
                role,
                content: message.content,
              };
            }

            return {
              role,
              content: (message.content as ChatMessageContentPart[]).map((part) => ({
                type: "text" as const,
                text: JSON.stringify(part),
              })),
            };
        }
      }

      return {
        content: JSON.stringify(message),
      } as CoreMessage;
    });
  }

  return [
    {
      content: JSON.stringify(messages),
    },
  ];
};

export const convertToPlaygroundMessages = async (messages: ChatMessage[]): Promise<Message[]> => {
  const processedImages = await downloadImages(messages);

  return convertToMessages(processedImages).map((message) => {
    if (typeof message.content === "string") {
      return {
        ...message,
        content: [{ type: "text" as const, text: message.content }],
      } as Message;
    }
    return message as Message;
  });
};<|MERGE_RESOLUTION|>--- conflicted
+++ resolved
@@ -4,8 +4,6 @@
 import { Message } from "@/lib/playground/types";
 import { isStorageUrl, urlToBase64 } from "@/lib/s3";
 import { ChatMessage, ChatMessageContentPart, ChatMessageImage } from "@/lib/types";
-
-export * from "./openai";
 
 /**
  * Downloads images of internal messages format
@@ -95,11 +93,7 @@
         } as CoreMessage;
       }
 
-<<<<<<< HEAD
       if (typeof message === "object" && message !== null && "content" in message && message?.content) {
-=======
-      if (typeof message === "object" && message !== null && "content" in message) {
->>>>>>> af64640d
         const role = message.role;
 
         switch (role) {
