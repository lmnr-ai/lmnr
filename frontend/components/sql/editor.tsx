"use client";

import CodeMirror from "@uiw/react-codemirror";
import { debounce } from "lodash";
import { Plus, SquareTerminal } from "lucide-react";
import { useParams, useRouter } from "next/navigation";
import { useCallback, useEffect, useMemo } from "react";
import { useSWRConfig } from "swr";
import { v4 } from "uuid";

import { SQLTemplate, useSqlEditorStore } from "@/components/sql/sql-editor-store";
import { extensions, theme } from "@/components/sql/utils";
import { Button } from "@/components/ui/button";
import { useToast } from "@/lib/hooks/use-toast";

interface SQLEditorProps {
  className?: string;
}

export default function SQLEditor({ className }: SQLEditorProps) {
  const { projectId, id } = useParams();
  const router = useRouter();
  const { toast } = useToast();
  const { mutate } = useSWRConfig();
  const { template, onChange } = useSqlEditorStore((state) => ({
    template: state.currentTemplate,
    onChange: state.onCurrentTemplateChange,
  }));

  // Extract stable values to avoid recreating the callback on every keystroke
  const templateId = template?.id;
  const templateName = template?.name;

  const autoSaveTemplate = useCallback(
    async (query: string) => {
      if (!query.trim()) return;

      try {
        if (templateId && id) {
          await fetch(`/api/projects/${projectId}/sql/templates/${templateId}`, {
            method: "PUT",
            headers: {
              "Content-Type": "application/json",
            },
            body: JSON.stringify({
              name: templateName,
              query: query,
            }),
          });
        }
      } catch (error) {
        toast({
          title: "Save failed",
          description: "Failed to save template. Please try again.",
          variant: "destructive",
        });
      }
    },
    [projectId, templateId, templateName, id, toast]
  );

  const handleCreate = useCallback(async () => {
    const optimisticData: SQLTemplate = {
      id: v4(),
      name: "Untitled Query",
      query: "",
      createdAt: new Date().toISOString(),
      projectId: projectId as string,
    };

    await mutate<SQLTemplate[]>(
      `/api/projects/${projectId}/sql/templates`,
      (currentData = []) => [optimisticData, ...currentData],
      {
        revalidate: false,
      }
    );

    router.push(`/project/${projectId}/sql/${optimisticData.id}`);

    await fetch(`/api/projects/${projectId}/sql/templates`, {
      method: "POST",
      headers: {
        "Content-Type": "application/json",
      },
      body: JSON.stringify({
        id: optimisticData.id,
        name: `Untitled Query`,
        query: optimisticData.query,
      }),
    });
  }, [mutate, projectId, router]);

  const debouncedAutoSave = useMemo(() => debounce(autoSaveTemplate, 500), [autoSaveTemplate]);

  const handleQueryChange = useCallback(
    (query: string) => {
      onChange(query);

      if (query !== template?.query && query.trim()) {
        debouncedAutoSave(query);
      }
    },
    [onChange, debouncedAutoSave, template?.query]
  );

  useEffect(
    () => () => {
      debouncedAutoSave.cancel();
    },
    [debouncedAutoSave]
  );

  return (
    <div className={`flex-grow flex bg-muted/50 overflow-auto w-full h-full pl-1 ${className || ""}`}>
      {template ? (
        <CodeMirror
<<<<<<< HEAD
          placeholder="Enter your SQL query... Try typing 'spans.path', 'evaluator_scores.', or enum values like 'LLM'"
=======
          placeholder="Enter your SQL query..."
>>>>>>> 0ae84f31
          theme={theme}
          className="size-full"
          extensions={extensions}
          editable
          autoFocus
          value={template?.query}
          onChange={handleQueryChange}
        />
      ) : (
        <div className="flex items-center justify-center w-full h-full">
          <div className="text-center space-y-4">
            <SquareTerminal className="w-12 h-12 text-muted-foreground mx-auto" />
            <div>
              <h3 className="text-lg font-medium text-foreground mb-2">No query selected</h3>
              <p className="text-sm text-muted-foreground">Create a new query or select one from the sidebar</p>
            </div>
            <Button onClick={handleCreate} variant="secondaryLight" size="sm" className="gap-2">
              <Plus className="w-4 h-4" />
              New Query
            </Button>
          </div>
        </div>
      )}
    </div>
  );
}<|MERGE_RESOLUTION|>--- conflicted
+++ resolved
@@ -115,11 +115,7 @@
     <div className={`flex-grow flex bg-muted/50 overflow-auto w-full h-full pl-1 ${className || ""}`}>
       {template ? (
         <CodeMirror
-<<<<<<< HEAD
-          placeholder="Enter your SQL query... Try typing 'spans.path', 'evaluator_scores.', or enum values like 'LLM'"
-=======
           placeholder="Enter your SQL query..."
->>>>>>> 0ae84f31
           theme={theme}
           className="size-full"
           extensions={extensions}
