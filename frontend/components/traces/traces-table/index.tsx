"use client";
import { Row } from "@tanstack/react-table";
import { isEmpty, map } from "lodash";
import { useParams, usePathname, useRouter, useSearchParams } from "next/navigation";
import { useCallback, useEffect, useMemo, useRef, useState } from "react";

import RefreshButton from "@/components/traces/refresh-button";
import SearchTracesInput from "@/components/traces/search-traces-input";
import { useTraceViewNavigation } from "@/components/traces/trace-view/navigation-context";
import { useTracesStoreContext } from "@/components/traces/traces-store";
import { columns, filters } from "@/components/traces/traces-table/columns";
import { mapPendingTraceFromRealTime } from "@/components/traces/traces-table/utils.ts";
import DeleteSelectedRows from "@/components/ui/DeleteSelectedRows";
import { useUserContext } from "@/contexts/user-context";
import { useToast } from "@/lib/hooks/use-toast";
import { RealtimeTracePayload, SpanType, TraceRow } from "@/lib/traces/types";

import { DataTable } from "../../ui/datatable";
import DataTableFilter, { DataTableFilterList } from "../../ui/datatable-filter";
import DateRangeFilter from "../../ui/date-range-filter";

export default function TracesTable() {
  const searchParams = useSearchParams();
  const pathName = usePathname();
  const router = useRouter();
  const { projectId } = useParams();
  const { toast } = useToast();

  const { traceId, setTraceId: onRowClick } = useTracesStoreContext((state) => ({
    traceId: state.traceId,
    setTraceId: state.setTraceId,
  }));

  const pageNumber = searchParams.get("pageNumber") ? parseInt(searchParams.get("pageNumber")!) : 0;
  const pageSize = searchParams.get("pageSize") ? parseInt(searchParams.get("pageSize")!) : 50;
  const filter = searchParams.getAll("filter");
  const startDate = searchParams.get("startDate");
  const endDate = searchParams.get("endDate");
  const pastHours = searchParams.get("pastHours");
  const textSearchFilter = searchParams.get("search");
  const searchIn = searchParams.getAll("searchIn");

  const [traces, setTraces] = useState<TraceRow[] | undefined>(undefined);
  const { setNavigationRefList } = useTraceViewNavigation();
  const [totalCount, setTotalCount] = useState<number>(0); // including the filtering

  const pageCount = useMemo(() => Math.ceil(totalCount / pageSize), [totalCount, pageSize]);

  const isCurrentTimestampIncluded = !!pastHours || (!!endDate && new Date(endDate) >= new Date());

  const tracesRef = useRef<TraceRow[] | undefined>(traces);

  useEffect(() => {
    setNavigationRefList(map(traces, "id"));
  }, [setNavigationRefList, traces]);

  // Keep ref updated
  useEffect(() => {
    tracesRef.current = traces;
  }, [traces]);

  const getTraces = useCallback(async () => {
    try {
      setTraces(undefined);
      const urlParams = new URLSearchParams();
      urlParams.set("pageNumber", pageNumber.toString());
      urlParams.set("pageSize", pageSize.toString());

      if (pastHours != null) urlParams.set("pastHours", pastHours);
      if (startDate != null) urlParams.set("startDate", startDate);
      if (endDate != null) urlParams.set("endDate", endDate);

      filter.forEach((filter) => urlParams.append("filter", filter));

      if (typeof textSearchFilter === "string" && textSearchFilter.length > 0) {
        urlParams.set("search", textSearchFilter);
      }

      if (isEmpty(searchIn) || searchIn?.length === 2) {
        urlParams.append("searchIn", "input");
        urlParams.append("searchIn", "output");
      } else if (searchIn?.length > 0) {
        urlParams.set("searchIn", searchIn[0]);
      }

      const url = `/api/projects/${projectId}/traces?${urlParams.toString()}`;

      const res = await fetch(url, {
        method: "GET",
        headers: {
          "Content-Type": "application/json",
        },
      });

      if (!res.ok) {
        const text = (await res.json()) as { error: string };
        throw new Error(text.error);
      }

      const data = (await res.json()) as { items: TraceRow[]; count: number };
      setTraces(data.items);
      setTotalCount(data.count);
    } catch (error) {
      toast({
        title: error instanceof Error ? error.message : "Failed to load traces. Please try again.",
        variant: "destructive",
      });
      setTraces([]);
      setTotalCount(0);
    }
  }, [
    endDate,
    JSON.stringify(filter),
    pageNumber,
    pageSize,
    pastHours,
    pathName,
    projectId,
    router,
    searchIn,
    startDate,
    textSearchFilter,
    toast,
  ]);

  const getTraceTopSpanInfo = useCallback(
    async (
      spanId: string
    ): Promise<{
      topSpanName?: string;
      topSpanType?: SpanType;
      topSpanInputPreview?: any;
      topSpanOutputPreview?: any;
    }> => {
      try {
        const response = await fetch(`/api/projects/${projectId}/spans/${spanId}/basic-info`);

        if (!response.ok) {
          throw new Error(`Failed to fetch span info: ${response.status} ${response.statusText}`);
        }

        const span = await response.json();
        return {
          topSpanName: span?.name,
          topSpanType: span?.spanType,
          topSpanInputPreview: span?.inputPreview,
          topSpanOutputPreview: span?.outputPreview,
        };
      } catch (error) {
        console.warn("Failed to fetch span info:", error);
        return {};
      }
    },
    [projectId]
  );

<<<<<<< HEAD
  const updateRealtimeTracesFromSpan = useCallback(
    async (spanData: Record<string, any>) => {
      const currentTraces = tracesRef.current;
      if (!currentTraces) return;

      const traceId = spanData.trace_id;
      if (!traceId) return;

      // Check if this is a root span (no parent_span_id)
      const isRootSpan = !spanData.parent_span_id;

      // Find existing trace
      const existingTraceIndex = currentTraces.findIndex((trace) => trace.id === traceId);

      if (existingTraceIndex !== -1) {
        // Update existing trace
        const newTraces = [...currentTraces];
        const existingTrace = newTraces[existingTraceIndex];

        // Update trace metrics from span data
        const spanInputTokens = spanData.attributes?.["gen_ai.usage.input_tokens"] || 0;
        const spanOutputTokens = spanData.attributes?.["gen_ai.usage.output_tokens"] || 0;
        const spanInputCost = spanData.attributes?.["gen_ai.usage.input_cost"] || 0;
        const spanOutputCost = spanData.attributes?.["gen_ai.usage.output_cost"] || 0;

        newTraces[existingTraceIndex] = {
          ...existingTrace,
          endTime: new Date(Math.max(
            new Date(existingTrace.endTime).getTime(),
            new Date(spanData.end_time).getTime()
          )).toUTCString(),
          totalTokenCount: existingTrace.totalTokenCount + spanInputTokens + spanOutputTokens,
          inputTokenCount: existingTrace.inputTokenCount + spanInputTokens,
          outputTokenCount: existingTrace.outputTokenCount + spanOutputTokens,
          inputCost: existingTrace.inputCost + spanInputCost,
          outputCost: existingTrace.outputCost + spanOutputCost,
          cost: existingTrace.cost + spanInputCost + spanOutputCost,
          hasBrowserSession: existingTrace.hasBrowserSession || spanData.attributes?.["lmnr.internal.has_browser_session"] || false,
        };

        setTraces(newTraces);
      } else if (isRootSpan) {
        // Create new trace from root span
        const newTrace: Trace = {
          id: traceId,
          startTime: spanData.start_time,
          endTime: spanData.end_time,
          sessionId: spanData.attributes?.["session.id"] || null,
          inputTokenCount: spanData.attributes?.["gen_ai.usage.input_tokens"] || 0,
          outputTokenCount: spanData.attributes?.["gen_ai.usage.output_tokens"] || 0,
          totalTokenCount: (spanData.attributes?.["gen_ai.usage.input_tokens"] || 0) + (spanData.attributes?.["gen_ai.usage.output_tokens"] || 0),
          inputCost: spanData.attributes?.["gen_ai.usage.input_cost"] || 0,
          outputCost: spanData.attributes?.["gen_ai.usage.output_cost"] || 0,
          cost: (spanData.attributes?.["gen_ai.usage.input_cost"] || 0) + (spanData.attributes?.["gen_ai.usage.output_cost"] || 0),
          metadata: spanData.attributes?.["metadata"] || null,
          hasBrowserSession: spanData.attributes?.["lmnr.internal.has_browser_session"] || false,
          topSpanId: spanData.span_id,
          traceType: "DEFAULT",
          topSpanInputPreview: null,
          topSpanOutputPreview: null,
          topSpanName: spanData.name,
          topSpanType: spanData.span_type,
          topSpanPath: spanData.attributes?.["lmnr.span.path"] || null,
          status: spanData.status,
          userId: spanData.attributes?.["user.id"] || null,
        };

        const newTraces = currentTraces ? [...currentTraces] : [];
        const insertIndex = newTraces.findIndex((trace) => trace.startTime <= newTrace.startTime);
        newTraces.splice(Math.max(insertIndex ?? 0, 0), 0, newTrace);

=======
  const updateRealtimeTraces = useCallback(
    async (eventType: "INSERT" | "UPDATE", old: Partial<RealtimeTracePayload>, newObj: RealtimeTracePayload) => {
      const currentTraces = tracesRef.current;

      if (eventType === "INSERT") {
        if (!currentTraces) return;

        const rtEventTrace = mapPendingTraceFromRealTime(newObj);

        // Ignore non-default traces (eval traces, etc.)
        if (rtEventTrace.traceType !== "DEFAULT") {
          return;
        }

        // Create a new trace object with span info if available
        let newTrace: TraceRow = { ...rtEventTrace };

        // If we have a topSpanId but no span info yet, fetch it
        if (rtEventTrace.topSpanId && !rtEventTrace.topSpanName) {
          try {
            const spanInfo = await getTraceTopSpanInfo(rtEventTrace.topSpanId);
            newTrace = { ...rtEventTrace, ...spanInfo };
          } catch (error) {
            console.warn("Failed to fetch span info for realtime trace:", error);
          }
        }

        // Find the correct insertion position (maintain chronological order)
        const insertIndex = newObj.start_time
          ? currentTraces.findIndex((trace) => trace.startTime <= newObj.start_time!)
          : 0;
        const newTraces = [...currentTraces];

        newTraces.splice(Math.max(insertIndex === -1 ? 0 : insertIndex, 0), 0, newTrace);

        // Keep only the page size limit
>>>>>>> 5c4b90ed
        if (newTraces.length > pageSize) {
          newTraces.splice(pageSize);
        }

        setTraces(newTraces);
        setTotalCount((prev) => prev + 1);
<<<<<<< HEAD
      }
    },
    [pageSize]
  );
=======
      } else if (eventType === "UPDATE") {
        if (!currentTraces || currentTraces.length === 0) {
          return;
        }

        const updateIndex = currentTraces.findIndex((trace) => trace.id === newObj.id || trace.id === old?.id);

        if (updateIndex === -1) return;

        const rtEventTrace = mapPendingTraceFromRealTime(newObj);

        // Ignore non-default traces
        if (rtEventTrace.traceType !== "DEFAULT") {
          return;
        }

        const newTraces = [...currentTraces];
        let updatedTrace: TraceRow = { ...rtEventTrace };

        // If we have a topSpanId but no span info yet, fetch it
        if (rtEventTrace.topSpanId && !rtEventTrace.topSpanName) {
          try {
            const spanInfo = await getTraceTopSpanInfo(rtEventTrace.topSpanId);
            updatedTrace = { ...rtEventTrace, ...spanInfo };
          } catch (error) {
            console.warn("Failed to fetch span info for updated trace:", error);
          }
        }

        newTraces[updateIndex] = updatedTrace;
        setTraces(newTraces);
      }
    },
    [getTraceTopSpanInfo, pageSize]
  );

  const { supabaseClient: supabase } = useUserContext();
>>>>>>> 5c4b90ed

  // SSE connection for realtime updates
  useEffect(() => {
    if (filter.length > 0 || !!textSearchFilter) {
      return;
    }

    if (!isCurrentTimestampIncluded) {
      return;
    }

<<<<<<< HEAD
    const eventSource = new EventSource(`/api/projects/${projectId}/realtime`);

    eventSource.addEventListener("postgres_changes", async (event) => {
      try {
        const payload = JSON.parse(event.data);
        if (payload.eventType === "INSERT" && payload.new?.trace_id) {
          // Convert span message to trace update
          await updateRealtimeTracesFromSpan(payload.new);
=======
    // When enableStreaming changes, need to remove all channels and, if enabled, re-subscribe
    supabase.channel("traces-table").unsubscribe();

    const channel = supabase
      .channel("traces-table")
      .on<RealtimeTracePayload>(
        "postgres_changes",
        {
          event: "INSERT",
          schema: "public",
          table: "traces",
          filter: `project_id=eq.${projectId}`,
        },
        async (payload) => {
          if (payload.eventType === "INSERT" && isCurrentTimestampIncluded) {
            await updateRealtimeTraces("INSERT", payload.old, payload.new);
          }
        }
      )
      .on<RealtimeTracePayload>(
        "postgres_changes",
        {
          event: "UPDATE",
          schema: "public",
          table: "traces",
          filter: `project_id=eq.${projectId}`,
        },
        async (payload) => {
          if (payload.eventType === "UPDATE" && isCurrentTimestampIncluded) {
            await updateRealtimeTraces("UPDATE", payload.old, payload.new);
          }
>>>>>>> 5c4b90ed
        }
      } catch (error) {
        console.error("Error processing SSE message:", error);
      }
    });

    eventSource.addEventListener("error", (error) => {
      console.error("SSE connection error:", error);
    });

    // Clean up on unmount
    return () => {
      eventSource.close();
    };
<<<<<<< HEAD
  }, [projectId, isCurrentTimestampIncluded, filter.length, textSearchFilter, updateRealtimeTracesFromSpan]);
=======
  }, [projectId, isCurrentTimestampIncluded, supabase, filter.length, textSearchFilter, updateRealtimeTraces]);
>>>>>>> 5c4b90ed

  useEffect(() => {
    if (pastHours || startDate || endDate) {
      getTraces();
    } else {
      // Set default parameters only once without triggering getTraces again
      const sp = new URLSearchParams(searchParams.toString());
      sp.set("pastHours", "24");
      router.replace(`${pathName}?${sp.toString()}`);
    }
  }, [
    projectId,
    pageNumber,
    pageSize,
    pastHours,
    startDate,
    endDate,
    textSearchFilter,
    JSON.stringify(filter),
    JSON.stringify(searchIn),
  ]);

  const handleDeleteTraces = async (traceIds: string[]) => {
    try {
      const params = new URLSearchParams(traceIds.map((id) => ["traceId", id]));
      const response = await fetch(`/api/projects/${projectId}/traces?${params.toString()}`, {
        method: "DELETE",
      });
      if (!response.ok) {
        toast({
          title: "Failed to delete traces. Please try again.",
          variant: "destructive",
        });
      } else {
        toast({
          title: "Traces deleted",
          description: `Successfully deleted ${traceIds.length} trace(s).`,
        });

        setTraces((prev) => {
          if (prev) {
            return prev.filter((t) => !traceIds.includes(t.id));
          }
          return prev;
        });
        setTotalCount((prev) => Math.max(prev - traceIds.length, 0));
      }
    } catch (e) {
      toast({
        variant: "destructive",
        title: "Error",
        description: e instanceof Error ? e.message : "Failed to delete traces. Please try again.",
      });
    }
  };

  const handleRowClick = useCallback(
    (row: Row<TraceRow>) => {
      onRowClick?.(row.id);
      const params = new URLSearchParams(searchParams);
      params.set("traceId", row.id);
      params.delete("spanId");
      router.push(`${pathName}?${params.toString()}`);
    },
    [onRowClick, pathName, router, searchParams]
  );

  const onPageChange = useCallback(
    (pageNumber: number, pageSize: number) => {
      const params = new URLSearchParams(searchParams);
      params.set("pageNumber", pageNumber.toString());
      params.set("pageSize", pageSize.toString());
      router.push(`${pathName}?${params.toString()}`);
    },
    [pathName, router, searchParams]
  );

  return (
    <DataTable
      className="border-none w-full"
      columns={columns}
      data={traces}
      getRowId={(trace) => trace.id}
      onRowClick={handleRowClick}
      paginated
      focusedRowId={traceId || searchParams.get("traceId")}
      manualPagination
      pageCount={pageCount}
      defaultPageSize={pageSize}
      defaultPageNumber={pageNumber}
      onPageChange={onPageChange}
      totalItemsCount={totalCount}
      enableRowSelection
      childrenClassName="flex flex-col gap-2 py-2 items-start h-fit space-x-0"
      selectionPanel={(selectedRowIds) => (
        <div className="flex flex-col space-y-2">
          <DeleteSelectedRows selectedRowIds={selectedRowIds} onDelete={handleDeleteTraces} entityName="traces" />
        </div>
      )}
    >
      <div className="flex flex-1 w-full space-x-2">
        <DataTableFilter columns={filters} />
        <DateRangeFilter />
        <RefreshButton iconClassName="w-3.5 h-3.5" onClick={getTraces} variant="outline" className="text-xs" />
        <SearchTracesInput />
      </div>
      <DataTableFilterList />
    </DataTable>
  );
}<|MERGE_RESOLUTION|>--- conflicted
+++ resolved
@@ -154,7 +154,6 @@
     [projectId]
   );
 
-<<<<<<< HEAD
   const updateRealtimeTracesFromSpan = useCallback(
     async (spanData: Record<string, any>) => {
       const currentTraces = tracesRef.current;
@@ -226,94 +225,16 @@
         const insertIndex = newTraces.findIndex((trace) => trace.startTime <= newTrace.startTime);
         newTraces.splice(Math.max(insertIndex ?? 0, 0), 0, newTrace);
 
-=======
-  const updateRealtimeTraces = useCallback(
-    async (eventType: "INSERT" | "UPDATE", old: Partial<RealtimeTracePayload>, newObj: RealtimeTracePayload) => {
-      const currentTraces = tracesRef.current;
-
-      if (eventType === "INSERT") {
-        if (!currentTraces) return;
-
-        const rtEventTrace = mapPendingTraceFromRealTime(newObj);
-
-        // Ignore non-default traces (eval traces, etc.)
-        if (rtEventTrace.traceType !== "DEFAULT") {
-          return;
-        }
-
-        // Create a new trace object with span info if available
-        let newTrace: TraceRow = { ...rtEventTrace };
-
-        // If we have a topSpanId but no span info yet, fetch it
-        if (rtEventTrace.topSpanId && !rtEventTrace.topSpanName) {
-          try {
-            const spanInfo = await getTraceTopSpanInfo(rtEventTrace.topSpanId);
-            newTrace = { ...rtEventTrace, ...spanInfo };
-          } catch (error) {
-            console.warn("Failed to fetch span info for realtime trace:", error);
-          }
-        }
-
-        // Find the correct insertion position (maintain chronological order)
-        const insertIndex = newObj.start_time
-          ? currentTraces.findIndex((trace) => trace.startTime <= newObj.start_time!)
-          : 0;
-        const newTraces = [...currentTraces];
-
-        newTraces.splice(Math.max(insertIndex === -1 ? 0 : insertIndex, 0), 0, newTrace);
-
-        // Keep only the page size limit
->>>>>>> 5c4b90ed
         if (newTraces.length > pageSize) {
           newTraces.splice(pageSize);
         }
 
         setTraces(newTraces);
         setTotalCount((prev) => prev + 1);
-<<<<<<< HEAD
       }
     },
     [pageSize]
   );
-=======
-      } else if (eventType === "UPDATE") {
-        if (!currentTraces || currentTraces.length === 0) {
-          return;
-        }
-
-        const updateIndex = currentTraces.findIndex((trace) => trace.id === newObj.id || trace.id === old?.id);
-
-        if (updateIndex === -1) return;
-
-        const rtEventTrace = mapPendingTraceFromRealTime(newObj);
-
-        // Ignore non-default traces
-        if (rtEventTrace.traceType !== "DEFAULT") {
-          return;
-        }
-
-        const newTraces = [...currentTraces];
-        let updatedTrace: TraceRow = { ...rtEventTrace };
-
-        // If we have a topSpanId but no span info yet, fetch it
-        if (rtEventTrace.topSpanId && !rtEventTrace.topSpanName) {
-          try {
-            const spanInfo = await getTraceTopSpanInfo(rtEventTrace.topSpanId);
-            updatedTrace = { ...rtEventTrace, ...spanInfo };
-          } catch (error) {
-            console.warn("Failed to fetch span info for updated trace:", error);
-          }
-        }
-
-        newTraces[updateIndex] = updatedTrace;
-        setTraces(newTraces);
-      }
-    },
-    [getTraceTopSpanInfo, pageSize]
-  );
-
-  const { supabaseClient: supabase } = useUserContext();
->>>>>>> 5c4b90ed
 
   // SSE connection for realtime updates
   useEffect(() => {
@@ -325,7 +246,6 @@
       return;
     }
 
-<<<<<<< HEAD
     const eventSource = new EventSource(`/api/projects/${projectId}/realtime`);
 
     eventSource.addEventListener("postgres_changes", async (event) => {
@@ -334,39 +254,6 @@
         if (payload.eventType === "INSERT" && payload.new?.trace_id) {
           // Convert span message to trace update
           await updateRealtimeTracesFromSpan(payload.new);
-=======
-    // When enableStreaming changes, need to remove all channels and, if enabled, re-subscribe
-    supabase.channel("traces-table").unsubscribe();
-
-    const channel = supabase
-      .channel("traces-table")
-      .on<RealtimeTracePayload>(
-        "postgres_changes",
-        {
-          event: "INSERT",
-          schema: "public",
-          table: "traces",
-          filter: `project_id=eq.${projectId}`,
-        },
-        async (payload) => {
-          if (payload.eventType === "INSERT" && isCurrentTimestampIncluded) {
-            await updateRealtimeTraces("INSERT", payload.old, payload.new);
-          }
-        }
-      )
-      .on<RealtimeTracePayload>(
-        "postgres_changes",
-        {
-          event: "UPDATE",
-          schema: "public",
-          table: "traces",
-          filter: `project_id=eq.${projectId}`,
-        },
-        async (payload) => {
-          if (payload.eventType === "UPDATE" && isCurrentTimestampIncluded) {
-            await updateRealtimeTraces("UPDATE", payload.old, payload.new);
-          }
->>>>>>> 5c4b90ed
         }
       } catch (error) {
         console.error("Error processing SSE message:", error);
@@ -381,11 +268,7 @@
     return () => {
       eventSource.close();
     };
-<<<<<<< HEAD
   }, [projectId, isCurrentTimestampIncluded, filter.length, textSearchFilter, updateRealtimeTracesFromSpan]);
-=======
-  }, [projectId, isCurrentTimestampIncluded, supabase, filter.length, textSearchFilter, updateRealtimeTraces]);
->>>>>>> 5c4b90ed
 
   useEffect(() => {
     if (pastHours || startDate || endDate) {
