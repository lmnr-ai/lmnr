--- conflicted
+++ resolved
@@ -9,10 +9,6 @@
 import SearchTracesInput from "@/components/traces/search-traces-input";
 import { useTraceViewNavigation } from "@/components/traces/trace-view/navigation-context";
 import TracesChart from "@/components/traces/traces-chart";
-<<<<<<< HEAD
-=======
-import { calculateOptimalInterval, getTargetBarsForWidth } from "@/components/traces/traces-chart/utils";
->>>>>>> 441f06ea
 import { useTracesStoreContext } from "@/components/traces/traces-store";
 import { columns, filters } from "@/components/traces/traces-table/columns";
 import DataTableFilter, { DataTableFilterList } from "@/components/ui/datatable-filter";
@@ -54,10 +50,7 @@
     incrementStat,
     chartContainerWidth,
     setChartContainerWidth,
-<<<<<<< HEAD
-=======
     isTraceInTimeRange,
->>>>>>> 441f06ea
   } = useTracesStoreContext((state) => ({
     traceId: state.traceId,
     setTraceId: state.setTraceId,
@@ -65,10 +58,7 @@
     incrementStat: state.incrementStat,
     chartContainerWidth: state.chartContainerWidth,
     setChartContainerWidth: state.setChartContainerWidth,
-<<<<<<< HEAD
-=======
     isTraceInTimeRange: state.isTraceInTimeRange,
->>>>>>> 441f06ea
   }));
 
   const filter = searchParams.getAll("filter");
