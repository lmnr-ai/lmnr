import { TooltipPortal } from "@radix-ui/react-tooltip";
import { ChevronDown, ChevronsRight, ChevronUp, CirclePlay, Expand } from "lucide-react";
import Link from "next/link";
import { useParams, useSearchParams } from "next/navigation";
import React, { memo, useCallback, useMemo } from "react";

import ShareTraceButton from "@/components/traces/share-trace-button";
import LangGraphViewTrigger from "@/components/traces/trace-view/lang-graph-view-trigger";
import { useTraceViewNavigation } from "@/components/traces/trace-view/navigation-context";
import { useTraceViewStoreContext } from "@/components/traces/trace-view/trace-view-store.tsx";
import { Button } from "@/components/ui/button";
import { Tooltip, TooltipContent, TooltipProvider, TooltipTrigger } from "@/components/ui/tooltip";
import { useToast } from "@/lib/hooks/use-toast";
import { cn } from "@/lib/utils";

import { TraceStatsShields } from "../stats-shields";

interface HeaderProps {
  handleClose: () => void;
  handleFetchTrace: () => void;
}

const Header = ({ handleClose, handleFetchTrace }: HeaderProps) => {
  const params = useParams();
  const searchParams = useSearchParams();
  const projectId = params?.projectId as string;
  const { toast } = useToast();
  const { navigateDown, navigateUp } = useTraceViewNavigation();
  const { trace, browserSession, setBrowserSession, langGraph, setLangGraph, getHasLangGraph } =
    useTraceViewStoreContext((state) => ({
      trace: state.trace,
      browserSession: state.browserSession,
      setBrowserSession: state.setBrowserSession,
      langGraph: state.langGraph,
      setLangGraph: state.setLangGraph,
      getHasLangGraph: state.getHasLangGraph,
    }));

  const fullScreenParams = useMemo(() => {
    const ps = new URLSearchParams(searchParams);
    if (params.evaluationId) {
      ps.set("evaluationId", params.evaluationId as string);
    }
    return ps;
  }, [params.evaluationId, searchParams]);

  const hasLangGraph = useMemo(() => getHasLangGraph(), [getHasLangGraph]);

  const copyTraceId = useCallback(() => {
    if (trace) {
      navigator.clipboard.writeText(trace.id);
      toast({
        title: "Copied trace ID",
        description: "Trace ID has been copied to clipboard",
        variant: "default",
      });
    }
  }, [toast, trace]);

  return (
    <div className="h-12 flex py-3 items-center border-b gap-x-2 px-3">
      {!params?.traceId && (
        <>
          <Button variant={"ghost"} className="px-0" onClick={handleClose}>
            <ChevronsRight />
          </Button>
          <Link passHref href={`/project/${projectId}/traces/${trace?.id}?${fullScreenParams.toString()}`}>
            <Button variant="ghost" className="px-0 mr-1">
              <Expand className="w-4 h-4" size={16} />
            </Button>
          </Link>
          <TooltipProvider delayDuration={0}>
            <Tooltip>
              <TooltipTrigger asChild>
                <span className="cursor-pointer" onClick={copyTraceId}>
                  Trace
                </span>
              </TooltipTrigger>
              <TooltipContent>
                <p>Click to copy trace ID</p>
              </TooltipContent>
            </Tooltip>
          </TooltipProvider>
        </>
      )}
      {trace && <TraceStatsShields className="box-border sticky top-0 bg-background" trace={trace} />}
      <div className="flex items-center ml-auto">
<<<<<<< HEAD
        <Tooltip>
          <TooltipTrigger asChild>
            <Button onClick={navigateDown} className="hover:bg-secondary px-1.5" variant="ghost">
              <ChevronDown className="w-4 h-4" />
            </Button>
          </TooltipTrigger>
          <TooltipPortal>
            <TooltipContent className="flex items-center">
              Navigate down (
              <kbd className="inline-flex items-center justify-center w-3 h-3 text-xs font-medium text-muted-foreground bg-muted border border-border rounded-lg shadow-md">
                j
              </kbd>
              )
            </TooltipContent>
          </TooltipPortal>
        </Tooltip>
        <Tooltip>
          <TooltipTrigger asChild>
            <Button onClick={navigateUp} className="hover:bg-secondary px-1.5" variant="ghost">
              <ChevronUp className="w-4 h-4" />
            </Button>
          </TooltipTrigger>
          <TooltipPortal>
            <TooltipContent className="flex items-center">
              Navigate up (
              <kbd className="inline-flex items-center justify-center w-3 h-3 text-xs font-medium text-muted-foreground bg-muted border border-border rounded-lg shadow-md">
                k
              </kbd>
              )
            </TooltipContent>
          </TooltipPortal>
        </Tooltip>

        <Tooltip>
          <TooltipTrigger asChild>
            <Button
              className="hover:bg-secondary px-1.5"
              variant="ghost"
              onClick={() => {
                setShowBrowserSession(!showBrowserSession);
              }}
            >
              <CirclePlay className={cn("w-4 h-4", { "text-primary": showBrowserSession })} />
            </Button>
          </TooltipTrigger>
          <TooltipPortal>
            <TooltipContent>{showBrowserSession ? "Hide Media Viewer" : "Show Media Viewer"}</TooltipContent>
          </TooltipPortal>
        </Tooltip>
        {hasLangGraph && <LangGraphViewTrigger setOpen={setShowLangGraph} open={showLangGraph} />}
=======
        {!params?.traceId && (
          <>
            <Tooltip>
              <TooltipTrigger asChild>
                <Button onClick={navigateDown} className="hover:bg-secondary px-1.5" variant="ghost">
                  <ChevronDown className="w-4 h-4" />
                </Button>
              </TooltipTrigger>
              <TooltipPortal>
                <TooltipContent className="flex items-center">
                  Navigate down (
                  <kbd className="inline-flex items-center justify-center w-3 h-3 text-xs font-medium text-muted-foreground bg-muted border border-border rounded-lg shadow-md">
                    j
                  </kbd>
                  )
                </TooltipContent>
              </TooltipPortal>
            </Tooltip>
            <Tooltip>
              <TooltipTrigger asChild>
                <Button onClick={navigateUp} className="hover:bg-secondary px-1.5" variant="ghost">
                  <ChevronUp className="w-4 h-4" />
                </Button>
              </TooltipTrigger>
              <TooltipPortal>
                <TooltipContent className="flex items-center">
                  Navigate up (
                  <kbd className="inline-flex items-center justify-center w-3 h-3 text-xs font-medium text-muted-foreground bg-muted border border-border rounded-lg shadow-md">
                    k
                  </kbd>
                  )
                </TooltipContent>
              </TooltipPortal>
            </Tooltip>
          </>
        )}{" "}
        {trace?.hasBrowserSession && (
          <Tooltip>
            <TooltipTrigger asChild>
              <Button
                className="hover:bg-secondary px-1.5"
                variant="ghost"
                onClick={() => setBrowserSession(!browserSession)}
              >
                {browserSession ? (
                  <Disc2 className={cn({ "text-primary w-4 h-4": browserSession })} />
                ) : (
                  <Disc className="w-4 h-4" />
                )}
              </Button>
            </TooltipTrigger>
            <TooltipPortal>
              <TooltipContent>{browserSession ? "Hide Browser Session" : "Show Browser Session"}</TooltipContent>
            </TooltipPortal>
          </Tooltip>
        )}
        {hasLangGraph && <LangGraphViewTrigger setOpen={setLangGraph} open={langGraph} />}
>>>>>>> 9fa0a037
        {trace && (
          <ShareTraceButton
            refetch={handleFetchTrace}
            trace={{ id: trace.id, visibility: trace?.visibility }}
            projectId={projectId}
          />
        )}
      </div>
    </div>
  );
};

export default memo(Header);<|MERGE_RESOLUTION|>--- conflicted
+++ resolved
@@ -85,58 +85,6 @@
       )}
       {trace && <TraceStatsShields className="box-border sticky top-0 bg-background" trace={trace} />}
       <div className="flex items-center ml-auto">
-<<<<<<< HEAD
-        <Tooltip>
-          <TooltipTrigger asChild>
-            <Button onClick={navigateDown} className="hover:bg-secondary px-1.5" variant="ghost">
-              <ChevronDown className="w-4 h-4" />
-            </Button>
-          </TooltipTrigger>
-          <TooltipPortal>
-            <TooltipContent className="flex items-center">
-              Navigate down (
-              <kbd className="inline-flex items-center justify-center w-3 h-3 text-xs font-medium text-muted-foreground bg-muted border border-border rounded-lg shadow-md">
-                j
-              </kbd>
-              )
-            </TooltipContent>
-          </TooltipPortal>
-        </Tooltip>
-        <Tooltip>
-          <TooltipTrigger asChild>
-            <Button onClick={navigateUp} className="hover:bg-secondary px-1.5" variant="ghost">
-              <ChevronUp className="w-4 h-4" />
-            </Button>
-          </TooltipTrigger>
-          <TooltipPortal>
-            <TooltipContent className="flex items-center">
-              Navigate up (
-              <kbd className="inline-flex items-center justify-center w-3 h-3 text-xs font-medium text-muted-foreground bg-muted border border-border rounded-lg shadow-md">
-                k
-              </kbd>
-              )
-            </TooltipContent>
-          </TooltipPortal>
-        </Tooltip>
-
-        <Tooltip>
-          <TooltipTrigger asChild>
-            <Button
-              className="hover:bg-secondary px-1.5"
-              variant="ghost"
-              onClick={() => {
-                setShowBrowserSession(!showBrowserSession);
-              }}
-            >
-              <CirclePlay className={cn("w-4 h-4", { "text-primary": showBrowserSession })} />
-            </Button>
-          </TooltipTrigger>
-          <TooltipPortal>
-            <TooltipContent>{showBrowserSession ? "Hide Media Viewer" : "Show Media Viewer"}</TooltipContent>
-          </TooltipPortal>
-        </Tooltip>
-        {hasLangGraph && <LangGraphViewTrigger setOpen={setShowLangGraph} open={showLangGraph} />}
-=======
         {!params?.traceId && (
           <>
             <Tooltip>
@@ -173,28 +121,21 @@
             </Tooltip>
           </>
         )}{" "}
-        {trace?.hasBrowserSession && (
-          <Tooltip>
-            <TooltipTrigger asChild>
-              <Button
-                className="hover:bg-secondary px-1.5"
-                variant="ghost"
-                onClick={() => setBrowserSession(!browserSession)}
-              >
-                {browserSession ? (
-                  <Disc2 className={cn({ "text-primary w-4 h-4": browserSession })} />
-                ) : (
-                  <Disc className="w-4 h-4" />
-                )}
-              </Button>
-            </TooltipTrigger>
-            <TooltipPortal>
-              <TooltipContent>{browserSession ? "Hide Browser Session" : "Show Browser Session"}</TooltipContent>
-            </TooltipPortal>
-          </Tooltip>
-        )}
+        <Tooltip>
+          <TooltipTrigger asChild>
+            <Button
+              className="hover:bg-secondary px-1.5"
+              variant="ghost"
+              onClick={() => setBrowserSession(!browserSession)}
+            >
+              <CirclePlay className={cn("w-4 h-4", { "text-primary": browserSession })} />
+            </Button>
+          </TooltipTrigger>
+          <TooltipPortal>
+            <TooltipContent>{browserSession ? "Hide Media Viewer" : "Show Media Viewer"}</TooltipContent>
+          </TooltipPortal>
+        </Tooltip>
         {hasLangGraph && <LangGraphViewTrigger setOpen={setLangGraph} open={langGraph} />}
->>>>>>> 9fa0a037
         {trace && (
           <ShareTraceButton
             refetch={handleFetchTrace}
