import { RealtimeChannel } from "@supabase/supabase-js";
import { has } from "lodash";
import { ChartNoAxesGantt, ListFilter, MessageCircle, Minus, Plus, Search } from "lucide-react";
import { useParams, usePathname, useRouter, useSearchParams } from "next/navigation";
import React, { Ref, useCallback, useEffect, useImperativeHandle, useMemo, useRef, useState } from "react";

import Header from "@/components/traces/trace-view/header";
import { HumanEvaluatorSpanView } from "@/components/traces/trace-view/human-evaluator-span-view";
import LangGraphView from "@/components/traces/trace-view/lang-graph-view";
import SearchSpansInput from "@/components/traces/trace-view/search-spans-input";
import { enrichSpansWithPending, filterColumns } from "@/components/traces/trace-view/utils";
import { StatefulFilter, StatefulFilterList } from "@/components/ui/datatable-filter";
import { useFiltersContextProvider } from "@/components/ui/datatable-filter/context";
import { DatatableFilter } from "@/components/ui/datatable-filter/utils";
import { Skeleton } from "@/components/ui/skeleton";
import { SearchProvider, useSearchContext } from "@/contexts/search-context";
import { useUserContext } from "@/contexts/user-context";
import { useToast } from "@/lib/hooks/use-toast";
import { SPAN_KEYS } from "@/lib/lang-graph/types";
import { Span, SpanType, Trace } from "@/lib/traces/types";
import { cn } from "@/lib/utils";

import { Button } from "../../ui/button";
import { ResizableHandle, ResizablePanel, ResizablePanelGroup } from "../../ui/resizable";
import SessionPlayer, { SessionPlayerHandle } from "../session-player";
import { SpanView } from "../span-view";
<<<<<<< HEAD
import Chat from "./chat";
=======
import Minimap from "./minimap";
import { ScrollContextProvider } from "./scroll-context";
>>>>>>> 4940b558
import Timeline from "./timeline";
import Tree from "./tree";

export interface TraceViewHandle {
  toggleBrowserSession: () => void;
  toggleLangGraph: () => void;
}

interface TraceViewProps {
  traceId: string;
  spanId: string | null;
  propsTrace?: Trace;
  onClose: () => void;
  fullScreen?: boolean;
  ref?: Ref<TraceViewHandle>;
  onLangGraphDetected?: (detected: boolean) => void;
}

const MAX_ZOOM = 5;
const MIN_ZOOM = 1;
const ZOOM_INCREMENT = 0.5;
const MIN_TREE_VIEW_WIDTH = 450;

// Inject search highlight styles once globally
if (typeof window !== "undefined" && !document.getElementById("search-highlight-styles")) {
  const styleElement = document.createElement("style");
  styleElement.id = "search-highlight-styles";
  styleElement.textContent = `
    .search-highlight {
      background-color: hsl(var(--primary)) !important;
      color: hsl(var(--primary-foreground)) !important;
      padding: 2px 4px !important;
      border-radius: 3px !important;
      font-weight: 500 !important;
      display: inline !important;
    }
    .cm-content .search-highlight,
    .cm-line .search-highlight {
      background-color: hsl(var(--primary)) !important;
      color: hsl(var(--primary-foreground)) !important;
      opacity: 1 !important;
      visibility: visible !important;
    }
  `;
  document.head.appendChild(styleElement);
}

// Internal component that uses SearchContext
function TraceViewInternal({
  traceId,
  spanId,
  onClose,
  onLangGraphDetected,
  propsTrace,
  fullScreen = false,
  ref,
}: TraceViewProps) {
  const searchParams = useSearchParams();
  const router = useRouter();
  const pathName = usePathname();
  const { projectId } = useParams();
  const { toast } = useToast();

  const { value: filters } = useFiltersContextProvider();
  const [isSpansLoading, setIsSpansLoading] = useState(false);
  const [isTraceLoading, setIsTraceLoading] = useState(false);

  const [showBrowserSession, setShowBrowserSession] = useState(false);
  const [showLangGraph, setShowLangGraph] = useState(true);
  const browserSessionRef = useRef<SessionPlayerHandle>(null);

  const [trace, setTrace] = useState<Trace | null>(null);

  const [spans, setSpans] = useState<Span[]>([]);

  const hasLangGraph = useMemo(
    () => !!spans.find((s) => s.attributes && has(s.attributes, SPAN_KEYS.NODES) && has(s.attributes, SPAN_KEYS.EDGES)),
    [spans]
  );

  useEffect(() => {
    if (hasLangGraph) {
      onLangGraphDetected?.(true);
    }
  }, [hasLangGraph, onLangGraphDetected]);

  useImperativeHandle(
    ref,
    () => ({
      toggleBrowserSession: () => setShowBrowserSession((prev) => !prev),
      toggleLangGraph: () => setShowLangGraph((prev) => !prev),
    }),
    []
  );

  const [childSpans, setChildSpans] = useState<{ [key: string]: Span[] }>({});
  const [topLevelSpans, setTopLevelSpans] = useState<Span[]>([]);

  const [selectedSpan, setSelectedSpan] = useState<Span | null>(null);

  const [activeSpans, setActiveSpans] = useState<string[]>([]);

  const [collapsedSpans, setCollapsedSpans] = useState<Set<string>>(new Set());
  const [browserSessionTime, setBrowserSessionTime] = useState<number | null>(null);

  const [showTimeline, setShowTimeline] = useState(false);
  const [showChat, setShowChat] = useState(false);
  const [zoomLevel, setZoomLevel] = useState<number>(1);

  const handleZoomIn = useCallback(() => {
    setZoomLevel((prev) => Math.min(prev + ZOOM_INCREMENT, MAX_ZOOM));
  }, []);

  const handleZoomOut = useCallback(() => {
    setZoomLevel((prev) => Math.max(prev - ZOOM_INCREMENT, MIN_ZOOM));
  }, []);

  const handleFetchTrace = useCallback(async () => {
    try {
      setIsTraceLoading(true);
      if (propsTrace) {
        setTrace(propsTrace);
      } else {
        const response = await fetch(`/api/projects/${projectId}/traces/${traceId}`);
        if (!response.ok) {
          toast({
            variant: "destructive",
            title: "Error",
            description: "Failed to load trace. Please try again.",
          });
          return;
        }
        const traceData = await response.json();
        setTrace(traceData);
        if (traceData.hasBrowserSession) {
          setShowBrowserSession(true);
        }
      }
    } catch (e) {
      toast({
        variant: "destructive",
        title: "Error",
        description: "Failed to load trace. Please try again.",
      });
    } finally {
      setIsTraceLoading(false);
    }
  }, [projectId, propsTrace, toast, traceId]);

  useEffect(() => {
    handleFetchTrace();
  }, [handleFetchTrace, projectId, traceId]);

  // Add span path local storage functions
  const saveSpanPathToStorage = useCallback((spanPath: string[]) => {
    try {
      if (typeof window !== "undefined") {
        localStorage.setItem("trace-view:span-path", JSON.stringify(spanPath));
      }
    } catch (e) {
      console.error("Failed to save span path:", e);
    }
  }, []);

  const loadSpanPathFromStorage = useCallback((): string[] | null => {
    try {
      if (typeof window !== "undefined") {
        const saved = localStorage.getItem("trace-view:span-path");
        return saved ? JSON.parse(saved) : null;
      }
      return null;
    } catch (e) {
      console.error("Failed to load span path:", e);
      return null;
    }
  }, []);

  // Helper function to compare span paths (arrays)
  const spanPathsEqual = useCallback((path1: string[] | null, path2: string[] | null): boolean => {
    if (!path1 || !path2) return false;
    if (path1.length !== path2.length) return false;
    return path1.every((item, index) => item === path2[index]);
  }, []);

  // Create wrapper function for span selection that saves path
  const handleSpanSelect = useCallback(
    (span: Span | null) => {
      if (!span) return;

      setSelectedSpan(span);

      // Save span path to local storage
      const spanPath = span.attributes?.["lmnr.span.path"];
      if (spanPath && Array.isArray(spanPath)) {
        saveSpanPathToStorage(spanPath);
      }

      // Update URL with spanId only if it's different to prevent unnecessary navigation
      const currentSpanId = searchParams.get("spanId");
      if (currentSpanId !== span.spanId) {
        const params = new URLSearchParams(searchParams);
        params.set("spanId", span.spanId);
        router.push(`${pathName}?${params.toString()}`);
      }
    },
    [saveSpanPathToStorage, searchParams, router, pathName]
  );

  const fetchSpans = useCallback(
    async (search: string, searchIn: string[], filters: DatatableFilter[]) => {
      try {
        setIsSpansLoading(true);

        const params = new URLSearchParams();
        if (search) {
          params.set("search", search);
          setSearchSpans(search);
          setSearchEnabled(true);
        } else {
          setSearchSpans("");
          setSearchEnabled(false);
        }
        if (searchIn && searchIn.length > 0) {
          searchIn.forEach((val) => params.append("searchIn", val));
        }

        if (filters && filters.length > 0) {
          filters.forEach((filter) => params.append("filter", JSON.stringify(filter)));
        }

        const url = `/api/projects/${projectId}/traces/${traceId}/spans?${params.toString()}`;
        const response = await fetch(url);
        const results = await response.json();
        const spans = enrichSpansWithPending(results);

        setSpans(spans);

        const spanIdFromUrl = spans.find((span) => span.spanId === spanId || searchParams.get("spanId")) || null;
        let spanToSelect: Span | null = null;

        if (spanIdFromUrl) {
          // First priority: span from URL
          spanToSelect = spanIdFromUrl;
        } else {
          // Second priority: span matching saved path
          const savedPath = loadSpanPathFromStorage();
          if (savedPath) {
            spanToSelect =
              spans.find((span: Span) => {
                const spanPath = span.attributes?.["lmnr.span.path"];
                return spanPath && Array.isArray(spanPath) && spanPathsEqual(spanPath, savedPath);
              }) || null;
          }
        }

        // Fallback to first span
        if (!spanToSelect && spans.length > 0) {
          spanToSelect = spans[0];
        }

        if (spanToSelect && !search) {
          setSelectedSpan(spanToSelect);
        }
      } catch (e) {
        console.error(e);
      } finally {
        setIsSpansLoading(false);
      }
    },
    [projectId, traceId, spanId, searchParams, loadSpanPathFromStorage, spanPathsEqual]
  );

  useEffect(() => {
    const span = spans?.find((s) => s.spanId === spanId);
    if (spanId && span) {
      setSelectedSpan(span);
    }
  }, [spanId, spans]);

  useEffect(() => {
    const search = searchParams.get("search") || "";
    const searchIn = searchParams.getAll("searchIn");

    fetchSpans(search, searchIn, filters);

    return () => {
      setSpans([]);
      setShowBrowserSession(false);
      setSearchSpans("");
      setSearchEnabled(false);
    };
  }, [traceId, projectId, filters]);

  useEffect(() => {
    const childSpans = {} as { [key: string]: Span[] };

    const topLevelSpans = spans.filter((span: Span) => !span.parentSpanId);

    for (const span of spans) {
      if (span.parentSpanId) {
        if (!childSpans[span.parentSpanId]) {
          childSpans[span.parentSpanId] = [];
        }
        childSpans[span.parentSpanId].push(span);
      }
    }

    // Sort child spans for each parent by start time
    for (const parentId in childSpans) {
      childSpans[parentId].sort((a, b) => new Date(a.startTime).getTime() - new Date(b.startTime).getTime());
    }

    setChildSpans(childSpans);
    setTopLevelSpans(topLevelSpans);
  }, [spans]);

  const handleClose = useCallback(() => {
    const params = new URLSearchParams(searchParams);
    params.delete("spanId");
    router.push(`${pathName}?${params.toString()}`);
    onClose();
  }, [onClose, pathName, router, searchParams]);

  const handleTimelineChange = useCallback(
    (time: number) => {
      setBrowserSessionTime(time);

      const activeSpans = spans.filter((span: Span) => {
        const spanStartTime = new Date(span.startTime).getTime();
        const spanEndTime = new Date(span.endTime).getTime();

        return spanStartTime <= time && spanEndTime >= time && span.parentSpanId !== null;
      });

      setActiveSpans(activeSpans.map((span) => span.spanId));
    },
    [spans]
  );

  const { searchTerm, setSearchTerm: setSearchSpans } = useSearchContext();
  const [searchEnabled, setSearchEnabled] = useState(!!searchParams.get("search"));

  useEffect(() => {
    const searchFromUrl = searchParams.get("search");

    if (searchFromUrl) {
      setSearchSpans(searchFromUrl);
    }
  }, []);

  const contentRef = useRef<HTMLDivElement>(null);

  const handleSetSearchSpans = useCallback(
    (value: string) => {
      setSearchSpans(value);
      setSearchEnabled(value !== "");
    },
    [setSearchSpans]
  );

  const dbSpanRowToSpan = (row: Record<string, any>): Span => ({
    spanId: row.span_id,
    parentSpanId: row.parent_span_id,
    traceId: row.trace_id,
    spanType: row.span_type,
    name: row.name,
    path: row.attributes["lmnr.span.path"] ?? "",
    startTime: row.start_time,
    endTime: row.end_time,
    attributes: row.attributes,
    input: null,
    output: null,
    inputPreview: row.input_preview,
    outputPreview: row.output_preview,
    events: [],
    inputUrl: row.input_url,
    outputUrl: row.output_url,
    model: row.attributes["gen_ai.response.model"] ?? row.attributes["gen_ai.request.model"] ?? null,
  });

  const { supabaseClient: supabase } = useUserContext();
  const channelRef = useRef<RealtimeChannel | null>(null);

  useEffect(() => {
    if (!supabase || !traceId) {
      return;
    }

    // Clean up existing channel first
    if (channelRef.current) {
      supabase.removeChannel(channelRef.current);
    }

    channelRef.current = supabase
      .channel(`trace-updates-${traceId}`)
      .on(
        "postgres_changes",
        {
          event: "INSERT",
          schema: "public",
          table: "spans",
          filter: `trace_id=eq.${traceId}`,
        },
        (payload) => {
          if (payload.eventType === "INSERT") {
            const rtEventSpan = dbSpanRowToSpan(payload.new);

            if (rtEventSpan.attributes["lmnr.internal.has_browser_session"]) {
              setShowBrowserSession(true);
            }

            setTrace((currentTrace: Trace | null) => {
              if (!currentTrace) {
                return null;
              }

              const newTrace = { ...currentTrace };
              newTrace.endTime = new Date(
                Math.max(new Date(newTrace.endTime).getTime(), new Date(rtEventSpan.endTime).getTime())
              ).toUTCString();
              newTrace.totalTokenCount +=
                (rtEventSpan.attributes["gen_ai.usage.input_tokens"] ?? 0) +
                (rtEventSpan.attributes["gen_ai.usage.output_tokens"] ?? 0);
              newTrace.inputTokenCount += rtEventSpan.attributes["gen_ai.usage.input_tokens"] ?? 0;
              newTrace.outputTokenCount += rtEventSpan.attributes["gen_ai.usage.output_tokens"] ?? 0;
              newTrace.inputCost += rtEventSpan.attributes["gen_ai.usage.input_cost"] ?? 0;
              newTrace.outputCost += rtEventSpan.attributes["gen_ai.usage.output_cost"] ?? 0;
              newTrace.cost +=
                (rtEventSpan.attributes["gen_ai.usage.input_cost"] ?? 0) +
                (rtEventSpan.attributes["gen_ai.usage.output_cost"] ?? 0);
              newTrace.hasBrowserSession =
                currentTrace.hasBrowserSession || rtEventSpan.attributes["lmnr.internal.has_browser_session"];

              return newTrace;
            });

            setSpans((currentSpans) => {
              const newSpans = [...currentSpans];
              const index = newSpans.findIndex((span) => span.spanId === rtEventSpan.spanId);
              if (index !== -1) {
                // Always replace existing span, regardless of pending status
                newSpans[index] = rtEventSpan;
              } else {
                newSpans.push(rtEventSpan);
              }

              return enrichSpansWithPending(newSpans);
            });
          }
        }
      )
      .subscribe();

    return () => {
      if (channelRef.current) {
        supabase.removeChannel(channelRef.current);
        channelRef.current = null;
      }
    };
  }, [supabase, traceId]);

  const [treeViewWidth, setTreeViewWidth] = useState(() => {
    try {
      if (typeof window !== "undefined") {
        const savedWidth = localStorage.getItem("trace-view:tree-view-width");
        return savedWidth ? Math.max(MIN_TREE_VIEW_WIDTH, parseInt(savedWidth, 10)) : MIN_TREE_VIEW_WIDTH;
      }
      return MIN_TREE_VIEW_WIDTH;
    } catch (e) {
      return MIN_TREE_VIEW_WIDTH;
    }
  });

  useEffect(() => {
    try {
      if (typeof window !== "undefined") {
        localStorage.setItem("trace-view:tree-view-width", treeViewWidth.toString());
      }
    } catch (e) { }
  }, [treeViewWidth]);

  const isLoading = !trace || (isSpansLoading && isTraceLoading);

  const handleResizeTreeView = useCallback(
    (e: React.MouseEvent) => {
      e.preventDefault();
      const startX = e.clientX;
      const startWidth = treeViewWidth;

      const handleMouseMove = (moveEvent: MouseEvent) => {
        const newWidth = Math.max(MIN_TREE_VIEW_WIDTH, startWidth + moveEvent.clientX - startX);
        setTreeViewWidth(newWidth);
      };

      const handleMouseUp = () => {
        document.removeEventListener("mousemove", handleMouseMove);
        document.removeEventListener("mouseup", handleMouseUp);
      };

      document.addEventListener("mousemove", handleMouseMove);
      document.addEventListener("mouseup", handleMouseUp);
    },
    [treeViewWidth]
  );

  if (isLoading) {
    return (
      <div className="flex flex-col flex-1">
        <div className="flex items-center gap-x-2 p-2 border-b h-12">
          <Skeleton className="h-8 w-full" />
        </div>
        <div className="flex flex-col p-2 gap-2">
          <Skeleton className="h-8 w-full" />
          <Skeleton className="h-8 w-full" />
          <Skeleton className="h-8 w-full" />
        </div>
      </div>
    );
  }

  return (
<<<<<<< HEAD
    <div className="flex flex-col h-full w-full overflow-hidden">
      <ResizablePanelGroup direction="vertical">
        <ResizablePanel className="flex size-full">
          <div className="flex h-full flex-col flex-none relative" style={{ width: treeViewWidth }}>
            <Header
              selectedSpan={selectedSpan}
              trace={trace}
              fullScreen={fullScreen}
              handleClose={handleClose}
              showBrowserSession={showBrowserSession}
              setShowBrowserSession={setShowBrowserSession}
              handleFetchTrace={handleFetchTrace}
              hasLangGraph={hasLangGraph}
              setShowLangGraph={setShowLangGraph}
              showLangGraph={showLangGraph}
            />
            {searchEnabled ? (
              <SearchSpansInput
                defaultValue={searchTerm}
                setSearchSpans={handleSetSearchSpans}
                submit={fetchSpans}
                filterBoxClassName="top-10"
                className="rounded-none border-0 border-b ring-0"
              />
            ) : (
              <div className="flex flex-col gap-1 px-2 py-2 border-b box-border">
                <div className="flex items-center gap-2">
                  <StatefulFilter columns={filterColumns}>
                    <Button variant="outline" className="h-6 text-xs">
                      <ListFilter size={14} className="mr-1" />
                      Filters
                    </Button>
                  </StatefulFilter>
                  <Button onClick={() => {
                    setSearchEnabled(true);
                    setShowChat(false);
                  }} variant="outline" className="h-6 text-xs px-1.5">
                    <Search size={14} className="mr-1" />
                    <span>Search</span>
                  </Button>
                  <Button
                    onClick={() => {
                      setShowTimeline((prev) => !prev);
                      setShowChat(false);
                    }}
                    variant="outline"
                    className={cn("h-6 text-xs px-1.5", {
                      "border-primary text-primary": showTimeline,
                    })}
                  >
                    <ChartNoAxesGantt size={14} className="mr-1" />
                    <span>Timeline</span>
                  </Button>
                  <Button
                    onClick={() => {
                      setShowChat((prev) => !prev);
                      setShowTimeline(false);
                    }}
                    variant="outline"
                    className={cn("h-6 text-xs px-1.5", {
                      "border-primary text-primary": showChat,
                    })}
                  >
                    <MessageCircle size={14} className="mr-1" />
                    <span>Chat</span>
                  </Button>
                  {showTimeline && (
                    <>
                      <Button
                        disabled={zoomLevel === MAX_ZOOM}
                        className="h-6 w-6 ml-auto"
                        variant="outline"
                        size="icon"
                        onClick={handleZoomIn}
                      >
                        <Plus className="w-4 h-4" />
                      </Button>
                      <Button
                        disabled={zoomLevel === MIN_ZOOM}
                        className="h-6 w-6"
                        variant="outline"
                        size="icon"
                        onClick={handleZoomOut}
                      >
                        <Minus className="w-4 h-4" />
=======
    <ScrollContextProvider>
      <div className="flex flex-col h-full w-full overflow-hidden">
        <ResizablePanelGroup direction="vertical">
          <ResizablePanel className="flex size-full">
            <div className="flex h-full flex-col flex-none relative" style={{ width: treeViewWidth }}>
              <Header
                selectedSpan={selectedSpan}
                trace={trace}
                fullScreen={fullScreen}
                handleClose={handleClose}
                showBrowserSession={showBrowserSession}
                setShowBrowserSession={setShowBrowserSession}
                handleFetchTrace={handleFetchTrace}
                hasLangGraph={hasLangGraph}
                setShowLangGraph={setShowLangGraph}
                showLangGraph={showLangGraph}
              />
              {searchEnabled ? (
                <SearchSpansInput
                  setSearchEnabled={setSearchEnabled}
                  submit={fetchSpans}
                  filterBoxClassName="top-10"
                  className="rounded-none border-0 border-b ring-0"
                />
              ) : (
                <div className="flex flex-col gap-1 px-2 py-2 border-b box-border">
                  <div className="flex items-center gap-2">
                    <StatefulFilter columns={filterColumns}>
                      <Button variant="outline" className="h-6 text-xs">
                        <ListFilter size={14} className="mr-1" />
                        Filters
>>>>>>> 4940b558
                      </Button>
                    </StatefulFilter>
                    <Button onClick={() => setSearchEnabled(true)} variant="outline" className="h-6 text-xs px-1.5">
                      <Search size={14} className="mr-1" />
                      <span>Search</span>
                    </Button>
                    <Button
                      onClick={() => setShowTimeline((prev) => !prev)}
                      variant="outline"
                      className={cn("h-6 text-xs px-1.5", {
                        "border-primary text-primary": showTimeline,
                      })}
                    >
                      <ChartNoAxesGantt size={14} className="mr-1" />
                      <span>Timeline</span>
                    </Button>
                    {showTimeline && (
                      <>
                        <Button
                          disabled={zoomLevel === MAX_ZOOM}
                          className="h-6 w-6 ml-auto"
                          variant="outline"
                          size="icon"
                          onClick={handleZoomIn}
                        >
                          <Plus className="w-4 h-4" />
                        </Button>
                        <Button
                          disabled={zoomLevel === MIN_ZOOM}
                          className="h-6 w-6"
                          variant="outline"
                          size="icon"
                          onClick={handleZoomOut}
                        >
                          <Minus className="w-4 h-4" />
                        </Button>
                      </>
                    )}
                  </div>
                  <StatefulFilterList className="py-[3px] text-xs px-1" />
                </div>
<<<<<<< HEAD
                <StatefulFilterList className="py-[3px] text-xs px-1" />
              </div>
            )}
            {showChat && !showTimeline ? (
              <Chat trace={trace} onSetSpanId={(spanId) => {
                const span = spans.find((span) => span.spanId === spanId);
                if (span) {
                  console.log("span", span);
                  handleSpanSelect(span);
                }
              }}
              />
            ) : showTimeline ? (
              <Timeline
                setSelectedSpan={handleSpanSelect}
                selectedSpan={selectedSpan}
                spans={spans}
                childSpans={childSpans}
                collapsedSpans={collapsedSpans}
                browserSessionTime={browserSessionTime}
                zoomLevel={zoomLevel}
              />
            ) : (
              <Tree
                topLevelSpans={topLevelSpans}
                childSpans={childSpans}
                activeSpans={activeSpans}
                collapsedSpans={collapsedSpans}
                containerWidth={treeViewWidth}
                selectedSpan={selectedSpan}
                trace={trace}
                isSpansLoading={isSpansLoading}
                onToggleCollapse={(spanId) => {
                  setCollapsedSpans((prev) => {
                    const next = new Set(prev);
                    if (next.has(spanId)) {
                      next.delete(spanId);
                    } else {
                      next.add(spanId);
=======
              )}
              {showTimeline ? (
                <Timeline
                  setSelectedSpan={handleSpanSelect}
                  selectedSpan={selectedSpan}
                  spans={spans}
                  childSpans={childSpans}
                  collapsedSpans={collapsedSpans}
                  browserSessionTime={browserSessionTime}
                  zoomLevel={zoomLevel}
                />
              ) : (
                <div className="flex flex-1 overflow-hidden relative">
                  <Tree
                    topLevelSpans={topLevelSpans}
                    childSpans={childSpans}
                    activeSpans={activeSpans}
                    collapsedSpans={collapsedSpans}
                    containerWidth={treeViewWidth}
                    selectedSpan={selectedSpan}
                    trace={trace}
                    isSpansLoading={isSpansLoading}
                    onToggleCollapse={(spanId) => {
                      setCollapsedSpans((prev) => {
                        const next = new Set(prev);
                        if (next.has(spanId)) {
                          next.delete(spanId);
                        } else {
                          next.add(spanId);
                        }
                        return next;
                      });
                    }}
                    onSpanSelect={handleSpanSelect}
                    onSelectTime={(time) => {
                      browserSessionRef.current?.goto(time);
                    }}
                  />
                  <Minimap
                    traceDuration={new Date(trace?.endTime || 0).getTime() - new Date(trace?.startTime || 0).getTime()}
                    setSelectedSpanId={(spanId) =>
                      handleSpanSelect(spans.find((span) => span.spanId === spanId) || null)
>>>>>>> 4940b558
                    }
                    browserSessionTime={browserSessionTime}
                  />
                </div>
              )}
              <div
                className="absolute top-0 right-0 h-full cursor-col-resize z-50 group w-2"
                onMouseDown={handleResizeTreeView}
              >
                <div className="absolute top-0 right-0 h-full w-px bg-border group-hover:w-1 group-hover:bg-blue-400 transition-colors" />
              </div>
            </div>
<<<<<<< HEAD
          </div>
          <div className="flex-grow overflow-hidden flex-wrap" ref={contentRef}>
            {selectedSpan ? (
              selectedSpan.spanType === SpanType.HUMAN_EVALUATOR ? (
                <HumanEvaluatorSpanView spanId={selectedSpan.spanId} key={selectedSpan.spanId} />
=======
            <div className="flex-grow overflow-hidden flex-wrap">
              {selectedSpan ? (
                selectedSpan.spanType === SpanType.HUMAN_EVALUATOR ? (
                  <HumanEvaluatorSpanView spanId={selectedSpan.spanId} key={selectedSpan.spanId} />
                ) : (
                  <SpanView key={selectedSpan.spanId} spanId={selectedSpan.spanId} />
                )
>>>>>>> 4940b558
              ) : (
                <div className="flex flex-col items-center justify-center size-full text-muted-foreground">
                  <span className="text-xl font-medium mb-2">No span selected</span>
                  <span className="text-base">Select a span from the trace tree to view its details</span>
                </div>
              )}
            </div>
          </ResizablePanel>
          {showBrowserSession && (
            <>
              <ResizableHandle className="z-50" withHandle />
              <ResizablePanel>
                {!isLoading && (
                  <SessionPlayer
                    ref={browserSessionRef}
                    hasBrowserSession={trace.hasBrowserSession}
                    traceId={traceId}
                    onTimelineChange={handleTimelineChange}
                  />
                )}
              </ResizablePanel>
            </>
          )}
          {showLangGraph && hasLangGraph && <LangGraphView spans={spans} />}
        </ResizablePanelGroup>
      </div>
    </ScrollContextProvider>
  );
}

// Main component wrapper with SearchProvider
export default function TraceView(props: TraceViewProps) {
  return (
    <SearchProvider>
      <TraceViewInternal {...props} />
    </SearchProvider>
  );
}<|MERGE_RESOLUTION|>--- conflicted
+++ resolved
@@ -24,12 +24,9 @@
 import { ResizableHandle, ResizablePanel, ResizablePanelGroup } from "../../ui/resizable";
 import SessionPlayer, { SessionPlayerHandle } from "../session-player";
 import { SpanView } from "../span-view";
-<<<<<<< HEAD
 import Chat from "./chat";
-=======
 import Minimap from "./minimap";
 import { ScrollContextProvider } from "./scroll-context";
->>>>>>> 4940b558
 import Timeline from "./timeline";
 import Tree from "./tree";
 
@@ -551,93 +548,6 @@
   }
 
   return (
-<<<<<<< HEAD
-    <div className="flex flex-col h-full w-full overflow-hidden">
-      <ResizablePanelGroup direction="vertical">
-        <ResizablePanel className="flex size-full">
-          <div className="flex h-full flex-col flex-none relative" style={{ width: treeViewWidth }}>
-            <Header
-              selectedSpan={selectedSpan}
-              trace={trace}
-              fullScreen={fullScreen}
-              handleClose={handleClose}
-              showBrowserSession={showBrowserSession}
-              setShowBrowserSession={setShowBrowserSession}
-              handleFetchTrace={handleFetchTrace}
-              hasLangGraph={hasLangGraph}
-              setShowLangGraph={setShowLangGraph}
-              showLangGraph={showLangGraph}
-            />
-            {searchEnabled ? (
-              <SearchSpansInput
-                defaultValue={searchTerm}
-                setSearchSpans={handleSetSearchSpans}
-                submit={fetchSpans}
-                filterBoxClassName="top-10"
-                className="rounded-none border-0 border-b ring-0"
-              />
-            ) : (
-              <div className="flex flex-col gap-1 px-2 py-2 border-b box-border">
-                <div className="flex items-center gap-2">
-                  <StatefulFilter columns={filterColumns}>
-                    <Button variant="outline" className="h-6 text-xs">
-                      <ListFilter size={14} className="mr-1" />
-                      Filters
-                    </Button>
-                  </StatefulFilter>
-                  <Button onClick={() => {
-                    setSearchEnabled(true);
-                    setShowChat(false);
-                  }} variant="outline" className="h-6 text-xs px-1.5">
-                    <Search size={14} className="mr-1" />
-                    <span>Search</span>
-                  </Button>
-                  <Button
-                    onClick={() => {
-                      setShowTimeline((prev) => !prev);
-                      setShowChat(false);
-                    }}
-                    variant="outline"
-                    className={cn("h-6 text-xs px-1.5", {
-                      "border-primary text-primary": showTimeline,
-                    })}
-                  >
-                    <ChartNoAxesGantt size={14} className="mr-1" />
-                    <span>Timeline</span>
-                  </Button>
-                  <Button
-                    onClick={() => {
-                      setShowChat((prev) => !prev);
-                      setShowTimeline(false);
-                    }}
-                    variant="outline"
-                    className={cn("h-6 text-xs px-1.5", {
-                      "border-primary text-primary": showChat,
-                    })}
-                  >
-                    <MessageCircle size={14} className="mr-1" />
-                    <span>Chat</span>
-                  </Button>
-                  {showTimeline && (
-                    <>
-                      <Button
-                        disabled={zoomLevel === MAX_ZOOM}
-                        className="h-6 w-6 ml-auto"
-                        variant="outline"
-                        size="icon"
-                        onClick={handleZoomIn}
-                      >
-                        <Plus className="w-4 h-4" />
-                      </Button>
-                      <Button
-                        disabled={zoomLevel === MIN_ZOOM}
-                        className="h-6 w-6"
-                        variant="outline"
-                        size="icon"
-                        onClick={handleZoomOut}
-                      >
-                        <Minus className="w-4 h-4" />
-=======
     <ScrollContextProvider>
       <div className="flex flex-col h-full w-full overflow-hidden">
         <ResizablePanelGroup direction="vertical">
@@ -657,7 +567,8 @@
               />
               {searchEnabled ? (
                 <SearchSpansInput
-                  setSearchEnabled={setSearchEnabled}
+                  defaultValue={searchTerm}
+                  setSearchSpans={handleSetSearchSpans}
                   submit={fetchSpans}
                   filterBoxClassName="top-10"
                   className="rounded-none border-0 border-b ring-0"
@@ -669,15 +580,20 @@
                       <Button variant="outline" className="h-6 text-xs">
                         <ListFilter size={14} className="mr-1" />
                         Filters
->>>>>>> 4940b558
                       </Button>
                     </StatefulFilter>
-                    <Button onClick={() => setSearchEnabled(true)} variant="outline" className="h-6 text-xs px-1.5">
+                    <Button onClick={() => {
+                      setSearchEnabled(true);
+                      setShowChat(false);
+                    }} variant="outline" className="h-6 text-xs px-1.5">
                       <Search size={14} className="mr-1" />
                       <span>Search</span>
                     </Button>
                     <Button
-                      onClick={() => setShowTimeline((prev) => !prev)}
+                      onClick={() => {
+                        setShowTimeline((prev) => !prev);
+                        setShowChat(false);
+                      }}
                       variant="outline"
                       className={cn("h-6 text-xs px-1.5", {
                         "border-primary text-primary": showTimeline,
@@ -685,6 +601,19 @@
                     >
                       <ChartNoAxesGantt size={14} className="mr-1" />
                       <span>Timeline</span>
+                    </Button>
+                    <Button
+                      onClick={() => {
+                        setShowChat((prev) => !prev);
+                        setShowTimeline(false);
+                      }}
+                      variant="outline"
+                      className={cn("h-6 text-xs px-1.5", {
+                        "border-primary text-primary": showChat,
+                      })}
+                    >
+                      <MessageCircle size={14} className="mr-1" />
+                      <span>Chat</span>
                     </Button>
                     {showTimeline && (
                       <>
@@ -711,49 +640,17 @@
                   </div>
                   <StatefulFilterList className="py-[3px] text-xs px-1" />
                 </div>
-<<<<<<< HEAD
-                <StatefulFilterList className="py-[3px] text-xs px-1" />
-              </div>
-            )}
-            {showChat && !showTimeline ? (
-              <Chat trace={trace} onSetSpanId={(spanId) => {
-                const span = spans.find((span) => span.spanId === spanId);
-                if (span) {
-                  console.log("span", span);
-                  handleSpanSelect(span);
-                }
-              }}
-              />
-            ) : showTimeline ? (
-              <Timeline
-                setSelectedSpan={handleSpanSelect}
-                selectedSpan={selectedSpan}
-                spans={spans}
-                childSpans={childSpans}
-                collapsedSpans={collapsedSpans}
-                browserSessionTime={browserSessionTime}
-                zoomLevel={zoomLevel}
-              />
-            ) : (
-              <Tree
-                topLevelSpans={topLevelSpans}
-                childSpans={childSpans}
-                activeSpans={activeSpans}
-                collapsedSpans={collapsedSpans}
-                containerWidth={treeViewWidth}
-                selectedSpan={selectedSpan}
-                trace={trace}
-                isSpansLoading={isSpansLoading}
-                onToggleCollapse={(spanId) => {
-                  setCollapsedSpans((prev) => {
-                    const next = new Set(prev);
-                    if (next.has(spanId)) {
-                      next.delete(spanId);
-                    } else {
-                      next.add(spanId);
-=======
               )}
-              {showTimeline ? (
+              {showChat && !showTimeline ? (
+                <Chat trace={trace} onSetSpanId={(spanId) => {
+                  const span = spans.find((span) => span.spanId === spanId);
+                  if (span) {
+                    console.log("span", span);
+                    handleSpanSelect(span);
+                  }
+                }}
+                />
+              ) : showTimeline ? (
                 <Timeline
                   setSelectedSpan={handleSpanSelect}
                   selectedSpan={selectedSpan}
@@ -794,7 +691,6 @@
                     traceDuration={new Date(trace?.endTime || 0).getTime() - new Date(trace?.startTime || 0).getTime()}
                     setSelectedSpanId={(spanId) =>
                       handleSpanSelect(spans.find((span) => span.spanId === spanId) || null)
->>>>>>> 4940b558
                     }
                     browserSessionTime={browserSessionTime}
                   />
@@ -807,21 +703,13 @@
                 <div className="absolute top-0 right-0 h-full w-px bg-border group-hover:w-1 group-hover:bg-blue-400 transition-colors" />
               </div>
             </div>
-<<<<<<< HEAD
-          </div>
-          <div className="flex-grow overflow-hidden flex-wrap" ref={contentRef}>
-            {selectedSpan ? (
-              selectedSpan.spanType === SpanType.HUMAN_EVALUATOR ? (
-                <HumanEvaluatorSpanView spanId={selectedSpan.spanId} key={selectedSpan.spanId} />
-=======
-            <div className="flex-grow overflow-hidden flex-wrap">
+            <div className="flex-grow overflow-hidden flex-wrap" ref={contentRef}>
               {selectedSpan ? (
                 selectedSpan.spanType === SpanType.HUMAN_EVALUATOR ? (
                   <HumanEvaluatorSpanView spanId={selectedSpan.spanId} key={selectedSpan.spanId} />
                 ) : (
                   <SpanView key={selectedSpan.spanId} spanId={selectedSpan.spanId} />
                 )
->>>>>>> 4940b558
               ) : (
                 <div className="flex flex-col items-center justify-center size-full text-muted-foreground">
                   <span className="text-xl font-medium mb-2">No span selected</span>
