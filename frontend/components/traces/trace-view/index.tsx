--- conflicted
+++ resolved
@@ -21,7 +21,6 @@
 
 export interface TraceViewHandle {
   toggleBrowserSession: () => void;
-  resetSelectedSpan: () => void;
 }
 
 interface TraceViewProps {
@@ -57,16 +56,8 @@
     ref,
     () => ({
       toggleBrowserSession: () => setShowBrowserSession((prev) => !prev),
-      resetSelectedSpan: () => {
-        setSelectedSpan(null);
-        setTimeout(() => {
-          const params = new URLSearchParams(searchParams);
-          params.delete("spanId");
-          router.push(`${pathName}?${params.toString()}`);
-        }, 10);
-      },
     }),
-    [searchParams, pathName, router]
+    []
   );
 
   const [childSpans, setChildSpans] = useState<{ [key: string]: Span[] }>({});
@@ -395,7 +386,6 @@
     [treeViewWidth]
   );
 
-<<<<<<< HEAD
   if (isLoading) {
     return (
       <div className="flex flex-col flex-1">
@@ -410,21 +400,6 @@
       </div>
     );
   }
-=======
-  const scrollRef = useRef<HTMLDivElement>(null);
-  const treeElements = useMemo(() => renderTreeElements(), [renderTreeElements]);
-
-  const virtualizer = useVirtualizer({
-    count: treeElements.length,
-    getScrollElement: () => scrollRef.current,
-    estimateSize: () => 36,
-    overscan: 100,
-  });
-
-  const items = virtualizer.getVirtualItems();
-
-  const isLoading = !trace || spans?.length === 0 || (isSpansLoading && isTraceLoading);
->>>>>>> d331c1d3
 
   return (
     <div className="flex flex-col h-full w-full overflow-hidden">
