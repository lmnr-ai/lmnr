import { has } from "lodash";
import { createContext, PropsWithChildren, useContext, useMemo, useRef } from "react";
import { createStore, StoreApi, useStore } from "zustand";
import { persist } from "zustand/middleware";

import {
  MinimapSpan,
  TimelineData,
  transformSpansToMinimap,
  transformSpansToTimeline,
  transformSpansToTree,
  TreeSpan,
} from "@/components/traces/trace-view/trace-view-store-utils.ts";
import { Event } from "@/lib/events/types";
import { SPAN_KEYS } from "@/lib/lang-graph/types";
import { SpanType } from "@/lib/traces/types";

export const MAX_ZOOM = 5;
export const MIN_ZOOM = 1;
const ZOOM_INCREMENT = 0.5;
export const MIN_TREE_VIEW_WIDTH = 450;

export type TraceViewSpan = {
  spanId: string;
<<<<<<< HEAD
  parentSpanId?: string | null;
=======
  parentSpanId?: string;
>>>>>>> 3169e493
  traceId: string;
  name: string;
  startTime: string;
  endTime: string;
  attributes: Record<string, any>;
  spanType: SpanType;
  path: string;
  events: Event[];
  status?: string;
  model?: string;
  pending?: boolean;
  collapsed: boolean;
};

export type TraceViewTrace = {
  id: string;
  startTime: string;
  endTime: string;
  inputTokens: number;
  outputTokens: number;
  totalTokens: number;
  inputCost: number;
  outputCost: number;
  totalCost: number;
  metadata: string;
  status: string;
  trace_type: string;
  visibility: "public" | "private";
<<<<<<< HEAD
  hasBrowserSession?: boolean;
=======
>>>>>>> 3169e493
};

interface TraceViewStoreState {
  trace?: TraceViewTrace;
  isTraceLoading: boolean;
  spans: TraceViewSpan[];
  spanPath: string[] | null;
  isSpansLoading: boolean;
  searchEnabled: boolean;
  selectedSpan?: TraceViewSpan;
  browserSession: boolean;
  langGraph: boolean;
  sessionTime?: number;
  tab: "tree" | "timeline" | "chat";
  search: string;
  zoom: number;
  treeWidth: number;
  hasBrowserSession: boolean;
}

interface TraceViewStoreActions {
  setTrace: (trace?: TraceViewTrace) => void;
<<<<<<< HEAD
  updateTrace: (updater: (trace: TraceViewTrace) => TraceViewTrace) => void;
  setSpans: (spans: TraceViewSpan[]) => void;
  updateSpans: (updater: (spans: TraceViewSpan[]) => TraceViewSpan[]) => void;
=======
  setSpans: (spans: TraceViewSpan[]) => void;
>>>>>>> 3169e493
  setIsTraceLoading: (isTraceLoading: boolean) => void;
  setIsSpansLoading: (isSpansLoading: boolean) => void;
  setSelectedSpan: (span?: TraceViewSpan) => void;
  setSpanPath: (spanPath: string[]) => void;
  setSearchEnabled: (searchEnabled: boolean) => void;
  setBrowserSession: (browserSession: boolean) => void;
  setLangGraph: (langGraph: boolean) => void;
  setSessionTime: (time?: number) => void;
  setTab: (tab: TraceViewStoreState["tab"]) => void;
  setSearch: (search: string) => void;
  setTreeWidth: (width: number) => void;
  setZoom: (type: "in" | "out") => void;
  setHasBrowserSession: (hasBrowserSession: boolean) => void;
  toggleCollapse: (spanId: string) => void;
  updateTraceVisibility: (visibility: "private" | "public") => void;

  incrementSessionTime: (increment: number, maxTime: number) => boolean;
  // Selectors
  getTreeSpans: () => TreeSpan[];
  getTimelineData: () => TimelineData;
  getMinimapSpans: () => MinimapSpan[];
  getHasLangGraph: () => boolean;
}

type TraceViewStore = TraceViewStoreState & TraceViewStoreActions;

const createTraceViewStore = () =>
  createStore<TraceViewStore>()(
    persist(
      (set, get) => ({
        trace: undefined,
        isTraceLoading: false,
        spans: [],
        isSpansLoading: false,
        selectedSpan: undefined,
        browserSession: false,
        sessionTime: undefined,
        tab: "tree",
        search: "",
        searchEnabled: false,
        zoom: 1,
        treeWidth: MIN_TREE_VIEW_WIDTH,
        langGraph: false,
        spanPath: null,
        hasBrowserSession: false,

        setHasBrowserSession: (hasBrowserSession: boolean) => set({ hasBrowserSession }),
        setTrace: (trace) => set({ trace }),
        updateTrace: (updater) => {
          const trace = get().trace;
          if (trace) {
            set({ trace: updater(trace) });
          }
        },
        updateTraceVisibility: (visibility) => {
          const trace = get().trace;
          if (trace) {
            set({ trace: { ...trace, visibility } });
          }
        },
        setSpans: (spans) => set({ spans: spans.map((s) => ({ ...s, collapsed: false })) }),
        updateSpans: (updater) => {
          const spans = get().spans;
          set({ spans: updater(spans) });
        },
        setSearchEnabled: (searchEnabled) => set({ searchEnabled }),
        getTreeSpans: () => transformSpansToTree(get().spans),
        getMinimapSpans: () => {
          const trace = get().trace;
          if (trace) {
            const startTime = new Date(trace?.startTime || 0).getTime();
            const endTime = new Date(trace?.endTime || 0).getTime();
            return transformSpansToMinimap(get().spans, endTime - startTime);
          }
          return [];
        },
        getTimelineData: () => transformSpansToTimeline(get().spans),

        setSelectedSpan: (span) => set({ selectedSpan: span }),
        setSessionTime: (sessionTime) => set({ sessionTime }),
        setIsTraceLoading: (isTraceLoading) => set({ isTraceLoading }),
        setIsSpansLoading: (isSpansLoading) => set({ isSpansLoading }),
        setLangGraph: (langGraph: boolean) => set({ langGraph }),
        setTab: (tab) => {
          const storeTab = get().tab;
          if (tab === storeTab) {
            set({ tab: "tree" });
          } else {
            set({ tab });
          }
        },
        incrementSessionTime: (increment: number, maxTime: number) => {
          const currentTime = get().sessionTime || 0;
          const newTime = Math.min(currentTime + increment, maxTime);
          set({ sessionTime: newTime });
          return newTime >= maxTime;
        },
        setSearch: (search) => set({ search }),
        setTreeWidth: (treeWidth) => set({ treeWidth }),
        setZoom: (type) => {
          const zoom =
            type === "in"
              ? Math.min(get().zoom + ZOOM_INCREMENT, MAX_ZOOM)
              : Math.max(get().zoom - ZOOM_INCREMENT, MIN_ZOOM);
          set({ zoom });
        },
        setBrowserSession: (browserSession: boolean) => set({ browserSession }),
        toggleCollapse: (spanId: string) => {
          const { spans } = get();
          set({
            spans: spans.map((span) => (span.spanId === spanId ? { ...span, collapsed: !span.collapsed } : span)),
          });
        },
        setSpanPath: (spanPath) => set({ spanPath }),
        getHasLangGraph: () =>
          !!get().spans.find(
            (s) => s.attributes && has(s.attributes, SPAN_KEYS.NODES) && has(s.attributes, SPAN_KEYS.EDGES)
          ),
      }),
      {
        name: "trace-view-state",
        partialize: (state) => ({
          treeWidth: state.treeWidth,
          spanPath: state.spanPath,
        }),
      }
    )
  );

const TraceViewStoreContext = createContext<StoreApi<TraceViewStore> | undefined>(undefined);

const TraceViewStoreProvider = ({ children }: PropsWithChildren) => {
  const storeRef = useRef<StoreApi<TraceViewStore>>(undefined);

  if (!storeRef.current) {
    storeRef.current = createTraceViewStore();
  }

  return <TraceViewStoreContext.Provider value={storeRef.current}>{children}</TraceViewStoreContext.Provider>;
};

export const useTraceViewStoreContext = <T,>(selector: (store: TraceViewStore) => T): T => {
  const store = useContext(TraceViewStoreContext);
  if (!store) {
    throw new Error("useTraceViewStoreContext must be used within a TraceViewStoreContext");
  }

  return useStore(store, selector);
};

export const useTraceViewStore = () => {
  const store = useContext(TraceViewStoreContext);
  if (!store) {
    throw new Error("useTraceViewStore must be used within a TraceViewStoreContext");
  }
  return store;
};

export const useOptionalTraceViewStoreContext = <T,>(selector: (store: TraceViewStore) => T, defaultValue: T): T => {
  const store = useContext(TraceViewStoreContext);

  return useMemo(() => {
    if (!store) {
      return defaultValue;
    }
    return selector(store.getState());
  }, [store, selector, defaultValue]);
};

export default TraceViewStoreProvider;<|MERGE_RESOLUTION|>--- conflicted
+++ resolved
@@ -22,11 +22,7 @@
 
 export type TraceViewSpan = {
   spanId: string;
-<<<<<<< HEAD
   parentSpanId?: string | null;
-=======
-  parentSpanId?: string;
->>>>>>> 3169e493
   traceId: string;
   name: string;
   startTime: string;
@@ -55,10 +51,6 @@
   status: string;
   trace_type: string;
   visibility: "public" | "private";
-<<<<<<< HEAD
-  hasBrowserSession?: boolean;
-=======
->>>>>>> 3169e493
 };
 
 interface TraceViewStoreState {
@@ -81,13 +73,9 @@
 
 interface TraceViewStoreActions {
   setTrace: (trace?: TraceViewTrace) => void;
-<<<<<<< HEAD
   updateTrace: (updater: (trace: TraceViewTrace) => TraceViewTrace) => void;
   setSpans: (spans: TraceViewSpan[]) => void;
   updateSpans: (updater: (spans: TraceViewSpan[]) => TraceViewSpan[]) => void;
-=======
-  setSpans: (spans: TraceViewSpan[]) => void;
->>>>>>> 3169e493
   setIsTraceLoading: (isTraceLoading: boolean) => void;
   setIsSpansLoading: (isSpansLoading: boolean) => void;
   setSelectedSpan: (span?: TraceViewSpan) => void;
