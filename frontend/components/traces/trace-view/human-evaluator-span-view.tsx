import { get, omit } from "lodash";
import { useParams, useSearchParams } from "next/navigation";
import React, { useMemo } from "react";
import useSWR from "swr";

import { SpanControls } from "@/components/traces/span-controls";
import SpanMessages from "@/components/traces/span-view/span-content";
import { SpanViewStateProvider } from "@/components/traces/span-view/span-view-store";
import HumanEvaluationScore from "@/components/traces/trace-view/human-evaluation-score";
import CodeHighlighter from "@/components/ui/code-highlighter/index";
import { Skeleton } from "@/components/ui/skeleton";
import { Tabs, TabsContent, TabsList, TabsTrigger } from "@/components/ui/tabs";
import { Event } from "@/lib/events/types";
import { Span } from "@/lib/traces/types";
import { swrFetcher } from "@/lib/utils";

interface HumanEvaluatorSpanViewProps {
  spanId: string;
}

export function HumanEvaluatorSpanView({ spanId }: HumanEvaluatorSpanViewProps) {
  const { projectId, evaluationId: evaluationIdParams } = useParams();
  const searchParams = useSearchParams();
  const evaluationId = (evaluationIdParams || searchParams.get("evaluationId")) as string | null;
  const datapointId = searchParams.get("datapointId");
  const { data: span, isLoading } = useSWR<Span>(`/api/projects/${projectId}/spans/${spanId}`, swrFetcher);
  const { data: events } = useSWR<Event[]>(`/api/projects/${projectId}/spans/${spanId}/events`, swrFetcher);
  const cleanedEvents = useMemo(() => events?.map((event) => omit(event, ["spanId", "projectId"])), [events]);

  const humanEvaluatorOptions = useMemo(() => {
    try {
      const options = get(span?.attributes, "lmnr.span.human_evaluator_options");
      if (options) {
        return JSON.parse(options) as { value: number; label: string }[];
      }
    } catch { }
  }, [span?.attributes]);

  if (isLoading || !span) {
    return (
      <div className="flex flex-col space-y-2 p-4">
        <Skeleton className="h-8 w-full" />
        <Skeleton className="h-8 w-full" />
        <Skeleton className="h-8 w-full" />
      </div>
    );
  }

  if (span.attributes["gen_ai.prompt.user"]) {
    return (
      <div className="whitespace-pre-wrap p-4 border rounded-md bg-muted/50">
        {span.attributes["gen_ai.prompt.user"]}
      </div>
    );
  }

  return (
<<<<<<< HEAD
    <>
      <div>
        <SpanControls span={span}>
          <Tabs className="flex flex-col flex-1 w-full overflow-hidden" defaultValue="span">
            <div className="border-b flex-shrink-0">
              <TabsList className="border-none text-sm px-4">
                <TabsTrigger value="span" className="truncate">
                  Span
                </TabsTrigger>
                <TabsTrigger value="attributes" className="truncate">
                  Attributes
                </TabsTrigger>
                <TabsTrigger value="events" className="truncate">
                  Events
                </TabsTrigger>
              </TabsList>
            </div>
            <div className="flex-1 flex overflow-hidden">
              <TabsContent value="span" className="w-full h-full">
                <SpanMessages type="input" key={`${datapointId}-${spanId}`} span={span}>
                  {datapointId && evaluationId && (
                    <HumanEvaluationScore
                      options={humanEvaluatorOptions}
                      key={`${datapointId}-${spanId}`}
                      evaluationId={evaluationId as string}
                      spanId={span.spanId}
                      resultId={datapointId}
                      name={span.name}
                      projectId={projectId as string}
                    />
                  )}
                </SpanMessages>
              </TabsContent>
              <TabsContent value="attributes" className="h-full w-full">
                <CodeHighlighter
                  className="border-none"
                  readOnly
                  value={JSON.stringify(span.attributes)}
                  defaultMode="yaml"
                />
              </TabsContent>
              <TabsContent value="events" className="h-full w-full mt-0">
                <CodeHighlighter
                  className="border-none"
                  readOnly
                  value={JSON.stringify(cleanedEvents)}
                  defaultMode="yaml"
                />
              </TabsContent>
            </div>
          </Tabs>
        </SpanControls>
      </div>
    </>
=======
    <SpanViewStateProvider>
      <SpanControls span={span}>
        <Tabs className="flex flex-col flex-1 w-full overflow-hidden" defaultValue="span">
          <div className="border-b flex-shrink-0">
            <TabsList className="border-none text-sm px-4">
              <TabsTrigger value="span" className="truncate">
                Span
              </TabsTrigger>
              <TabsTrigger value="attributes" className="truncate">
                Attributes
              </TabsTrigger>
              <TabsTrigger value="events" className="truncate">
                Events
              </TabsTrigger>
            </TabsList>
          </div>
          <div className="flex-1 flex overflow-hidden">
            <TabsContent value="span" className="w-full h-full">
              <SpanMessages type="input" key={`${datapointId}-${spanId}`} span={span}>
                {datapointId && evaluationId && (
                  <HumanEvaluationScore
                    options={humanEvaluatorOptions}
                    key={`${datapointId}-${spanId}`}
                    evaluationId={evaluationId as string}
                    spanId={span.spanId}
                    resultId={datapointId}
                    name={span.name}
                    projectId={projectId as string}
                  />
                )}
              </SpanMessages>
            </TabsContent>
            <TabsContent value="attributes" className="h-full w-full">
              <CodeHighlighter
                className="border-none"
                readOnly
                value={JSON.stringify(span.attributes)}
                defaultMode="yaml"
              />
            </TabsContent>
            <TabsContent value="events" className="h-full w-full mt-0">
              <CodeHighlighter
                className="border-none"
                readOnly
                value={JSON.stringify(cleanedEvents)}
                defaultMode="yaml"
              />
            </TabsContent>
          </div>
        </Tabs>
      </SpanControls>
    </SpanViewStateProvider>
>>>>>>> d3e7ab6d
  );
}<|MERGE_RESOLUTION|>--- conflicted
+++ resolved
@@ -33,7 +33,7 @@
       if (options) {
         return JSON.parse(options) as { value: number; label: string }[];
       }
-    } catch { }
+    } catch {}
   }, [span?.attributes]);
 
   if (isLoading || !span) {
@@ -55,62 +55,6 @@
   }
 
   return (
-<<<<<<< HEAD
-    <>
-      <div>
-        <SpanControls span={span}>
-          <Tabs className="flex flex-col flex-1 w-full overflow-hidden" defaultValue="span">
-            <div className="border-b flex-shrink-0">
-              <TabsList className="border-none text-sm px-4">
-                <TabsTrigger value="span" className="truncate">
-                  Span
-                </TabsTrigger>
-                <TabsTrigger value="attributes" className="truncate">
-                  Attributes
-                </TabsTrigger>
-                <TabsTrigger value="events" className="truncate">
-                  Events
-                </TabsTrigger>
-              </TabsList>
-            </div>
-            <div className="flex-1 flex overflow-hidden">
-              <TabsContent value="span" className="w-full h-full">
-                <SpanMessages type="input" key={`${datapointId}-${spanId}`} span={span}>
-                  {datapointId && evaluationId && (
-                    <HumanEvaluationScore
-                      options={humanEvaluatorOptions}
-                      key={`${datapointId}-${spanId}`}
-                      evaluationId={evaluationId as string}
-                      spanId={span.spanId}
-                      resultId={datapointId}
-                      name={span.name}
-                      projectId={projectId as string}
-                    />
-                  )}
-                </SpanMessages>
-              </TabsContent>
-              <TabsContent value="attributes" className="h-full w-full">
-                <CodeHighlighter
-                  className="border-none"
-                  readOnly
-                  value={JSON.stringify(span.attributes)}
-                  defaultMode="yaml"
-                />
-              </TabsContent>
-              <TabsContent value="events" className="h-full w-full mt-0">
-                <CodeHighlighter
-                  className="border-none"
-                  readOnly
-                  value={JSON.stringify(cleanedEvents)}
-                  defaultMode="yaml"
-                />
-              </TabsContent>
-            </div>
-          </Tabs>
-        </SpanControls>
-      </div>
-    </>
-=======
     <SpanViewStateProvider>
       <SpanControls span={span}>
         <Tabs className="flex flex-col flex-1 w-full overflow-hidden" defaultValue="span">
@@ -163,6 +107,5 @@
         </Tabs>
       </SpanControls>
     </SpanViewStateProvider>
->>>>>>> d3e7ab6d
   );
 }