--- conflicted
+++ resolved
@@ -57,15 +57,9 @@
   presetKey?: string;
 }) => {
   if (typeof part === "string") {
-<<<<<<< HEAD
-    return <CodeHighlighter readOnly value={part} presetKey={presetKey} className="max-h-[400px] border-none" />;
-  }
-  return <CodeHighlighter readOnly value={part.text} presetKey={presetKey} className="max-h-[400px] border-none" />;
-=======
     return <CodeHighlighter readOnly value={part} presetKey={presetKey} className="max-h-[400px] border-0" />;
   }
   return <CodeHighlighter readOnly value={part.text} presetKey={presetKey} className="max-h-[400px] border-0" />;
->>>>>>> 93d24228
 };
 
 const PureToolCallContentPart = ({
@@ -85,11 +79,7 @@
       codeEditorClassName="rounded"
       value={JSON.stringify(part, null, 2)}
       presetKey={presetKey}
-<<<<<<< HEAD
-      className="max-h-[400px] border-none"
-=======
       className="max-h-[400px] border-0"
->>>>>>> 93d24228
     />
   </div>
 );
@@ -150,12 +140,13 @@
         if (typeof message.content === "string") {
           return (
             <div className="flex flex-col">
-              {message.tool_call_id}
+              <Badge className="w-fit m-1 font-medium" variant="secondary">
+                ID: {message.tool_call_id}
+              </Badge>
               <TextContentPart part={message.content} presetKey={presetKey} />
             </div>
           );
         }
-<<<<<<< HEAD
 
         return message.content.map((part, index) => (
           <div key={`${part.type}-${message.tool_call_id}`} className="flex flex-col">
@@ -165,29 +156,6 @@
             <TextContentPart key={`${message.role}-${part.type}-${index}`} part={part} presetKey={presetKey} />
           </div>
         ));
-=======
-      });
-    case "tool":
-      if (typeof message.content === "string") {
-        return (
-          <div className="flex flex-col">
-            <Badge className="w-fit m-1 font-medium" variant="secondary">
-              ID: {message.tool_call_id}
-            </Badge>
-            <TextContentPart part={message.content} presetKey={presetKey} />
-          </div>
-        );
-      }
-
-      return message.content.map((part, index) => (
-        <div key={`${part.type}-${message.tool_call_id}`} className="flex flex-col">
-          <Badge className="w-fit m-1 font-medium" variant="secondary">
-            ID: {message.tool_call_id}
-          </Badge>
-          <TextContentPart key={`${message.role}-${part.type}=${index}`} part={part} presetKey={presetKey} />
-        </div>
-      ));
->>>>>>> 93d24228
 
       default:
         return null;
