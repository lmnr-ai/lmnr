--- conflicted
+++ resolved
@@ -1,21 +1,3 @@
-<<<<<<< HEAD
-import { getDurationString, isChatMessageList } from '@/lib/flow/utils';
-import useSWR from 'swr';
-import { useProjectContext } from '@/contexts/project-context';
-import { swrFetcher } from '@/lib/utils';
-import { Skeleton } from '../ui/skeleton';
-import { Tabs, TabsContent, TabsList, TabsTrigger } from '../ui/tabs';
-import { ScrollArea } from '../ui/scroll-area';
-import Formatter from '../ui/formatter';
-import { Span, SpanType } from '@/lib/traces/types';
-import { Activity, ArrowRight, Braces, CircleDollarSign, Clock3, Coins, Gauge, MessageCircleMore, X } from 'lucide-react';
-import SpanEvents from './span-events';
-import ChatMessageListTab from './chat-message-list-tab';
-import { Label } from '../ui/label';
-import SpanLabels from './span-labels';
-import { AddLabelPopover } from './add-label-popover';
-import ExportSpansDialog from './export-spans-dialog';
-=======
 import { getDurationString, isChatMessageList } from "@/lib/flow/utils";
 import useSWR from "swr";
 import { useProjectContext } from "@/contexts/project-context";
@@ -33,7 +15,6 @@
 import { AddLabelPopover } from "./add-label-popover";
 import ExportSpansDialog from "./export-spans-dialog";
 import StatsShields from "./stats-shields";
->>>>>>> 149e10dc
 
 interface SpanViewProps {
   spanId: string;
@@ -82,24 +63,6 @@
               </div>
             </div>
             <div className="flex-grow flex flex-col px-4 py-1 space-y-2">
-<<<<<<< HEAD
-              <div className="flex space-x-2 items-center">
-                <div className='flex space-x-1 items-center p-0.5 px-2 border rounded-md'>
-                  <Clock3 size={12} />
-                  <Label className='text-secondary-foreground text-sm'>{getDurationString(span.startTime, span.endTime)}</Label>
-                </div>
-                <div className='flex space-x-1 items-center p-0.5 px-2 border rounded-md'>
-                  <Coins size={12} />
-                  <Label className='text-secondary-foreground text-sm'>
-                    {span.attributes['llm.usage.total_tokens'] ?? 0}
-                  </Label>
-                </div>
-                <div className='flex space-x-1 items-center p-0.5 px-2 border rounded-md'>
-                  <CircleDollarSign size={12} />
-                  <Label className='text-secondary-foreground text-sm'>${span.attributes['gen_ai.usage.cost']?.toFixed(5) ?? 0}</Label>
-                </div>
-              </div>
-=======
               <StatsShields
                 startTime={span.startTime}
                 endTime={span.endTime}
@@ -110,7 +73,6 @@
                 outputCost={span.attributes["gen_ai.usage.output_cost"] ?? 0}
                 cost={span.attributes["gen_ai.usage.cost"] ?? 0}
               />
->>>>>>> 149e10dc
             </div>
           </div>
           <TabsList className="border-none text-sm px-4">
