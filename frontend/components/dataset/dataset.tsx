"use client";

import { ColumnDef, Row, RowSelectionState } from "@tanstack/react-table";
import { useParams, usePathname, useRouter, useSearchParams } from "next/navigation";
import { Resizable } from "re-resizable";
import { useCallback, useEffect, useMemo, useState } from "react";

import AddToLabelingQueuePopover from "@/components/traces/add-to-labeling-queue-popover";
import { Button } from "@/components/ui/button.tsx";
import DeleteSelectedRows from "@/components/ui/DeleteSelectedRows";
import { InfiniteDataTable } from "@/components/ui/infinite-datatable";
import { DataTableStateProvider } from "@/components/ui/infinite-datatable/datatable-store";
import { useInfiniteScroll } from "@/components/ui/infinite-datatable/hooks/use-infinite-scroll";
import { Datapoint, Dataset as DatasetType } from "@/lib/dataset/types";
import { useToast } from "@/lib/hooks/use-toast";
import { cn } from "@/lib/utils";

import ClientTimestampFormatter from "../client-timestamp-formatter";
import RenameDatasetDialog from "../datasets/rename-dataset-dialog";
import DownloadButton from "../ui/download-button";
import Header from "../ui/header";
import JsonTooltip from "../ui/json-tooltip";
import AddDatapointsDialog from "./add-datapoints-dialog";
import DatasetPanel from "./dataset-panel";
import DownloadParquetDialog from "./download-parquet-dialog";
import ManualAddDatapoint from "./manual-add-datapoint-dialog";

interface DatasetProps {
  dataset: DatasetType;
  enableDownloadParquet?: boolean;
  publicApiBaseUrl?: string;
}

const columns: ColumnDef<Datapoint>[] = [
  {
    accessorKey: "createdAt",
    header: "Created at",
    size: 150,
    cell: (row) => <ClientTimestampFormatter timestamp={String(`${row.getValue()}Z`)} />,
  },
  {
    accessorFn: (row) => row.data,
    cell: (row) => <JsonTooltip data={row.getValue()} columnSize={row.column.getSize()} />,
    header: "Data",
    size: 200,
  },
  {
    accessorFn: (row) => row.target,
    cell: (row) => <JsonTooltip data={row.getValue()} columnSize={row.column.getSize()} />,
    header: "Target",
    size: 200,
  },
  {
    accessorFn: (row) => row.metadata,
    header: "Metadata",
    size: 200,
    cell: (row) => <JsonTooltip data={row.getValue()} columnSize={row.column.getSize()} />,
  },
];

const DatasetContent = ({ dataset, enableDownloadParquet, publicApiBaseUrl }: DatasetProps) => {
  const router = useRouter();
  const searchParams = useSearchParams();
  const pathName = usePathname();
  const { projectId } = useParams();
  const [rowSelection, setRowSelection] = useState<RowSelectionState>({});
  const { toast } = useToast();

  const datapointId = searchParams.get("datapointId");
  const [selectedDatapoint, setSelectedDatapoint] = useState<Datapoint | null>(null);

  const FETCH_SIZE = 50;

  const fetchDatapoints = useCallback(
    async (pageNumber: number) => {
      try {
        const url = `/api/projects/${projectId}/datasets/${dataset.id}/datapoints?pageNumber=${pageNumber}&pageSize=${FETCH_SIZE}`;
        const res = await fetch(url, {
          method: "GET",
          headers: {
            "Content-Type": "application/json",
          },
        });

        if (!res.ok) {
          const text = await res.json();
          throw new Error(text.error || "Failed to fetch datapoints");
        }

        const data = await res.json();
        return { items: data.items, count: data.totalCount };
      } catch (error) {
        toast({
          title: error instanceof Error ? error.message : "Failed to load datapoints. Please try again.",
          variant: "destructive",
        });
        throw error;
      }
    },
    [projectId, dataset.id, toast]
  );

  const {
    data: datapoints,
    hasMore,
    isFetching,
    isLoading,
    fetchNextPage,
    refetch,
    updateData,
    setTotalCount,
  } = useInfiniteScroll<Datapoint>({
    fetchFn: fetchDatapoints,
    enabled: true,
    deps: [dataset.id],
  });

  // Convert rowSelection to array of IDs for compatibility with existing code
  const selectedDatapointIds = useMemo(() => Object.keys(rowSelection), [rowSelection]);

  const handleDatapointSelect = useCallback(
    (datapoint: Row<Datapoint> | null) => {
      const params = new URLSearchParams(searchParams);
      if (datapoint) {
        setSelectedDatapoint(datapoint.original);
        params.set("datapointId", datapoint.id);
      } else {
        setSelectedDatapoint(null);
        params.delete("datapointId");
      }
      router.push(`${pathName}?${params.toString()}`);
    },
    [pathName, router, searchParams]
  );

  const handlePanelClose = useCallback(
    (updatedDatapoint?: Datapoint) => {
      if (updatedDatapoint) {
        updateData((currentData) =>
          currentData.map((datapoint) => (datapoint.id === updatedDatapoint.id ? updatedDatapoint : datapoint))
        );
      }

      handleDatapointSelect(null);
    },
    [updateData, handleDatapointSelect]
  );

  const handleDeleteDatapoints = useCallback(
    async (datapointIds: string[]) => {
      try {
<<<<<<< HEAD
        await mutate(
          async (currentData) => {
            const response = await fetch(`/api/projects/${projectId}/datasets/${dataset.id}/datapoints`, {
              method: "DELETE",
              headers: {
                "Content-Type": "application/json",
              },
              body: JSON.stringify({
                datapointIds,
              }),
            });

            if (!response.ok) {
              throw new Error("Failed to delete datapoints");
            }

            if (!currentData) {
              return { items: [], totalCount: 0 };
            }

            return {
              items: currentData.items.filter((datapoint) => !datapointIds.includes(datapoint.id)),
              totalCount: currentData.totalCount - datapointIds.length,
            };
          },
=======
        const response = await fetch(
          `/api/projects/${projectId}/datasets/${dataset.id}/datapoints` + `?datapointIds=${datapointIds.join(",")}`,
>>>>>>> 75f206d5
          {
            method: "DELETE",
            headers: {
              "Content-Type": "application/json",
            },
          }
        );

        if (!response.ok) {
          throw new Error("Failed to delete datapoints");
        }

        // Update data optimistically
        updateData((currentData) => currentData.filter((datapoint) => !datapointIds.includes(datapoint.id)));
        setTotalCount((prev) => prev - datapointIds.length);

        setRowSelection({});
        toast({
          title: "Datapoints deleted",
          description: `Successfully deleted ${datapointIds.length} datapoint(s).`,
        });

        if (selectedDatapoint && datapointIds.includes(selectedDatapoint.id)) {
          handleDatapointSelect(null);
        }
      } catch (error) {
        toast({
          title: "Failed to delete datapoints",
          variant: "destructive",
        });
        // Refetch on error to restore correct state
        refetch();
      }
    },
    [dataset.id, handleDatapointSelect, projectId, selectedDatapoint, toast, updateData, setTotalCount, refetch]
  );

  const revalidateDatapoints = useCallback(() => {
    refetch();
  }, [refetch]);

  useEffect(() => {
    if (datapointId && datapoints) {
      const datapoint = datapoints.find((d) => d.id === datapointId);
      if (datapoint) {
        setSelectedDatapoint(datapoint);
      }
    }
  }, []);

  return (
    <>
      <Header path={"datasets/" + dataset.name} />
      <div className="flex px-4 pb-4 flex-col gap-2 overflow-hidden flex-1">
        <div className="flex flex-wrap items-end gap-2">
          <RenameDatasetDialog dataset={dataset} />
          <DownloadButton
            uri={`/api/projects/${projectId}/datasets/${dataset.id}/download`}
            supportedFormats={["csv", "json"]}
            filenameFallback={`${dataset.name.replace(/[^a-zA-Z0-9-_\.]/g, "_")}-${dataset.id}`}
            variant="outline"
          />
          <AddDatapointsDialog datasetId={dataset.id} onUpdate={revalidateDatapoints} />
          <ManualAddDatapoint datasetId={dataset.id} onUpdate={revalidateDatapoints} />
          <div
            className={selectedDatapointIds.length === 0 ? "pointer-events-none" : ""}
            title={selectedDatapointIds.length === 0 ? "Select datapoints to add to labeling queue" : ""}
          >
            <AddToLabelingQueuePopover
              datasetId={dataset.id}
              datapointIds={
                selectedDatapointIds.length > 0 ? selectedDatapointIds : datapoints?.map(({ id }) => id) || []
              }
            >
              <Button
                icon="pen"
                className={cn({ "opacity-50 cursor-not-allowed": selectedDatapointIds.length === 0 })}
                variant="secondary"
              >
                <span className="truncate flex-1">
                  {selectedDatapointIds.length > 0
                    ? `Add to labeling queue (${selectedDatapointIds.length})`
                    : "Add to labeling queue"}
                </span>
              </Button>
            </AddToLabelingQueuePopover>
          </div>
          {enableDownloadParquet && (
            <DownloadParquetDialog datasetId={dataset.id} publicApiBaseUrl={publicApiBaseUrl} />
          )}
        </div>
        <div className="flex overflow-hidden flex-1">
          <InfiniteDataTable
            columns={columns}
            data={datapoints}
            hasMore={hasMore}
            isFetching={isFetching}
            isLoading={isLoading}
            fetchNextPage={fetchNextPage}
            getRowId={(datapoint) => datapoint.id}
            onRowClick={handleDatapointSelect}
            focusedRowId={datapointId}
            enableRowSelection
            state={{
              rowSelection,
            }}
            onRowSelectionChange={setRowSelection}
            className="flex-1"
            selectionPanel={(selectedRowIds) => (
              <div className="flex flex-col space-y-2">
                <DeleteSelectedRows
                  selectedRowIds={selectedRowIds}
                  onDelete={handleDeleteDatapoints}
                  entityName="datapoints"
                />
              </div>
            )}
          />
        </div>
      </div>

      {selectedDatapoint && (
        <div className="absolute top-0 right-0 bottom-0 bg-background border-l z-50 flex">
          <Resizable
            enable={{
              left: true,
            }}
            defaultSize={{
              width: 800,
            }}
          >
            <div className="w-full h-full flex">
              <DatasetPanel datasetId={dataset.id} datapointId={selectedDatapoint.id} onClose={handlePanelClose} />
            </div>
          </Resizable>
        </div>
      )}
    </>
  );
};

export default function Dataset(props: DatasetProps) {
  return (
    <DataTableStateProvider>
      <DatasetContent {...props} />
    </DataTableStateProvider>
  );
}<|MERGE_RESOLUTION|>--- conflicted
+++ resolved
@@ -108,14 +108,12 @@
     fetchNextPage,
     refetch,
     updateData,
-    setTotalCount,
   } = useInfiniteScroll<Datapoint>({
     fetchFn: fetchDatapoints,
     enabled: true,
     deps: [dataset.id],
   });
 
-  // Convert rowSelection to array of IDs for compatibility with existing code
   const selectedDatapointIds = useMemo(() => Object.keys(rowSelection), [rowSelection]);
 
   const handleDatapointSelect = useCallback(
@@ -149,51 +147,21 @@
   const handleDeleteDatapoints = useCallback(
     async (datapointIds: string[]) => {
       try {
-<<<<<<< HEAD
-        await mutate(
-          async (currentData) => {
-            const response = await fetch(`/api/projects/${projectId}/datasets/${dataset.id}/datapoints`, {
-              method: "DELETE",
-              headers: {
-                "Content-Type": "application/json",
-              },
-              body: JSON.stringify({
-                datapointIds,
-              }),
-            });
-
-            if (!response.ok) {
-              throw new Error("Failed to delete datapoints");
-            }
-
-            if (!currentData) {
-              return { items: [], totalCount: 0 };
-            }
-
-            return {
-              items: currentData.items.filter((datapoint) => !datapointIds.includes(datapoint.id)),
-              totalCount: currentData.totalCount - datapointIds.length,
-            };
+        const response = await fetch(`/api/projects/${projectId}/datasets/${dataset.id}/datapoints`, {
+          method: "DELETE",
+          headers: {
+            "Content-Type": "application/json",
           },
-=======
-        const response = await fetch(
-          `/api/projects/${projectId}/datasets/${dataset.id}/datapoints` + `?datapointIds=${datapointIds.join(",")}`,
->>>>>>> 75f206d5
-          {
-            method: "DELETE",
-            headers: {
-              "Content-Type": "application/json",
-            },
-          }
-        );
+          body: JSON.stringify({
+            datapointIds,
+          }),
+        });
 
         if (!response.ok) {
           throw new Error("Failed to delete datapoints");
         }
 
-        // Update data optimistically
         updateData((currentData) => currentData.filter((datapoint) => !datapointIds.includes(datapoint.id)));
-        setTotalCount((prev) => prev - datapointIds.length);
 
         setRowSelection({});
         toast({
@@ -209,11 +177,9 @@
           title: "Failed to delete datapoints",
           variant: "destructive",
         });
-        // Refetch on error to restore correct state
-        refetch();
-      }
-    },
-    [dataset.id, handleDatapointSelect, projectId, selectedDatapoint, toast, updateData, setTotalCount, refetch]
+      }
+    },
+    [dataset.id, handleDatapointSelect, projectId, selectedDatapoint, toast, updateData, refetch]
   );
 
   const revalidateDatapoints = useCallback(() => {
