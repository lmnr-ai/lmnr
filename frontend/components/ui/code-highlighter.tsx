import { Button } from './button';
import { CopyIcon } from 'lucide-react';
import { oneDark } from 'react-syntax-highlighter/dist/cjs/styles/prism';
import React from 'react';
import { Prism as SyntaxHighlighter } from 'react-syntax-highlighter';

interface CodeProps {
  language?: string;
  code: string;
  className?: string;
<<<<<<< HEAD
  showLineNumbers?: boolean;
=======
  copyable?: boolean;
>>>>>>> 2aabcf2a
}

export default function CodeHighlighter({
  language,
  code,
  className,
<<<<<<< HEAD
  showLineNumbers = false
=======
  copyable = false
>>>>>>> 2aabcf2a
}: CodeProps) {
  return (
    <div className={className}>
      <div className="relative">
        <Button
          onClick={() => navigator.clipboard.writeText(code)}
          className="absolute right-2 top-2"
          variant="ghost"
        >
          <CopyIcon className="w-4 h-4" />
        </Button>
      </div>
      <SyntaxHighlighter
        language={language}
        style={{
          ...oneDark,
          '.linenumber': {
            fontStyle: 'normal !important'
          },
          'span': {
            fontStyle: 'normal !important',
          }
        }}
        useInlineStyles={true}
        showLineNumbers={showLineNumbers}
        showInlineLineNumbers={showLineNumbers}
        customStyle={{
          backgroundColor: 'transparent',
          padding: '0',
          margin: '0',
          fontSize: '0.9rem',
          lineHeight: '1.5',
          fontStyle: 'normal',
        }}
        codeTagProps={{
          style: {
            backgroundColor: 'transparent !important',
            fontStyle: 'normal !important'
          }
        }}
      >
        {code}
      </SyntaxHighlighter>
    </div>
  );
}<|MERGE_RESOLUTION|>--- conflicted
+++ resolved
@@ -8,22 +8,14 @@
   language?: string;
   code: string;
   className?: string;
-<<<<<<< HEAD
-  showLineNumbers?: boolean;
-=======
   copyable?: boolean;
->>>>>>> 2aabcf2a
 }
 
 export default function CodeHighlighter({
   language,
   code,
   className,
-<<<<<<< HEAD
-  showLineNumbers = false
-=======
   copyable = false
->>>>>>> 2aabcf2a
 }: CodeProps) {
   return (
     <div className={className}>
@@ -48,8 +40,6 @@
           }
         }}
         useInlineStyles={true}
-        showLineNumbers={showLineNumbers}
-        showInlineLineNumbers={showLineNumbers}
         customStyle={{
           backgroundColor: 'transparent',
           padding: '0',
