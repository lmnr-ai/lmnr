--- conflicted
+++ resolved
@@ -28,11 +28,8 @@
 import { Label } from './label';
 import { ScrollArea, ScrollBar } from './scroll-area';
 import { Skeleton } from './skeleton';
-<<<<<<< HEAD
 import { Favorite } from '@/components/ui/favorite';
 
-=======
->>>>>>> 50defb1b
 const DEFAULT_PAGE_SIZE = 50;
 
 interface DataTableProps<TData> {
