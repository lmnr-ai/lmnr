"use client";

import Link from "next/link";
import { ReactNode } from "react";

import { SidebarTrigger } from "@/components/ui/sidebar";
import { useWorkspaceContext } from "@/contexts/workspace-context";
import { cn } from "@/lib/utils";

import { Button } from "./button";

interface HeaderProps {
  path: string;
  children?: ReactNode;
  className?: string;
  showSidebarTrigger?: boolean;
}

export default function Header({ path, children, className, showSidebarTrigger = true }: HeaderProps) {
  const { project, workspace } = useWorkspaceContext();
  const segments = path.split("/");

  return (
    <div className={cn("font-medium flex items-center justify-between h-12 border-b overflow-auto", className)}>
      <div className="flex items-center">
        {showSidebarTrigger && <SidebarTrigger className="ml-2 -mr-2 hover:bg-secondary" />}
        {workspace?.name && (
          <div className="flex items-center pl-4 space-x-3 text-secondary-foreground">
            <p title={workspace.name} className="max-w-16 truncate">
              {workspace.name}
            </p>
            <div className="text-secondary-foreground/40">/</div>
          </div>
        )}
        {project?.name && (
          <div className="flex items-center pl-4 space-x-3 text-secondary-foreground">
            <p>{project?.name}</p>
            <div className="text-secondary-foreground/40">/</div>
          </div>
        )}
        {segments.map((segment, index) => (
          <div key={index} className="flex items-center">
            {index > 0 && <div className="text-secondary-foreground/40">/</div>}
            {index === segments.length - 1 ? (
              <div className="px-3">{segment}</div>
            ) : (
              <Link
                href={`/projects/${project?.id}/${segment.replace(/ /g, "-")}`}
                className="hover:bg-secondary rounded-lg px-2 mx-1 p-0.5 text-secondary-foreground"
              >
                {segment}
              </Link>
            )}
          </div>
        ))}
        {children}
      </div>
      <div className="flex pr-4 space-x-2">
<<<<<<< HEAD
        <Button variant="outline">
          <a href="https://cal.com/skull8888888/30min" target="_blank">
=======
        <Button variant='outline'>
          <a href="https://cal.com/robert-lmnr/demo" target="_blank">
>>>>>>> dc8b3695
            Book a demo
          </a>
        </Button>
      </div>
    </div>
  );
}<|MERGE_RESOLUTION|>--- conflicted
+++ resolved
@@ -56,13 +56,8 @@
         {children}
       </div>
       <div className="flex pr-4 space-x-2">
-<<<<<<< HEAD
         <Button variant="outline">
-          <a href="https://cal.com/skull8888888/30min" target="_blank">
-=======
-        <Button variant='outline'>
           <a href="https://cal.com/robert-lmnr/demo" target="_blank">
->>>>>>> dc8b3695
             Book a demo
           </a>
         </Button>
