<<<<<<< HEAD
"use client";
import { ColumnDef } from "@tanstack/react-table";
import { ArrowRight } from "lucide-react";
import { usePathname, useRouter, useSearchParams } from "next/navigation";
import { Resizable } from "re-resizable";
import { useEffect, useState } from "react";

import { useProjectContext } from "@/contexts/project-context";
import {
  Evaluation as EvaluationType,
  EvaluationDatapointPreviewWithCompared,
  EvaluationResultsInfo,
} from "@/lib/evaluation/types";
import { mergeOriginalWithComparedDatapoints } from "@/lib/evaluation/utils";
import { useToast } from "@/lib/hooks/use-toast";
=======
'use client';
import { ColumnDef } from '@tanstack/react-table';
import { ArrowRight } from 'lucide-react';
import { usePathname, useRouter, useSearchParams } from 'next/navigation';
import { Resizable } from 're-resizable';
import { useEffect, useState } from 'react';
import useSWR from 'swr';

import { useProjectContext } from '@/contexts/project-context';
import { useUserContext } from '@/contexts/user-context';
import {
  Evaluation as EvaluationType, EvaluationDatapointPreviewWithCompared, EvaluationResultsInfo
} from '@/lib/evaluation/types';
import { mergeOriginalWithComparedDatapoints } from '@/lib/evaluation/utils';
import { swrFetcher } from '@/lib/utils';
>>>>>>> dc8b3695

import TraceView from "../traces/trace-view";
import { Button } from "../ui/button";
import { DataTable } from "../ui/datatable";
import DownloadButton from "../ui/download-button";
import Header from "../ui/header";
import { Select, SelectContent, SelectItem, SelectTrigger, SelectValue } from "../ui/select";
import Chart from "./chart";
import CompareChart from "./compare-chart";
import ScoreCard from "./score-card";

const URL_QUERY_PARAMS = {
  COMPARE_EVAL_ID: "comparedEvaluationId",
};

interface EvaluationProps {
  evaluations: EvaluationType[];
  evaluationId: string;
  evaluationName: string;
}

<<<<<<< HEAD
export default function Evaluation({ evaluationInfo, evaluations }: EvaluationProps) {
=======
export default function Evaluation({
  evaluations,
  evaluationId,
  evaluationName
}: EvaluationProps) {
>>>>>>> dc8b3695
  const router = useRouter();
  const pathName = usePathname();
  const searchParams = new URLSearchParams(useSearchParams().toString());
  const { projectId } = useProjectContext();
<<<<<<< HEAD

  const evaluation = evaluationInfo.evaluation;

  const [comparedEvaluation, setComparedEvaluation] = useState<EvaluationType | null>(null);

  useEffect(() => {
    const comparedEvaluationId = searchParams.get(URL_QUERY_PARAMS.COMPARE_EVAL_ID);
    handleComparedEvaluationChange(comparedEvaluationId ?? null);
  }, []);

  let defaultResults = evaluationInfo.results as EvaluationDatapointPreviewWithCompared[];
  const [results, setResults] = useState(defaultResults);

  let scoreColumns = new Set<string>();
  for (const row of defaultResults) {
    for (const key of Object.keys(row.scores ?? {})) {
      scoreColumns.add(key);
    }
  }

  // TODO: get datapoints paginated.
  const [selectedDatapoint, setSelectedDatapoint] = useState<EvaluationDatapointPreviewWithCompared | null>(
    defaultResults.find((result) => result.id === searchParams.get("datapointId")) ?? null
  );

=======
  const { data: evaluationInfo, mutate, isLoading } = useSWR<EvaluationResultsInfo>(
    `/api/projects/${projectId}/evaluations/${evaluationId}`,
    swrFetcher
  );
  const evaluation = evaluationInfo?.evaluation;
  const [comparedEvaluation, setComparedEvaluation] =
    useState<EvaluationType | null>(null);
>>>>>>> dc8b3695
  // Selected score name must usually not be undefined, as we expect
  // to have at least one score, it's done just to not throw error if there are no scores
  const [scoreNames, setScoreNames] = useState<Set<string>>(new Set());
  const [selectedScoreName, setSelectedScoreName] = useState<string | undefined>(
    scoreNames.size > 0 ? Array.from(scoreNames)[0] : undefined
  );
  // Columns used when there is no compared evaluation
  const defaultColumns: ColumnDef<EvaluationDatapointPreviewWithCompared>[] = [
    {
      accessorFn: (row) => JSON.stringify(row.data),
      header: "Data",
    },
    {
      accessorFn: (row) => (row.target ? JSON.stringify(row.target) : "-"),
      header: "Target",
    },
    {
      accessorFn: (row) => (row.executorOutput ? JSON.stringify(row.executorOutput) : "-"),
      header: "Output",
    },
  ];
<<<<<<< HEAD
  defaultColumns = defaultColumns.concat(
    Array.from(scoreColumns).map((scoreColumn) => ({
      header: scoreColumn,
      accessorFn: (row) => row.scores?.[scoreColumn] ?? "-",
      size: 150,
    }))
  );

=======
>>>>>>> dc8b3695
  const [columns, setColumns] = useState(defaultColumns);

  const updateScoreColumns = (rows: EvaluationDatapointPreviewWithCompared[]) => {
    let newScoreNames = new Set<string>(scoreNames);
    for (const row of rows) {
      for (const key of Object.keys(row.scores ?? {})) {
        newScoreNames.add(key);
      }
    }
    setScoreNames(newScoreNames);
    setSelectedScoreName(newScoreNames.size > 0 ? Array.from(newScoreNames)[0] : undefined);
    const newColumns = [...defaultColumns].concat(
      Array.from(newScoreNames).map((scoreName: string) => ({
        header: scoreName,
        accessorFn: (row) => row.scores?.[scoreName] ?? '-',
        size: 150
      }))
    );
    setColumns(newColumns);
  };

  useEffect(() => {
    if (isLoading) {
      return;
    }
    updateScoreColumns(evaluationInfo?.results ?? []);
  }, [evaluationInfo, isLoading]);

  useEffect(() => {
    const comparedEvaluationId = searchParams.get(
      URL_QUERY_PARAMS.COMPARE_EVAL_ID
    );
    if (comparedEvaluationId) {
      handleComparedEvaluationChange(comparedEvaluationId);
    }
  }, []);

  // TODO: get datapoints paginated.
  const [selectedDatapoint, setSelectedDatapoint] =
    useState<EvaluationDatapointPreviewWithCompared | null>(
      evaluationInfo?.results.find(
        (result) => result.id === searchParams.get('datapointId')
      ) ?? null
    );

  const { supabaseClient: supabase } = useUserContext();

  useEffect(() => {
    if (!supabase || !evaluation) {
      return;
    }

    supabase.channel('table-db-changes').unsubscribe();

    supabase
      .channel('table-db-changes')
      .on(
        'postgres_changes',
        {
          event: 'INSERT',
          schema: 'public',
          table: 'evaluation_results',
          filter: `evaluation_id=eq.${evaluation.id}`
        },
        async (_) => {
          // for v0 we just re-fetch the whole evaluation.
          // TODO: fix the insert logic so the state is not out of sync.
          await mutate();
        }
      )
      .subscribe();
  }, [supabase]);

  const handleRowClick = (row: EvaluationDatapointPreviewWithCompared) => {
    setSelectedDatapoint(row);
    searchParams.set("datapointId", row.id);

    router.push(`${pathName}?${searchParams.toString()}`);
  };

  const handleComparedEvaluationChange = (comparedEvaluationId: string | null) => {
    if (comparedEvaluationId === undefined) {
      console.warn("comparedEvaluationId is undefined");
      return;
    }

    if (comparedEvaluationId === null) {
      setComparedEvaluation(null);
      setColumns(defaultColumns);
      searchParams.delete(URL_QUERY_PARAMS.COMPARE_EVAL_ID);
      router.push(`${pathName}?${searchParams.toString()}`);
      return;
    }

    fetch(`/api/projects/${projectId}/evaluations/${comparedEvaluationId}`)
      .then((res) => res.json())
      .then((comparedEvaluation) => {
        setComparedEvaluation(comparedEvaluation.evaluation);
        // evaluationInfo.results are always fixed, but the compared results (comparedEvaluation.results) change
<<<<<<< HEAD
        setResults(mergeOriginalWithComparedDatapoints(evaluationInfo.results, comparedEvaluation.results));
        let columnsWithCompared: ColumnDef<EvaluationDatapointPreviewWithCompared>[] = [
          {
            accessorFn: (row) => JSON.stringify(row.data),
            header: "Data",
          },
          {
            accessorFn: (row) => (row.target ? JSON.stringify(row.target) : "-"),
            header: "Target",
          },
        ];
=======
        const results = mergeOriginalWithComparedDatapoints(
          evaluationInfo?.results ?? [],
          comparedEvaluation.results
        );
        let columnsWithCompared: ColumnDef<EvaluationDatapointPreviewWithCompared>[] =
          [
            {
              accessorFn: (row) => JSON.stringify(row.data),
              header: 'Data'
            },
            {
              accessorFn: (row) =>
                row.target ? JSON.stringify(row.target) : '-',
              header: 'Target'
            }
          ];
>>>>>>> dc8b3695
        columnsWithCompared = columnsWithCompared.concat(
          Array.from(scoreNames).map((scoreColumn) => ({
            header: scoreColumn,
            cell: (row) => (
              <div className="flex flex-row items-center space-x-2">
                <div className="text-green-300">{row.row.original.comparedScores?.[scoreColumn] ?? "-"}</div>
                <ArrowRight className="font-bold" size={12} />
                <div className={comparedEvaluation && "text-blue-300"}>
                  {row.row.original.scores?.[scoreColumn] ?? "-"}
                </div>
              </div>
            ),
          }))
        );
        setColumns(columnsWithCompared);
      });
    searchParams.set(URL_QUERY_PARAMS.COMPARE_EVAL_ID, comparedEvaluationId);
    router.push(`${pathName}?${searchParams.toString()}`);
  };

  return (
    <div className="h-full flex flex-col relative">
      <Header path={`evaluations/${evaluationName}`} />
      <div className="flex-none flex space-x-2 h-12 px-4 items-center border-b justify-start">
        <div>
          <Select
            key={comparedEvaluation ? comparedEvaluation.id : "empty-compared-evaluation"}
            value={comparedEvaluation?.id ?? undefined}
            onValueChange={handleComparedEvaluationChange}
          >
            <SelectTrigger
              disabled={evaluations.length <= 1}
              className="flex flex-none font-medium max-w-60 text-secondary-foreground h-7"
            >
              <SelectValue placeholder="Select compared evaluation" />
            </SelectTrigger>
            <SelectContent>
              {evaluations
                .filter((item) => item.id != evaluationId)
                .map((item) => (
                  <SelectItem key={item.id} value={item.id}>
                    {item.name}
                  </SelectItem>
                ))}
            </SelectContent>
          </Select>
        </div>
        <div className="flex-none text-secondary-foreground">
          <ArrowRight size={16} />
        </div>
        <div>
          <Select
            key={evaluationId}
            value={evaluationId}
            onValueChange={(evaluationId: string) => {
              router.push(`/projects/${projectId}/evaluations/${evaluationId}?${searchParams.toString()}`);
            }}
          >
            <SelectTrigger className="flex flex-none font-medium max-w-40 text-secondary-foreground h-7">
              <SelectValue placeholder="select evaluation" />
            </SelectTrigger>
            <SelectContent>
              {evaluations
                .filter((item) => comparedEvaluation === null || item.id != comparedEvaluation.id)
                .map((item) => (
                  <SelectItem key={item.id} value={item.id}>
                    {item.name}
                  </SelectItem>
                ))}
            </SelectContent>
          </Select>
        </div>
        <div>
          {!!comparedEvaluation && (
            <Button
              className="h-6"
              variant={"secondary"}
              onClick={() => {
                handleComparedEvaluationChange(null);
              }}
            >
              Reset
            </Button>
          )}
        </div>
        <div>
          {comparedEvaluation !== null && (
            <Select value={selectedScoreName} onValueChange={setSelectedScoreName}>
              <SelectTrigger className="flex flex-none font-medium max-w-40 text-secondary-foreground h-7">
                <SelectValue placeholder="select score" />
              </SelectTrigger>
              <SelectContent>
                {Array.from(scoreNames).map((scoreName) => (
                  <SelectItem key={scoreName} value={scoreName}>
                    {scoreName}
                  </SelectItem>
                ))}
              </SelectContent>
            </Select>
          )}
        </div>
        <div>
          {comparedEvaluation === null && (
            <DownloadButton
<<<<<<< HEAD
              uri={`/api/projects/${projectId}/evaluations/${evaluation.id}/download`}
              filenameFallback={`evaluation-results-${evaluation.id}`}
              supportedFormats={["csv", "json"]}
=======
              uri={`/api/projects/${projectId}/evaluations/${evaluationId}/download`}
              filenameFallback={`evaluation-results-${evaluationId}`}
              supportedFormats={['csv', 'json']}
>>>>>>> dc8b3695
            />
          )}
        </div>
      </div>
      <div className="flex flex-grow flex-col">
        <div className="flex flex-col flex-grow">
          {selectedScoreName && (
            <div className="flex flex-row space-x-4 p-4 mr-4">
              <div className="flex-none w-72">
                <ScoreCard scoreName={selectedScoreName} />
              </div>
              <div className="flex-grow">
                {comparedEvaluation !== null ? (
                  <CompareChart
                    evaluationId={evaluationId}
                    comparedEvaluationId={comparedEvaluation?.id}
                    scoreName={selectedScoreName}
                  />
                ) : (
<<<<<<< HEAD
                  <Chart evaluationId={evaluation.id} allScoreNames={Array.from(scoreColumns)} />
=======
                  <Chart
                    evaluationId={evaluationId}
                    allScoreNames={Array.from(scoreNames)}
                  />
>>>>>>> dc8b3695
                )}
              </div>
            </div>
          )}
          <div className="flex-grow">
            <DataTable
              className=""
              columns={columns}
              data={evaluationInfo?.results ?? []}
              getRowId={(row) => row.id}
              focusedRowId={selectedDatapoint?.id}
              paginated
              onRowClick={(row) => handleRowClick(row.original)}
            />
          </div>
        </div>
      </div>
      {selectedDatapoint && (
        <div className="absolute top-0 right-0 bottom-0 bg-background border-l z-50 flex">
          <Resizable
            enable={{
              top: false,
              right: false,
              bottom: false,
              left: true,
              topRight: false,
              bottomRight: false,
              bottomLeft: false,
              topLeft: false,
            }}
            defaultSize={{
              width: 1000,
            }}
          >
            <div className="w-full h-full flex">
              <TraceView
                onClose={() => {
                  searchParams.delete("datapointId");
                  searchParams.delete("spanId");
                  setSelectedDatapoint(null);
                  router.push(`${pathName}?${searchParams.toString()}`);
                }}
                traceId={selectedDatapoint?.traceId}
              />
            </div>
          </Resizable>
        </div>
      )}
    </div>
  );
}<|MERGE_RESOLUTION|>--- conflicted
+++ resolved
@@ -1,36 +1,20 @@
-<<<<<<< HEAD
 "use client";
 import { ColumnDef } from "@tanstack/react-table";
 import { ArrowRight } from "lucide-react";
 import { usePathname, useRouter, useSearchParams } from "next/navigation";
 import { Resizable } from "re-resizable";
 import { useEffect, useState } from "react";
+import useSWR from "swr";
 
 import { useProjectContext } from "@/contexts/project-context";
+import { useUserContext } from "@/contexts/user-context";
 import {
   Evaluation as EvaluationType,
   EvaluationDatapointPreviewWithCompared,
   EvaluationResultsInfo,
 } from "@/lib/evaluation/types";
 import { mergeOriginalWithComparedDatapoints } from "@/lib/evaluation/utils";
-import { useToast } from "@/lib/hooks/use-toast";
-=======
-'use client';
-import { ColumnDef } from '@tanstack/react-table';
-import { ArrowRight } from 'lucide-react';
-import { usePathname, useRouter, useSearchParams } from 'next/navigation';
-import { Resizable } from 're-resizable';
-import { useEffect, useState } from 'react';
-import useSWR from 'swr';
-
-import { useProjectContext } from '@/contexts/project-context';
-import { useUserContext } from '@/contexts/user-context';
-import {
-  Evaluation as EvaluationType, EvaluationDatapointPreviewWithCompared, EvaluationResultsInfo
-} from '@/lib/evaluation/types';
-import { mergeOriginalWithComparedDatapoints } from '@/lib/evaluation/utils';
-import { swrFetcher } from '@/lib/utils';
->>>>>>> dc8b3695
+import { swrFetcher } from "@/lib/utils";
 
 import TraceView from "../traces/trace-view";
 import { Button } from "../ui/button";
@@ -52,54 +36,18 @@
   evaluationName: string;
 }
 
-<<<<<<< HEAD
-export default function Evaluation({ evaluationInfo, evaluations }: EvaluationProps) {
-=======
-export default function Evaluation({
-  evaluations,
-  evaluationId,
-  evaluationName
-}: EvaluationProps) {
->>>>>>> dc8b3695
+export default function Evaluation({ evaluations, evaluationId, evaluationName }: EvaluationProps) {
   const router = useRouter();
   const pathName = usePathname();
   const searchParams = new URLSearchParams(useSearchParams().toString());
   const { projectId } = useProjectContext();
-<<<<<<< HEAD
-
-  const evaluation = evaluationInfo.evaluation;
-
+  const {
+    data: evaluationInfo,
+    mutate,
+    isLoading,
+  } = useSWR<EvaluationResultsInfo>(`/api/projects/${projectId}/evaluations/${evaluationId}`, swrFetcher);
+  const evaluation = evaluationInfo?.evaluation;
   const [comparedEvaluation, setComparedEvaluation] = useState<EvaluationType | null>(null);
-
-  useEffect(() => {
-    const comparedEvaluationId = searchParams.get(URL_QUERY_PARAMS.COMPARE_EVAL_ID);
-    handleComparedEvaluationChange(comparedEvaluationId ?? null);
-  }, []);
-
-  let defaultResults = evaluationInfo.results as EvaluationDatapointPreviewWithCompared[];
-  const [results, setResults] = useState(defaultResults);
-
-  let scoreColumns = new Set<string>();
-  for (const row of defaultResults) {
-    for (const key of Object.keys(row.scores ?? {})) {
-      scoreColumns.add(key);
-    }
-  }
-
-  // TODO: get datapoints paginated.
-  const [selectedDatapoint, setSelectedDatapoint] = useState<EvaluationDatapointPreviewWithCompared | null>(
-    defaultResults.find((result) => result.id === searchParams.get("datapointId")) ?? null
-  );
-
-=======
-  const { data: evaluationInfo, mutate, isLoading } = useSWR<EvaluationResultsInfo>(
-    `/api/projects/${projectId}/evaluations/${evaluationId}`,
-    swrFetcher
-  );
-  const evaluation = evaluationInfo?.evaluation;
-  const [comparedEvaluation, setComparedEvaluation] =
-    useState<EvaluationType | null>(null);
->>>>>>> dc8b3695
   // Selected score name must usually not be undefined, as we expect
   // to have at least one score, it's done just to not throw error if there are no scores
   const [scoreNames, setScoreNames] = useState<Set<string>>(new Set());
@@ -121,17 +69,6 @@
       header: "Output",
     },
   ];
-<<<<<<< HEAD
-  defaultColumns = defaultColumns.concat(
-    Array.from(scoreColumns).map((scoreColumn) => ({
-      header: scoreColumn,
-      accessorFn: (row) => row.scores?.[scoreColumn] ?? "-",
-      size: 150,
-    }))
-  );
-
-=======
->>>>>>> dc8b3695
   const [columns, setColumns] = useState(defaultColumns);
 
   const updateScoreColumns = (rows: EvaluationDatapointPreviewWithCompared[]) => {
@@ -146,8 +83,8 @@
     const newColumns = [...defaultColumns].concat(
       Array.from(newScoreNames).map((scoreName: string) => ({
         header: scoreName,
-        accessorFn: (row) => row.scores?.[scoreName] ?? '-',
-        size: 150
+        accessorFn: (row) => row.scores?.[scoreName] ?? "-",
+        size: 150,
       }))
     );
     setColumns(newColumns);
@@ -161,21 +98,16 @@
   }, [evaluationInfo, isLoading]);
 
   useEffect(() => {
-    const comparedEvaluationId = searchParams.get(
-      URL_QUERY_PARAMS.COMPARE_EVAL_ID
-    );
+    const comparedEvaluationId = searchParams.get(URL_QUERY_PARAMS.COMPARE_EVAL_ID);
     if (comparedEvaluationId) {
       handleComparedEvaluationChange(comparedEvaluationId);
     }
   }, []);
 
   // TODO: get datapoints paginated.
-  const [selectedDatapoint, setSelectedDatapoint] =
-    useState<EvaluationDatapointPreviewWithCompared | null>(
-      evaluationInfo?.results.find(
-        (result) => result.id === searchParams.get('datapointId')
-      ) ?? null
-    );
+  const [selectedDatapoint, setSelectedDatapoint] = useState<EvaluationDatapointPreviewWithCompared | null>(
+    evaluationInfo?.results.find((result) => result.id === searchParams.get("datapointId")) ?? null
+  );
 
   const { supabaseClient: supabase } = useUserContext();
 
@@ -184,17 +116,17 @@
       return;
     }
 
-    supabase.channel('table-db-changes').unsubscribe();
+    supabase.channel("table-db-changes").unsubscribe();
 
     supabase
-      .channel('table-db-changes')
+      .channel("table-db-changes")
       .on(
-        'postgres_changes',
+        "postgres_changes",
         {
-          event: 'INSERT',
-          schema: 'public',
-          table: 'evaluation_results',
-          filter: `evaluation_id=eq.${evaluation.id}`
+          event: "INSERT",
+          schema: "public",
+          table: "evaluation_results",
+          filter: `evaluation_id=eq.${evaluation.id}`,
         },
         async (_) => {
           // for v0 we just re-fetch the whole evaluation.
@@ -231,8 +163,7 @@
       .then((comparedEvaluation) => {
         setComparedEvaluation(comparedEvaluation.evaluation);
         // evaluationInfo.results are always fixed, but the compared results (comparedEvaluation.results) change
-<<<<<<< HEAD
-        setResults(mergeOriginalWithComparedDatapoints(evaluationInfo.results, comparedEvaluation.results));
+        const results = mergeOriginalWithComparedDatapoints(evaluationInfo?.results ?? [], comparedEvaluation.results);
         let columnsWithCompared: ColumnDef<EvaluationDatapointPreviewWithCompared>[] = [
           {
             accessorFn: (row) => JSON.stringify(row.data),
@@ -243,24 +174,6 @@
             header: "Target",
           },
         ];
-=======
-        const results = mergeOriginalWithComparedDatapoints(
-          evaluationInfo?.results ?? [],
-          comparedEvaluation.results
-        );
-        let columnsWithCompared: ColumnDef<EvaluationDatapointPreviewWithCompared>[] =
-          [
-            {
-              accessorFn: (row) => JSON.stringify(row.data),
-              header: 'Data'
-            },
-            {
-              accessorFn: (row) =>
-                row.target ? JSON.stringify(row.target) : '-',
-              header: 'Target'
-            }
-          ];
->>>>>>> dc8b3695
         columnsWithCompared = columnsWithCompared.concat(
           Array.from(scoreNames).map((scoreColumn) => ({
             header: scoreColumn,
@@ -316,7 +229,7 @@
             key={evaluationId}
             value={evaluationId}
             onValueChange={(evaluationId: string) => {
-              router.push(`/projects/${projectId}/evaluations/${evaluationId}?${searchParams.toString()}`);
+              router.push(`/project/${projectId}/evaluations/${evaluationId}?${searchParams.toString()}`);
             }}
           >
             <SelectTrigger className="flex flex-none font-medium max-w-40 text-secondary-foreground h-7">
@@ -365,15 +278,9 @@
         <div>
           {comparedEvaluation === null && (
             <DownloadButton
-<<<<<<< HEAD
-              uri={`/api/projects/${projectId}/evaluations/${evaluation.id}/download`}
-              filenameFallback={`evaluation-results-${evaluation.id}`}
-              supportedFormats={["csv", "json"]}
-=======
               uri={`/api/projects/${projectId}/evaluations/${evaluationId}/download`}
               filenameFallback={`evaluation-results-${evaluationId}`}
-              supportedFormats={['csv', 'json']}
->>>>>>> dc8b3695
+              supportedFormats={["csv", "json"]}
             />
           )}
         </div>
@@ -393,14 +300,7 @@
                     scoreName={selectedScoreName}
                   />
                 ) : (
-<<<<<<< HEAD
-                  <Chart evaluationId={evaluation.id} allScoreNames={Array.from(scoreColumns)} />
-=======
-                  <Chart
-                    evaluationId={evaluationId}
-                    allScoreNames={Array.from(scoreNames)}
-                  />
->>>>>>> dc8b3695
+                  <Chart evaluationId={evaluationId} allScoreNames={Array.from(scoreNames)} />
                 )}
               </div>
             </div>
