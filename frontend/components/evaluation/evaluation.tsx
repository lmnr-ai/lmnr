--- conflicted
+++ resolved
@@ -1,16 +1,4 @@
 "use client";
-<<<<<<< HEAD
-import { ColumnDef } from "@tanstack/react-table";
-import { ArrowRight } from "lucide-react";
-import { usePathname, useRouter, useSearchParams } from "next/navigation";
-import { Resizable } from "re-resizable";
-import { useEffect, useState } from "react";
-import useSWR from "swr";
-
-import { useProjectContext } from "@/contexts/project-context";
-import { useUserContext } from "@/contexts/user-context";
-import {
-=======
 import { ArrowRight } from "lucide-react";
 import { useParams, usePathname, useRouter, useSearchParams } from "next/navigation";
 import { Resizable } from "re-resizable";
@@ -30,14 +18,11 @@
 import { Skeleton } from "@/components/ui/skeleton";
 import { useUserContext } from "@/contexts/user-context";
 import {
->>>>>>> 8d75a67b
   Evaluation as EvaluationType,
   EvaluationDatapointPreviewWithCompared,
   EvaluationResultsInfo,
 } from "@/lib/evaluation/types";
-<<<<<<< HEAD
-import { mergeOriginalWithComparedDatapoints } from "@/lib/evaluation/utils";
-import { swrFetcher } from "@/lib/utils";
+import { formatTimestamp, swrFetcher } from "@/lib/utils";
 
 import TraceView from "../traces/trace-view";
 import { Button } from "../ui/button";
@@ -45,23 +30,6 @@
 import DownloadButton from "../ui/download-button";
 import Header from "../ui/header";
 import { Select, SelectContent, SelectItem, SelectTrigger, SelectValue } from "../ui/select";
-import Chart from "./chart";
-import CompareChart from "./compare-chart";
-import ScoreCard from "./score-card";
-
-const URL_QUERY_PARAMS = {
-  COMPARE_EVAL_ID: "comparedEvaluationId",
-};
-=======
-import { formatTimestamp, swrFetcher } from "@/lib/utils";
-
-import TraceView from "../traces/trace-view";
-import { Button } from "../ui/button";
-import { DataTable } from "../ui/datatable";
-import DownloadButton from "../ui/download-button";
-import Header from "../ui/header";
-import { Select, SelectContent, SelectItem, SelectTrigger, SelectValue } from "../ui/select";
->>>>>>> 8d75a67b
 
 interface EvaluationProps {
   evaluations: EvaluationType[];
@@ -70,41 +38,6 @@
 }
 
 export default function Evaluation({ evaluations, evaluationId, evaluationName }: EvaluationProps) {
-<<<<<<< HEAD
-  const router = useRouter();
-  const pathName = usePathname();
-  const searchParams = new URLSearchParams(useSearchParams().toString());
-  const { projectId } = useProjectContext();
-  const {
-    data: evaluationInfo,
-    mutate,
-    isLoading,
-  } = useSWR<EvaluationResultsInfo>(`/api/projects/${projectId}/evaluations/${evaluationId}`, swrFetcher);
-  const evaluation = evaluationInfo?.evaluation;
-  const [comparedEvaluation, setComparedEvaluation] = useState<EvaluationType | null>(null);
-  // Selected score name must usually not be undefined, as we expect
-  // to have at least one score, it's done just to not throw error if there are no scores
-  const [scoreNames, setScoreNames] = useState<Set<string>>(new Set());
-  const [selectedScoreName, setSelectedScoreName] = useState<string | undefined>(
-    scoreNames.size > 0 ? Array.from(scoreNames)[0] : undefined
-  );
-  // Columns used when there is no compared evaluation
-  const defaultColumns: ColumnDef<EvaluationDatapointPreviewWithCompared>[] = [
-    {
-      accessorFn: (row) => JSON.stringify(row.data),
-      header: "Data",
-    },
-    {
-      accessorFn: (row) => (row.target ? JSON.stringify(row.target) : "-"),
-      header: "Target",
-    },
-    {
-      accessorFn: (row) => (row.executorOutput ? JSON.stringify(row.executorOutput) : "-"),
-      header: "Output",
-    },
-  ];
-  const [columns, setColumns] = useState(defaultColumns);
-=======
   const { push } = useRouter();
   const pathName = usePathname();
   const searchParams = useSearchParams();
@@ -149,7 +82,6 @@
     if (targetId) {
       return (data?.results || []).map((original, index) => {
         const compared = targetData?.results[index];
->>>>>>> 8d75a67b
 
         return {
           ...original,
@@ -163,18 +95,6 @@
         };
       });
     }
-<<<<<<< HEAD
-    setScoreNames(newScoreNames);
-    setSelectedScoreName(newScoreNames.size > 0 ? Array.from(newScoreNames)[0] : undefined);
-    const newColumns = [...defaultColumns].concat(
-      Array.from(newScoreNames).map((scoreName: string) => ({
-        header: scoreName,
-        accessorFn: (row) => row.scores?.[scoreName] ?? "-",
-        size: 150,
-      }))
-    );
-    setColumns(newColumns);
-=======
     return data?.results || [];
   }, [data?.results, targetData?.results, targetId]);
 
@@ -184,7 +104,6 @@
     params.set("datapointId", row.id);
     params.set("traceId", row.traceId);
     push(`${pathName}?${params}`);
->>>>>>> 8d75a67b
   };
 
   const handleChange = (value?: string) => {
@@ -198,23 +117,10 @@
   };
 
   useEffect(() => {
-<<<<<<< HEAD
-    const comparedEvaluationId = searchParams.get(URL_QUERY_PARAMS.COMPARE_EVAL_ID);
-    if (comparedEvaluationId) {
-      handleComparedEvaluationChange(comparedEvaluationId);
-    }
-  }, []);
-
-  // TODO: get datapoints paginated.
-  const [selectedDatapoint, setSelectedDatapoint] = useState<EvaluationDatapointPreviewWithCompared | null>(
-    evaluationInfo?.results.find((result) => result.id === searchParams.get("datapointId")) ?? null
-  );
-=======
     if (scores?.length > 0) {
       setSelectedScore(scores[0]);
     }
   }, [scores]);
->>>>>>> 8d75a67b
 
   const { supabaseClient: supabase } = useUserContext();
 
@@ -244,80 +150,12 @@
       .subscribe();
   }, [supabase]);
 
-<<<<<<< HEAD
-  const handleRowClick = (row: EvaluationDatapointPreviewWithCompared) => {
-    setSelectedDatapoint(row);
-    searchParams.set("datapointId", row.id);
-
-    router.push(`${pathName}?${searchParams.toString()}`);
-  };
-
-  const handleComparedEvaluationChange = (comparedEvaluationId: string | null) => {
-    if (comparedEvaluationId === undefined) {
-      console.warn("comparedEvaluationId is undefined");
-      return;
-    }
-
-    if (comparedEvaluationId === null) {
-      setComparedEvaluation(null);
-      setColumns(defaultColumns);
-      searchParams.delete(URL_QUERY_PARAMS.COMPARE_EVAL_ID);
-      router.push(`${pathName}?${searchParams.toString()}`);
-      return;
-    }
-
-    fetch(`/api/projects/${projectId}/evaluations/${comparedEvaluationId}`)
-      .then((res) => res.json())
-      .then((comparedEvaluation) => {
-        setComparedEvaluation(comparedEvaluation.evaluation);
-        // evaluationInfo.results are always fixed, but the compared results (comparedEvaluation.results) change
-        const results = mergeOriginalWithComparedDatapoints(evaluationInfo?.results ?? [], comparedEvaluation.results);
-        let columnsWithCompared: ColumnDef<EvaluationDatapointPreviewWithCompared>[] = [
-          {
-            accessorFn: (row) => JSON.stringify(row.data),
-            header: "Data",
-          },
-          {
-            accessorFn: (row) => (row.target ? JSON.stringify(row.target) : "-"),
-            header: "Target",
-          },
-        ];
-        columnsWithCompared = columnsWithCompared.concat(
-          Array.from(scoreNames).map((scoreColumn) => ({
-            header: scoreColumn,
-            cell: (row) => (
-              <div className="flex flex-row items-center space-x-2">
-                <div className="text-green-300">{row.row.original.comparedScores?.[scoreColumn] ?? "-"}</div>
-                <ArrowRight className="font-bold" size={12} />
-                <div className={comparedEvaluation && "text-blue-300"}>
-                  {row.row.original.scores?.[scoreColumn] ?? "-"}
-                </div>
-              </div>
-            ),
-          }))
-        );
-        setColumns(columnsWithCompared);
-      });
-    searchParams.set(URL_QUERY_PARAMS.COMPARE_EVAL_ID, comparedEvaluationId);
-    router.push(`${pathName}?${searchParams.toString()}`);
-  };
-
-=======
->>>>>>> 8d75a67b
   return (
     <div className="h-full flex flex-col relative">
       <Header path={`evaluations/${evaluationName}`} />
       <div className="flex-none flex space-x-2 h-12 px-4 items-center border-b justify-start">
         <div>
-<<<<<<< HEAD
-          <Select
-            key={comparedEvaluation ? comparedEvaluation.id : "empty-compared-evaluation"}
-            value={comparedEvaluation?.id ?? undefined}
-            onValueChange={handleComparedEvaluationChange}
-          >
-=======
           <Select key={targetId} value={targetId ?? undefined} onValueChange={handleChange}>
->>>>>>> 8d75a67b
             <SelectTrigger
               disabled={evaluations.length <= 1}
               className="flex font-medium text-secondary-foreground truncate"
@@ -354,11 +192,7 @@
             </SelectTrigger>
             <SelectContent>
               {evaluations
-<<<<<<< HEAD
-                .filter((item) => comparedEvaluation === null || item.id != comparedEvaluation.id)
-=======
                 .filter((item) => item.id != targetId)
->>>>>>> 8d75a67b
                 .map((item) => (
                   <SelectItem key={item.id} value={item.id}>
                     <span>
@@ -371,71 +205,12 @@
           </Select>
         </div>
         <div>
-<<<<<<< HEAD
-          {!!comparedEvaluation && (
-            <Button
-              className="h-6"
-              variant={"secondary"}
-              onClick={() => {
-                handleComparedEvaluationChange(null);
-              }}
-            >
-=======
           {targetId && (
             <Button className="h-6" variant={"secondary"} onClick={() => handleChange(undefined)}>
->>>>>>> 8d75a67b
               Reset
             </Button>
           )}
         </div>
-<<<<<<< HEAD
-        <div>
-          {comparedEvaluation !== null && (
-            <Select value={selectedScoreName} onValueChange={setSelectedScoreName}>
-              <SelectTrigger className="flex flex-none font-medium max-w-40 text-secondary-foreground h-7">
-                <SelectValue placeholder="select score" />
-              </SelectTrigger>
-              <SelectContent>
-                {Array.from(scoreNames).map((scoreName) => (
-                  <SelectItem key={scoreName} value={scoreName}>
-                    {scoreName}
-                  </SelectItem>
-                ))}
-              </SelectContent>
-            </Select>
-          )}
-        </div>
-        <div>
-          {comparedEvaluation === null && (
-            <DownloadButton
-              uri={`/api/projects/${projectId}/evaluations/${evaluationId}/download`}
-              filenameFallback={`evaluation-results-${evaluationId}`}
-              supportedFormats={["csv", "json"]}
-            />
-          )}
-        </div>
-      </div>
-      <div className="flex flex-grow flex-col">
-        <div className="flex flex-col flex-grow">
-          {selectedScoreName && (
-            <div className="flex flex-row space-x-4 p-4 mr-4">
-              <div className="flex-none w-72">
-                <ScoreCard scoreName={selectedScoreName} />
-              </div>
-              <div className="flex-grow">
-                {comparedEvaluation !== null ? (
-                  <CompareChart
-                    evaluationId={evaluationId}
-                    comparedEvaluationId={comparedEvaluation?.id}
-                    scoreName={selectedScoreName}
-                  />
-                ) : (
-                  <Chart evaluationId={evaluationId} allScoreNames={Array.from(scoreNames)} />
-                )}
-              </div>
-            </div>
-          )}
-=======
         {!targetId && (
           <DownloadButton
             uri={`/api/projects/${params?.projectId}/evaluations/${evaluationId}/download`}
@@ -455,11 +230,7 @@
             ) : (
               <>
                 <div className="flex-none w-72">
-                  <ScoreCard
-                    scores={scores}
-                    selectedScore={selectedScore}
-                    setSelectedScore={setSelectedScore}
-                  />
+                  <ScoreCard scores={scores} selectedScore={selectedScore} setSelectedScore={setSelectedScore} />
                 </div>
                 <div className="flex-grow">
                   {targetId ? (
@@ -476,7 +247,6 @@
             )}
           </div>
 
->>>>>>> 8d75a67b
           <div className="flex-grow">
             <DataTable
               columns={columns}
@@ -494,32 +264,13 @@
           <Resizable
             enable={{
               left: true,
-<<<<<<< HEAD
-              topRight: false,
-              bottomRight: false,
-              bottomLeft: false,
-              topLeft: false,
-=======
->>>>>>> 8d75a67b
             }}
             defaultSize={{
               width: 1000,
             }}
           >
             <div className="w-full h-full flex">
-<<<<<<< HEAD
-              <TraceView
-                onClose={() => {
-                  searchParams.delete("datapointId");
-                  searchParams.delete("spanId");
-                  setSelectedDatapoint(null);
-                  router.push(`${pathName}?${searchParams.toString()}`);
-                }}
-                traceId={selectedDatapoint?.traceId}
-              />
-=======
               <TraceView onClose={onClose} traceId={traceId} />
->>>>>>> 8d75a67b
             </div>
           </Resizable>
         </div>
