"use client";

import { isEmpty } from "lodash";
import { Loader2, Trash2 } from "lucide-react";
import { useParams } from "next/navigation";
import { useCallback, useState } from "react";
import useSWR from "swr";

import { Button } from "@/components/ui/button";
import { Dialog, DialogContent, DialogFooter, DialogHeader, DialogTitle, DialogTrigger } from "@/components/ui/dialog";
import { Input } from "@/components/ui/input";
import { Label } from "@/components/ui/label";
import { useToast } from "@/lib/hooks/use-toast";
import { swrFetcher } from "@/lib/utils";

import { SettingsSection, SettingsSectionHeader, SettingsTable, SettingsTableRow } from "./settings-section";

interface SummaryTriggerSpan {
  id: string;
  spanName: string;
  eventName: string | null;
  projectId: string;
}

export default function TraceSummarySettings() {
  const { projectId } = useParams();
  const { toast } = useToast();
  const {
    data: triggerSpans = [],
    mutate,
    isLoading: isFetching,
  } = useSWR<SummaryTriggerSpan[]>(`/api/projects/${projectId}/summary-trigger-spans/unassigned`, swrFetcher);

  const [isDialogOpen, setIsDialogOpen] = useState(false);
  const [newSpanName, setNewSpanName] = useState("");
  const [isLoading, setIsLoading] = useState(false);

  const addSpanName = useCallback(async () => {
    if (!newSpanName.trim()) return;

    setIsLoading(true);
    try {
      await mutate(
        async (currentData) => {
          const res = await fetch(`/api/projects/${projectId}/summary-trigger-spans`, {
            method: "POST",
            headers: {
              "Content-Type": "application/json",
            },
            body: JSON.stringify({
              spanName: newSpanName.trim(),
              eventName: null,
            }),
          });

          if (!res.ok) {
            const errorData = await res.json();
            throw new Error(errorData.error || "Failed to add trigger span.");
          }

          const newSpan = await res.json();
          return [...(currentData || []), newSpan];
        },
        {
          revalidate: false,
          populateCache: true,
          rollbackOnError: true,
        }
      );

      setNewSpanName("");
      setIsDialogOpen(false);
      toast({
        title: "Success",
        description: "Trigger span added successfully.",
      });
    } catch (error) {
      toast({
        title: "Error",
        description: error instanceof Error ? error.message : "Failed to add trigger span.",
        variant: "destructive",
      });
    } finally {
      setIsLoading(false);
    }
  }, [newSpanName, projectId, mutate, toast]);

  const deleteSpanName = useCallback(
    async (id: string) => {
      try {
        await mutate(
          async (currentData) => {
            const res = await fetch(`/api/projects/${projectId}/summary-trigger-spans/${id}`, {
              method: "DELETE",
            });

            if (!res.ok) {
              const errorData = await res.json();
              throw new Error(errorData.error || "Failed to delete trigger span.");
            }

            return (currentData || []).filter((item) => item.id !== id);
          },
          {
            revalidate: false,
            populateCache: true,
            rollbackOnError: true,
            optimisticData: (currentData) => (currentData || []).filter((item) => item.id !== id),
          }
        );

        toast({
          title: "Success",
          description: "Trigger span deleted successfully.",
        });
      } catch (error) {
        toast({
          title: "Error",
          description: error instanceof Error ? error.message : "Failed to delete trigger span.",
          variant: "destructive",
        });
      }
    },
    [projectId, mutate, toast]
  );

  return (
<<<<<<< HEAD
    <>
      <SettingsSection>
        <SettingsSectionHeader
          title="Trace Summary"
          description="Add span names that should trigger trace summary generation when they complete. Use name of span that ends last in your trace."
        />
        <Dialog open={isDialogOpen} onOpenChange={setIsDialogOpen}>
          <DialogTrigger asChild>
            <Button icon="plus" variant="outline" className="w-fit">
              Span
=======
    <SettingsSection>
      <SettingsSectionHeader
        title="Trace Summary"
        description="Add span names that should trigger trace summary generation when they complete. Use name of span that ends last in your trace."
      />
      <Dialog open={isDialogOpen} onOpenChange={setIsDialogOpen}>
        <DialogTrigger asChild>
          <Button icon="plus" variant="outline" className="w-fit">
            Span
          </Button>
        </DialogTrigger>
        <DialogContent className="sm:max-w-[425px]">
          <DialogHeader>
            <DialogTitle>Add span</DialogTitle>
          </DialogHeader>
          <div className="grid gap-2">
            <Label>Name</Label>
            <Input
              autoFocus
              placeholder="Enter span name..."
              value={newSpanName}
              onChange={(e) => setNewSpanName(e.target.value)}
              disabled={isLoading}
            />
          </div>
          <DialogFooter>
            <Button disabled={!newSpanName.trim() || isLoading} onClick={addSpanName} handleEnter>
              {isLoading && <Loader2 className="w-4 h-4 mr-2 animate-spin" />}
              Add
>>>>>>> c7d19c28
            </Button>
          </DialogTrigger>
          <DialogContent className="sm:max-w-[425px]">
            <DialogHeader>
              <DialogTitle>Add span</DialogTitle>
            </DialogHeader>
            <div className="grid gap-2">
              <Label>Name</Label>
              <Input
                autoFocus
                placeholder="Enter span name..."
                value={newSpanName}
                onChange={(e) => setNewSpanName(e.target.value)}
                onKeyDown={(e) => {
                  if (e.key === "Enter" && newSpanName.trim() && !isLoading) {
                    addSpanName();
                  }
                }}
                disabled={isLoading}
              />
            </div>
            <DialogFooter>
              <Button disabled={!newSpanName.trim() || isLoading} onClick={addSpanName} handleEnter>
                {isLoading && <Loader2 className="w-4 h-4 mr-2 animate-spin" />}
                Add
              </Button>
            </DialogFooter>
          </DialogContent>
        </Dialog>
        <SettingsTable isLoading={isFetching} isEmpty={isEmpty(triggerSpans)} emptyMessage="No trigger spans found.">
          {triggerSpans.map((span) => (
            <SettingsTableRow key={span.id}>
              <td className="px-4 text-sm font-medium">{span.spanName}</td>
              <td className="px-4">
                <div className="flex justify-end">
                  <Button variant="ghost" size="sm" className="h-8 w-8 p-0" onClick={() => deleteSpanName(span.id)}>
                    <Trash2 size={14} />
                  </Button>
                </div>
              </td>
            </SettingsTableRow>
          ))}
        </SettingsTable>
      </SettingsSection>
    </>
  );
}<|MERGE_RESOLUTION|>--- conflicted
+++ resolved
@@ -125,7 +125,6 @@
   );
 
   return (
-<<<<<<< HEAD
     <>
       <SettingsSection>
         <SettingsSectionHeader
@@ -136,37 +135,6 @@
           <DialogTrigger asChild>
             <Button icon="plus" variant="outline" className="w-fit">
               Span
-=======
-    <SettingsSection>
-      <SettingsSectionHeader
-        title="Trace Summary"
-        description="Add span names that should trigger trace summary generation when they complete. Use name of span that ends last in your trace."
-      />
-      <Dialog open={isDialogOpen} onOpenChange={setIsDialogOpen}>
-        <DialogTrigger asChild>
-          <Button icon="plus" variant="outline" className="w-fit">
-            Span
-          </Button>
-        </DialogTrigger>
-        <DialogContent className="sm:max-w-[425px]">
-          <DialogHeader>
-            <DialogTitle>Add span</DialogTitle>
-          </DialogHeader>
-          <div className="grid gap-2">
-            <Label>Name</Label>
-            <Input
-              autoFocus
-              placeholder="Enter span name..."
-              value={newSpanName}
-              onChange={(e) => setNewSpanName(e.target.value)}
-              disabled={isLoading}
-            />
-          </div>
-          <DialogFooter>
-            <Button disabled={!newSpanName.trim() || isLoading} onClick={addSpanName} handleEnter>
-              {isLoading && <Loader2 className="w-4 h-4 mr-2 animate-spin" />}
-              Add
->>>>>>> c7d19c28
             </Button>
           </DialogTrigger>
           <DialogContent className="sm:max-w-[425px]">
@@ -180,11 +148,6 @@
                 placeholder="Enter span name..."
                 value={newSpanName}
                 onChange={(e) => setNewSpanName(e.target.value)}
-                onKeyDown={(e) => {
-                  if (e.key === "Enter" && newSpanName.trim() && !isLoading) {
-                    addSpanName();
-                  }
-                }}
                 disabled={isLoading}
               />
             </div>
