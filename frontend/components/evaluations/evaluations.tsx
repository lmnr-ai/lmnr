"use client";

import { ColumnDef, Row } from "@tanstack/react-table";
import { useParams, useRouter, useSearchParams } from "next/navigation";
import { usePostHog } from "posthog-js/react";
import React, { useCallback, useState } from "react";

import SearchInput from "@/components/common/search-input";
import ProgressionChart from "@/components/evaluations/progression-chart";
import DataTableFilter, { DataTableFilterList } from "@/components/ui/datatable-filter";
import { ColumnFilter } from "@/components/ui/datatable-filter/utils";
import DeleteSelectedRows from "@/components/ui/DeleteSelectedRows";
import { InfiniteDataTable } from "@/components/ui/infinite-datatable";
import { DataTableStateProvider } from "@/components/ui/infinite-datatable/datatable-store";
import { useInfiniteScroll, useSelection } from "@/components/ui/infinite-datatable/hooks";
import JsonTooltip from "@/components/ui/json-tooltip.tsx";
import { useUserContext } from "@/contexts/user-context";
import { AggregationFunction, aggregationLabelMap } from "@/lib/clickhouse/types";
import { Evaluation } from "@/lib/evaluation/types";
import { Feature, isFeatureEnabled } from "@/lib/features/features";
import { useToast } from "@/lib/hooks/use-toast";

import ClientTimestampFormatter from "../client-timestamp-formatter";
import Header from "../ui/header";
import Mono from "../ui/mono";
import { ResizableHandle, ResizablePanel, ResizablePanelGroup } from "../ui/resizable";
import { Select, SelectContent, SelectItem, SelectTrigger, SelectValue } from "../ui/select";
import EvaluationsGroupsBar from "./evaluations-groups-bar";

const columns: ColumnDef<Evaluation>[] = [
  {
    accessorKey: "id",
    cell: (row) => <Mono>{String(row.getValue())}</Mono>,
    header: "ID",
    size: 300,
  },
  {
    accessorKey: "name",
    header: "Name",
    size: 300,
  },
  {
    accessorKey: "dataPointsCount",
    header: "Datapoints",
  },
  {
    accessorKey: "metadata",
    header: "Metadata",
    accessorFn: (row) => row.metadata,
    cell: (row) => <JsonTooltip data={row.getValue()} columnSize={row.column.getSize()} />,
  },
  {
    header: "Created at",
    accessorKey: "createdAt",
    cell: (row) => <ClientTimestampFormatter timestamp={String(row.getValue())} />,
  },
];

const filters: ColumnFilter[] = [
  {
    name: "ID",
    key: "id",
    dataType: "string",
  },
  {
    name: "Name",
    key: "name",
    dataType: "string",
  },
  {
    name: "Datapoints Count",
    key: "dataPointsCount",
    dataType: "number",
  },
  {
    name: "Metadata",
    key: "metadata",
    dataType: "json",
  },
];

const FETCH_SIZE = 50;

export default function Evaluations() {
  return (
    <DataTableStateProvider>
      <EvaluationsContent />
    </DataTableStateProvider>
  );
}

function EvaluationsContent() {
  const params = useParams();
  const router = useRouter();
  const { toast } = useToast();
  const searchParams = useSearchParams();
  const posthog = usePostHog();
  const { email } = useUserContext();
  const groupId = searchParams.get("groupId");
  const filter = searchParams.getAll("filter");
  const search = searchParams.get("search");

  const [aggregationFunction, setAggregationFunction] = useState<AggregationFunction>(AggregationFunction.AVG);

  const fetchEvaluations = useCallback(
    async (pageNumber: number) => {
      try {
        const urlParams = new URLSearchParams();
        urlParams.set("pageNumber", pageNumber.toString());
        urlParams.set("pageSize", FETCH_SIZE.toString());

        if (groupId) {
          urlParams.set("groupId", groupId);
        }

        if (search && search.trim() !== "") {
          urlParams.set("search", search);
        }

        filter.forEach((f) => urlParams.append("filter", f));

        const url = `/api/projects/${params?.projectId}/evaluations?${urlParams.toString()}`;

        const res = await fetch(url, {
          method: "GET",
          headers: {
            "Content-Type": "application/json",
          },
        });

        if (!res.ok) {
          const text = (await res.json()) as { error: string };
          throw new Error(text.error);
        }

        const data = (await res.json()) as { items: Evaluation[]; totalCount: number };
        return { items: data.items, count: data.totalCount };
      } catch (error) {
        toast({
          title: error instanceof Error ? error.message : "Failed to load evaluations. Please try again.",
          variant: "destructive",
        });
        throw error;
      }
    },
    [filter, groupId, params?.projectId, search, toast]
  );

<<<<<<< HEAD
  const handleDeleteEvaluations = async (evaluationIds: string[]) => {
=======
  const {
    data: evaluations,
    totalCount,
    hasMore,
    isFetching,
    isLoading,
    fetchNextPage,
    refetch,
  } = useInfiniteScroll<Evaluation>({
    fetchFn: fetchEvaluations,
    enabled: true,
    deps: [filter, groupId, params?.projectId, search],
  });

  const { rowSelection, onRowSelectionChange } = useSelection();

  const handleDeleteEvaluations = async (selectedRowIds: string[]) => {
>>>>>>> 75f206d5
    try {
      const response = await fetch(`/api/projects/${params?.projectId}/evaluations`, {
        method: "DELETE",
        headers: {
          "Content-Type": "application/json",
        },
        body: JSON.stringify({
          evaluationIds,
        }),
      });

      if (response.ok) {
        await refetch();

        toast({
          title: "Evaluations deleted",
          description: `Successfully deleted ${evaluationIds.length} evaluation(s).`,
        });
      } else {
        throw new Error("Failed to delete evaluations");
      }
    } catch (error) {
      toast({
        title: "Error",
        description: "Failed to delete evaluations. Please try again.",
        variant: "destructive",
      });
    }
  };

  const handleRowClick = useCallback(
    (row: Row<Evaluation>) => {
      router.push(`/project/${params?.projectId}/evaluations/${row.original.id}`);
    },
    [params?.projectId, router]
  );

  if (isFeatureEnabled(Feature.POSTHOG)) {
    posthog.identify(email);
  }

  return (
    <>
      <Header path="evaluations" />
      <div className="flex flex-1 overflow-hidden pb-4 px-4 gap-4">
        <EvaluationsGroupsBar />
        <div className="flex flex-col w-full gap-2 overflow-hidden">
          <div className="flex gap-4 items-center">
            <div className="font-medium text-lg">{searchParams.get("groupId")}</div>
            <Select
              value={aggregationFunction}
              onValueChange={(value) => setAggregationFunction(value as AggregationFunction)}
            >
              <SelectTrigger className="w-fit">
                <SelectValue placeholder="Aggregate" />
              </SelectTrigger>
              <SelectContent>
                {(Object.values(AggregationFunction) as AggregationFunction[]).map((option) => (
                  <SelectItem key={option} value={option}>
                    {aggregationLabelMap[option]}
                  </SelectItem>
                ))}
              </SelectContent>
            </Select>
          </div>
          <ResizablePanelGroup className="overflow-hidden" direction="vertical">
            <ResizablePanel className="px-2 border rounded bg-secondary" minSize={20} defaultSize={20}>
              <ProgressionChart
                evaluations={evaluations.map(({ id, name }) => ({ id, name }))}
                className="h-full px-2 py-4"
                aggregationFunction={aggregationFunction}
              />
            </ResizablePanel>
            <ResizableHandle withHandle className="z-30 mb-2 bg-transparent transition-colors duration-200" />
            <ResizablePanel className="flex flex-1 w-full overflow-hidden" minSize={40} defaultSize={40}>
              <InfiniteDataTable<Evaluation>
                className="w-full"
                enableRowSelection
                columns={columns}
                data={evaluations}
                getRowId={(evaluation) => evaluation.id}
                onRowClick={handleRowClick}
                hasMore={hasMore}
                isFetching={isFetching}
                isLoading={isLoading}
                fetchNextPage={fetchNextPage}
                totalItemsCount={totalCount}
                estimatedRowHeight={41}
                state={{ rowSelection }}
                onRowSelectionChange={onRowSelectionChange}
                childrenClassName="flex flex-col gap-2 items-start h-fit space-x-0"
                selectionPanel={(selectedRowIds) => (
                  <div className="flex flex-col space-y-2">
                    <DeleteSelectedRows
                      selectedRowIds={selectedRowIds}
                      onDelete={handleDeleteEvaluations}
                      entityName="evaluations"
                    />
                  </div>
                )}
              >
                <div className="flex flex-1 w-full space-x-2">
                  <DataTableFilter columns={filters} />
                  <SearchInput placeholder="Search evaluations by name..." />
                </div>
                <DataTableFilterList />
              </InfiniteDataTable>
            </ResizablePanel>
          </ResizablePanelGroup>
        </div>
      </div>
    </>
  );
}<|MERGE_RESOLUTION|>--- conflicted
+++ resolved
@@ -146,9 +146,6 @@
     [filter, groupId, params?.projectId, search, toast]
   );
 
-<<<<<<< HEAD
-  const handleDeleteEvaluations = async (evaluationIds: string[]) => {
-=======
   const {
     data: evaluations,
     totalCount,
@@ -165,8 +162,7 @@
 
   const { rowSelection, onRowSelectionChange } = useSelection();
 
-  const handleDeleteEvaluations = async (selectedRowIds: string[]) => {
->>>>>>> 75f206d5
+  const handleDeleteEvaluations = async (evaluationIds: string[]) => {
     try {
       const response = await fetch(`/api/projects/${params?.projectId}/evaluations`, {
         method: "DELETE",
