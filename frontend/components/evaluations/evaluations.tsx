"use client";

import { ColumnDef } from "@tanstack/react-table";
import { useParams, usePathname, useRouter, useSearchParams } from "next/navigation";
import { usePostHog } from "posthog-js/react";
import { useCallback, useMemo, useState } from "react";
import useSWR from "swr";

import ProgressionChart from "@/components/evaluations/progression-chart";
import DeleteSelectedRows from "@/components/ui/DeleteSelectedRows";
<<<<<<< HEAD
import { Skeleton } from "@/components/ui/skeleton";
=======
>>>>>>> 9e0a8e28
import { useUserContext } from "@/contexts/user-context";
import { AggregationFunction } from "@/lib/clickhouse/utils";
import { Evaluation } from "@/lib/evaluation/types";
import { Feature, isFeatureEnabled } from "@/lib/features/features";
import { useToast } from "@/lib/hooks/use-toast";
import { PaginatedResponse } from "@/lib/types";
import { swrFetcher } from "@/lib/utils";

import ClientTimestampFormatter from "../client-timestamp-formatter";
import { DataTable } from "../ui/datatable";
import Header from "../ui/header";
import Mono from "../ui/mono";
import { ResizableHandle, ResizablePanel, ResizablePanelGroup } from "../ui/resizable";
import { Select, SelectContent, SelectItem, SelectTrigger, SelectValue } from "../ui/select";
import EvaluationsGroupsBar from "./evaluations-groups-bar";

const columns: ColumnDef<Evaluation>[] = [
  {
    accessorKey: "id",
    cell: (row) => <Mono>{String(row.getValue())}</Mono>,
    header: "ID",
    size: 300,
  },
  {
    accessorKey: "name",
    header: "Name",
    size: 300,
  },
  {
    accessorKey: "dataPointsCount",
    header: "Datapoints",
  },
  {
    header: "Created at",
    accessorKey: "createdAt",
    cell: (row) => <ClientTimestampFormatter timestamp={String(row.getValue())} />,
  },
];

enum AggregationOptions {
  AVG = "Average",
  SUM = "Sum",
  MIN = "Minimum",
  MAX = "Maximum",
  MEDIAN = "Median",
  p90 = "p90",
  p95 = "p95",
  p99 = "p99",
}

export default function Evaluations() {
  const params = useParams();
  const pathName = usePathname();
  const { push } = useRouter();
  const { toast } = useToast();
  const searchParams = useSearchParams();
  const posthog = usePostHog();
  const { email } = useUserContext();

  const page = useMemo<{ number: number; size: number }>(() => {
    const size = searchParams.get("pageSize") ? Number(searchParams.get("pageSize")) : 25;
    return {
      number: searchParams.get("pageNumber") ? Number(searchParams.get("pageNumber")) : 0,
      size,
    };
  }, [searchParams]);

  const { data, mutate, isLoading } = useSWR<PaginatedResponse<Evaluation & { dataPointsCount: 0 }>>(
    `/api/projects/${params?.projectId}/evaluations?groupId=${searchParams.get("groupId")}&pageNumber=${page.number}&pageSize=${page.size}`,
    swrFetcher
  );

  const [aggregationFunction, setAggregationFunction] = useState<AggregationFunction>("AVG");

  const handlePageChange = useCallback(
    (pageNumber: number, pageSize: number) => {
      const params = new URLSearchParams(searchParams.toString());
      params.set("pageNumber", pageNumber.toString());
      params.set("pageSize", pageSize.toString());
      push(`${pathName}?${params}`);
    },
    [pathName, push, searchParams]
  );

  const handleDeleteEvaluations = async (selectedRowIds: string[]) => {
    try {
      const response = await fetch(
        `/api/projects/${params?.projectId}/evaluations?evaluationIds=${selectedRowIds.join(",")}`,
        {
          method: "DELETE",
          headers: {
            "Content-Type": "application/json",
          },
        }
      );

      if (response.ok) {
        await mutate();

        toast({
          title: "Evaluations deleted",
          description: `Successfully deleted ${selectedRowIds.length} evaluation(s).`,
        });
      } else {
        throw new Error("Failed to delete evaluations");
      }
    } catch (error) {
      toast({
        title: "Error",
        description: "Failed to delete evaluations. Please try again.",
        variant: "destructive",
      });
    }
  };

  if (isFeatureEnabled(Feature.POSTHOG)) {
    posthog.identify(email);
  }

  return (
    <div className="flex flex-col h-full">
      <Header path="evaluations" />
      <div className="flex size-full">
        <EvaluationsGroupsBar />
<<<<<<< HEAD
        <div className="flex flex-col h-full flex-1 space-y-4">
          <div className="flex gap-4 p-4 items-center">
=======
        <div className="flex flex-col h-full flex-1">
          <div className="flex gap-4 pt-4 px-4 items-center">
>>>>>>> 9e0a8e28
            <div className="flex gap-2 text-secondary-foreground">
              <div className="text-primary-foreground text-xl font-medium">{searchParams.get("groupId")}</div>
            </div>
            <Select
              value={aggregationFunction}
              onValueChange={(value) => setAggregationFunction(value as AggregationFunction)}
            >
              <SelectTrigger className="w-fit">
                <SelectValue placeholder="Aggregate" />
              </SelectTrigger>
              <SelectContent>
                {(Object.keys(AggregationOptions) as (keyof typeof AggregationOptions)[]).map((option) => (
                  <SelectItem key={option} value={option}>
                    {AggregationOptions[option]}
                  </SelectItem>
                ))}
              </SelectContent>
            </Select>
          </div>
          <ResizablePanelGroup direction="vertical">
            <ResizablePanel className="px-2 flex-grow" minSize={20} defaultSize={20}>
              <ProgressionChart
                evaluations={(data?.items || []).map(({ id, name }) => ({ id, name }))}
                className="h-full px-2 py-4"
                aggregationFunction={aggregationFunction}
              />
            </ResizablePanel>
            <ResizableHandle className="z-50" />
            <ResizablePanel className="flex-grow" minSize={40} defaultSize={40}>
<<<<<<< HEAD
              {isLoading ? (
                <div className="flex flex-col h-full p-4 gap-2">
                  <Skeleton className="w-full h-8" />
                  <Skeleton className="w-full h-8" />
                  <Skeleton className="w-full h-8" />
                </div>
              ) : (
                <DataTable
                  enableRowSelection
                  columns={columns}
                  data={data?.items}
                  onRowClick={(row) => push(`/project/${params?.projectId}/evaluations/${row.original.id}`)}
                  defaultPageNumber={page.number}
                  defaultPageSize={page.size}
                  pageCount={Math.ceil(Number(data?.totalCount || 0) / page.size)}
                  totalItemsCount={Number(data?.totalCount || 0)}
                  onPageChange={handlePageChange}
                  getRowId={(row: Evaluation) => row.id}
                  paginated
                  manualPagination
                  pageSizeOptions={[10, 25]}
                  selectionPanel={(selectedRowIds) => (
                    <div className="flex flex-col space-y-2">
                      <DeleteSelectedRows
                        selectedRowIds={selectedRowIds}
                        onDelete={handleDeleteEvaluations}
                        entityName="evaluations"
                      />
                    </div>
                  )}
                />
              )}
=======
              <DataTable
                enableRowSelection
                columns={columns}
                data={data?.items}
                onRowClick={(row) => push(`/project/${params?.projectId}/evaluations/${row.original.id}`)}
                defaultPageNumber={page.number}
                defaultPageSize={page.size}
                pageCount={Math.ceil(Number(data?.totalCount || 0) / page.size)}
                totalItemsCount={Number(data?.totalCount || 0)}
                onPageChange={handlePageChange}
                getRowId={(row: Evaluation) => row.id}
                paginated
                manualPagination
                pageSizeOptions={[10, 25]}
                selectionPanel={(selectedRowIds) => (
                  <div className="flex flex-col space-y-2">
                    <DeleteSelectedRows
                      selectedRowIds={selectedRowIds}
                      onDelete={handleDeleteEvaluations}
                      entityName="evaluations"
                    />
                  </div>
                )}
              />
>>>>>>> 9e0a8e28
            </ResizablePanel>
          </ResizablePanelGroup>
        </div>
      </div>
    </div>
  );
}<|MERGE_RESOLUTION|>--- conflicted
+++ resolved
@@ -8,10 +8,6 @@
 
 import ProgressionChart from "@/components/evaluations/progression-chart";
 import DeleteSelectedRows from "@/components/ui/DeleteSelectedRows";
-<<<<<<< HEAD
-import { Skeleton } from "@/components/ui/skeleton";
-=======
->>>>>>> 9e0a8e28
 import { useUserContext } from "@/contexts/user-context";
 import { AggregationFunction } from "@/lib/clickhouse/utils";
 import { Evaluation } from "@/lib/evaluation/types";
@@ -136,13 +132,8 @@
       <Header path="evaluations" />
       <div className="flex size-full">
         <EvaluationsGroupsBar />
-<<<<<<< HEAD
-        <div className="flex flex-col h-full flex-1 space-y-4">
-          <div className="flex gap-4 p-4 items-center">
-=======
         <div className="flex flex-col h-full flex-1">
           <div className="flex gap-4 pt-4 px-4 items-center">
->>>>>>> 9e0a8e28
             <div className="flex gap-2 text-secondary-foreground">
               <div className="text-primary-foreground text-xl font-medium">{searchParams.get("groupId")}</div>
             </div>
@@ -172,40 +163,6 @@
             </ResizablePanel>
             <ResizableHandle className="z-50" />
             <ResizablePanel className="flex-grow" minSize={40} defaultSize={40}>
-<<<<<<< HEAD
-              {isLoading ? (
-                <div className="flex flex-col h-full p-4 gap-2">
-                  <Skeleton className="w-full h-8" />
-                  <Skeleton className="w-full h-8" />
-                  <Skeleton className="w-full h-8" />
-                </div>
-              ) : (
-                <DataTable
-                  enableRowSelection
-                  columns={columns}
-                  data={data?.items}
-                  onRowClick={(row) => push(`/project/${params?.projectId}/evaluations/${row.original.id}`)}
-                  defaultPageNumber={page.number}
-                  defaultPageSize={page.size}
-                  pageCount={Math.ceil(Number(data?.totalCount || 0) / page.size)}
-                  totalItemsCount={Number(data?.totalCount || 0)}
-                  onPageChange={handlePageChange}
-                  getRowId={(row: Evaluation) => row.id}
-                  paginated
-                  manualPagination
-                  pageSizeOptions={[10, 25]}
-                  selectionPanel={(selectedRowIds) => (
-                    <div className="flex flex-col space-y-2">
-                      <DeleteSelectedRows
-                        selectedRowIds={selectedRowIds}
-                        onDelete={handleDeleteEvaluations}
-                        entityName="evaluations"
-                      />
-                    </div>
-                  )}
-                />
-              )}
-=======
               <DataTable
                 enableRowSelection
                 columns={columns}
@@ -230,7 +187,6 @@
                   </div>
                 )}
               />
->>>>>>> 9e0a8e28
             </ResizablePanel>
           </ResizablePanelGroup>
         </div>
