import { CartesianGrid, Line, LineChart, XAxis, YAxis } from "recharts";
import { ChartConfig, ChartContainer, ChartTooltip, ChartTooltipContent } from "../ui/chart";
<<<<<<< HEAD
import { Skeleton } from "../ui/skeleton";
import { EvaluationTimeProgression } from "@/lib/evaluation/types";
import { useEffect, useMemo, useState } from "react";
import { Minus } from "lucide-react";
import { Label } from "../ui/label";
=======
import { cn, formatTimestamp, swrFetcher } from "@/lib/utils";
import { useEffect, useState } from "react";

>>>>>>> 5fae7000
import { AggregationFunction } from "@/lib/clickhouse/utils";
import { EvaluationTimeProgression } from "@/lib/evaluation/types";
import { Label } from "../ui/label";
import { Minus } from "lucide-react";
import { Skeleton } from "../ui/skeleton";
import { useProjectContext } from "@/contexts/project-context";
import { useSearchParams } from "next/navigation";
import useSWR from "swr";

interface ProgressionChartProps {
  className?: string;
  aggregationFunction: AggregationFunction;
}

export default function ProgressionChart({
  className,
  aggregationFunction,
}: ProgressionChartProps) {
  const [showScores, setShowScores] = useState<string[]>([]);
  const [keys, setKeys] = useState<Set<string>>(new Set());
  const searchParams = new URLSearchParams(useSearchParams().toString());
  const groupId = searchParams.get('groupId');
  const { projectId } = useProjectContext();

  const { data, isLoading, error } = useSWR<EvaluationTimeProgression[]>(
    `/api/projects/${projectId}/evaluation-groups/${groupId}/progression?aggregate=${aggregationFunction}`,
    swrFetcher
  );
  useEffect(() => {
    let newKeys: Set<string> = new Set();
    data?.forEach(({ names }) => {
      names.forEach((name) => {
        newKeys.add(name);
      });
    });
    setKeys(newKeys);
    if (showScores.length === 0) {
      setShowScores(Array.from(newKeys));
    }
  }, [data]);

  const convertedScores = useMemo(() =>
    data?.map(({ timestamp, evaluationId, names, values }) => ({
      timestamp,
      evaluationId,
      ...Object.fromEntries(names.map((name, index) => ([name, values[index]]))),
    })) ?? [],
  [data]
  );

  const chartConfig = Object.fromEntries(Array.from(keys).map((key, index) => ([
    key, {
      color: `hsl(var(--chart-${index % 5 + 1}))`,
      label: key,
    }
  ]))) satisfies ChartConfig;

  const horizontalPadding = Math.max(10 - (data?.length ?? 0), 0) * 50;

  return (
    <div className={cn('w-full h-full', className)}>
      <ChartContainer
        config={chartConfig as ChartConfig}
        className={cn('h-56', 'w-full')}
      >
        {isLoading || !data || error ? (
          <div className="h-full w-full">
            <Skeleton className="h-full w-full" />
          </div>
        ) : <LineChart
          margin={{ top: 10, right: 10, bottom: 0, left: -12 }}
          accessibilityLayer
          data={convertedScores}
        >
          <CartesianGrid vertical={false} />
          <XAxis
            type="category"
            dataKey="timestamp"
            tickLine={false}
            axisLine={false}
            tickFormatter={(value: number) => formatTimestamp(`${value}Z`)}
            height={8}
            padding={{ left: horizontalPadding, right: horizontalPadding }}
          />
          <YAxis
            tickLine={false}
            axisLine={false}
            tickMargin={8}
            tickCount={5}
          />
          <ChartTooltip
            cursor={false}
            content={<ChartTooltipContent hideLabel className="min-w-60" />}
          />
          {Array.from(keys).filter((key) => showScores.includes(key)).map((key) => (
            <Line
              dot={{
                stroke: chartConfig[key].color,
                strokeWidth: 4,
                r: 2,
              }}
              dataKey={key}
              stroke={chartConfig[key].color}
              key={key}
              isAnimationActive={false}
            />
          ))}
        </LineChart>
        }
      </ChartContainer>
      <div className="flex flex-row justify-center w-full space-x-2 items-center">
        {Array.from(keys).map((key) => (
          <div
            key={key}
            className={
              "flex items-center text-sm cursor-pointer " +
              "decoration-dashed text-muted-foreground"
            }
            style={showScores.includes(key) ? {
              color: chartConfig[key].color,
            } : {}}
            onClick={() => {
              let newShowScores = new Set(showScores);
              if (newShowScores.has(key)) {
                newShowScores.delete(key);
              } else {
                newShowScores.add(key);
              }
              setShowScores(Array.from(newShowScores));
            }}
          >
            <Minus className="h-4 w-4 mt-1" />
            <Label className="cursor-pointer">
              {key}
            </Label>
          </div>
        ))}
      </div>
    </div>
  );
}<|MERGE_RESOLUTION|>--- conflicted
+++ resolved
@@ -1,16 +1,10 @@
 import { CartesianGrid, Line, LineChart, XAxis, YAxis } from "recharts";
 import { ChartConfig, ChartContainer, ChartTooltip, ChartTooltipContent } from "../ui/chart";
-<<<<<<< HEAD
 import { Skeleton } from "../ui/skeleton";
 import { EvaluationTimeProgression } from "@/lib/evaluation/types";
 import { useEffect, useMemo, useState } from "react";
 import { Minus } from "lucide-react";
 import { Label } from "../ui/label";
-=======
-import { cn, formatTimestamp, swrFetcher } from "@/lib/utils";
-import { useEffect, useState } from "react";
-
->>>>>>> 5fae7000
 import { AggregationFunction } from "@/lib/clickhouse/utils";
 import { EvaluationTimeProgression } from "@/lib/evaluation/types";
 import { Label } from "../ui/label";
@@ -58,7 +52,7 @@
       evaluationId,
       ...Object.fromEntries(names.map((name, index) => ([name, values[index]]))),
     })) ?? [],
-  [data]
+    [data]
   );
 
   const chartConfig = Object.fromEntries(Array.from(keys).map((key, index) => ([
