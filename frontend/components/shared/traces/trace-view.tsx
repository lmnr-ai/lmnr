"use client";

import { TooltipPortal } from "@radix-ui/react-tooltip";
import { ChartNoAxesGantt, Disc, Disc2, Minus, Plus } from "lucide-react";
import Image from "next/image";
import Link from "next/link";
import { usePathname, useRouter, useSearchParams } from "next/navigation";
import React, { useCallback, useEffect, useMemo, useRef } from "react";

import smallLogo from "@/assets/logo/icon.svg";
import SessionPlayer, { SessionPlayerHandle } from "@/components/shared/traces/session-player";
import { SpanView } from "@/components/shared/traces/span-view";
import { TraceStatsShields } from "@/components/traces/stats-shields";
import LangGraphView from "@/components/traces/trace-view/lang-graph-view";
import LangGraphViewTrigger from "@/components/traces/trace-view/lang-graph-view-trigger";
import Minimap from "@/components/traces/trace-view/minimap";
import { ScrollContextProvider } from "@/components/traces/trace-view/scroll-context";
import Timeline from "@/components/traces/trace-view/timeline";
import TraceViewStoreProvider, {
  MAX_ZOOM,
  MIN_TREE_VIEW_WIDTH,
  MIN_ZOOM,
  TraceViewSpan,
  useTraceViewStoreContext,
} from "@/components/traces/trace-view/trace-view-store.tsx";
import Tree from "@/components/traces/trace-view/tree";
import { Button } from "@/components/ui/button";
import { ResizableHandle, ResizablePanel, ResizablePanelGroup } from "@/components/ui/resizable";
import { Tooltip, TooltipContent, TooltipProvider, TooltipTrigger } from "@/components/ui/tooltip";
<<<<<<< HEAD
import { SPAN_KEYS } from "@/lib/lang-graph/types";
import { Span, SpanType, Trace } from "@/lib/traces/types";
=======
import { Span, Trace } from "@/lib/traces/types";
>>>>>>> 9fa0a037
import { cn } from "@/lib/utils";

interface TraceViewProps {
  trace: Trace;
  spans: Span[];
}

const PureTraceView = ({ trace, spans }: TraceViewProps) => {
  const searchParams = useSearchParams();
  const router = useRouter();
  const pathName = usePathname();
  const browserSessionRef = useRef<SessionPlayerHandle>(null);
<<<<<<< HEAD
  const [showLangGraph, setShowLangGraph] = useState(true);

  const [zoomLevel, setZoomLevel] = useState<number>(1);
  const handleZoomIn = useCallback(() => {
    setZoomLevel((prev) => Math.min(prev + ZOOM_INCREMENT, MAX_ZOOM));
  }, []);

  const handleZoomOut = useCallback(() => {
    setZoomLevel((prev) => Math.max(prev - ZOOM_INCREMENT, MIN_ZOOM));
  }, []);

  const hasLangGraph = useMemo(
    () => !!spans.find((s) => s.attributes && has(s.attributes, SPAN_KEYS.NODES) && has(s.attributes, SPAN_KEYS.EDGES)),
    [spans]
  );

  const llmSpanIds = useMemo(
    () =>
      spans
        .filter((span) => span.spanType === SpanType.LLM)
        .sort((a, b) => new Date(a.startTime).getTime() - new Date(b.startTime).getTime())
        .map((span) => span.spanId),
    [spans]
  );

  const [selectedSpan, setSelectedSpan] = useState<Span | null>(
    searchParams.get("spanId")
      ? spans.find((span: Span) => span.spanId === searchParams.get("spanId")) || null
      : spans?.[0] || null
  );

  const [activeSpans, setActiveSpans] = useState<string[]>([]);
=======
>>>>>>> 9fa0a037

  const {
    tab,
    setTab,
    setSpans,
    setTrace,
    selectedSpan,
    setSelectedSpan,
    browserSession,
    setBrowserSession,
    zoom,
    handleZoom,
    setBrowserSessionTime,
    setLangGraph,
    langGraph,
    getHasLangGraph,
  } = useTraceViewStoreContext((state) => ({
    tab: state.tab,
    setTab: state.setTab,
    setSpans: state.setSpans,
    setTrace: state.setTrace,
    selectedSpan: state.selectedSpan,
    setSelectedSpan: state.setSelectedSpan,
    search: state.search,
    setSearch: state.setSearch,
    searchEnabled: state.searchEnabled,
    setSearchEnabled: state.setSearchEnabled,
    zoom: state.zoom,
    handleZoom: state.setZoom,
    browserSession: state.browserSession,
    setBrowserSession: state.setBrowserSession,
    setBrowserSessionTime: state.setSessionTime,
    setLangGraph: state.setLangGraph,
    langGraph: state.langGraph,
    getHasLangGraph: state.getHasLangGraph,
  }));

  const { treeWidth, setTreeWidth } = useTraceViewStoreContext((state) => ({
    treeWidth: state.treeWidth,
    setTreeWidth: state.setTreeWidth,
    spanPath: state.spanPath,
    setSpanPath: state.setSpanPath,
  }));

  const hasLangGraph = useMemo(() => getHasLangGraph(), [getHasLangGraph]);

<<<<<<< HEAD
    for (const span of spans) {
      if (span.parentSpanId) {
        if (!childSpans[span.parentSpanId]) {
          childSpans[span.parentSpanId] = [];
        }
        childSpans[span.parentSpanId].push(span);
      }
    }

    // Sort child spans for each parent by start time
    for (const parentId in childSpans) {
      childSpans[parentId].sort((a, b) => new Date(a.startTime).getTime() - new Date(b.startTime).getTime());
    }

    return {
      childSpans,
      topLevelSpans,
    };
  }, [spans]);

  const [treeViewWidth, setTreeViewWidth] = useState(MIN_TREE_VIEW_WIDTH);

  const handleTimelineChange = useCallback(
    (time: number) => {
      setBrowserSessionTime(time);

      const activeSpans = spans.filter((span: Span) => {
        const spanStartTime = new Date(span.startTime).getTime();
        const spanEndTime = new Date(span.endTime).getTime();

        return spanStartTime <= time && spanEndTime >= time && span.parentSpanId !== null;
      });

      setActiveSpans(activeSpans.map((span) => span.spanId));
    },
    [spans]
  );

  useEffect(() => {
    try {
      if (typeof window !== "undefined") {
        const savedWidth = localStorage.getItem("trace-view:tree-view-width");
        if (savedWidth) {
          setTreeViewWidth(Math.max(MIN_TREE_VIEW_WIDTH, parseInt(savedWidth, 10)));
        }
      }
    } catch (e) { }
  }, []);

  useEffect(() => {
    try {
      if (typeof window !== "undefined") {
        localStorage.setItem("trace-view:tree-view-width", treeViewWidth.toString());
=======
  const handleSpanSelect = useCallback(
    (span?: TraceViewSpan) => {
      if (span) {
        const params = new URLSearchParams(searchParams);
        params.set("spanId", span.spanId);
        router.push(`${pathName}?${params.toString()}`);
>>>>>>> 9fa0a037
      }
      setSelectedSpan(span);
    },
    [pathName, router, searchParams, setSelectedSpan]
  );

  const handleResizeTreeView = useCallback(
    (e: React.MouseEvent) => {
      e.preventDefault();
      const startX = e.clientX;
      const startWidth = treeWidth;

      const handleMouseMove = (moveEvent: MouseEvent) => {
        const newWidth = Math.max(MIN_TREE_VIEW_WIDTH, startWidth + moveEvent.clientX - startX);
        setTreeWidth(newWidth);
      };

      const handleMouseUp = () => {
        document.removeEventListener("mousemove", handleMouseMove);
        document.removeEventListener("mouseup", handleMouseUp);
      };

      document.addEventListener("mousemove", handleMouseMove);
      document.addEventListener("mouseup", handleMouseUp);
    },
    [treeWidth, setTreeWidth]
  );

  useEffect(() => {
    if (trace.hasBrowserSession) {
      setBrowserSession(true);
    }
  }, [setBrowserSession, trace.hasBrowserSession]);

  useEffect(() => {
    setSpans(spans);
    setTrace(trace);

    const spanId = searchParams.get("spanId");
    const span = spans?.find((s) => s.spanId === spanId) || spans?.[0];

    if (span) {
      setSelectedSpan({ ...span, collapsed: false });
    }
  }, []);

  return (
    <ScrollContextProvider>
      <div className="flex flex-col h-full w-full overflow-clip">
        <div className="flex flex-none items-center border-b px-4 py-3.5 gap-2">
          <Link className="mr-2" href="/projects">
            <Image alt="Laminar AI logo" src={smallLogo} width={20} height={20} />
          </Link>
          <span>Trace</span>
          <TraceStatsShields className="bg-background z-50" trace={trace} />
          {trace?.hasBrowserSession && (
            <TooltipProvider>
              <Tooltip>
                <TooltipTrigger asChild>
                  <Button
                    className="hover:bg-secondary px-1.5"
                    variant="ghost"
                    onClick={() => setBrowserSession(!browserSession)}
                  >
                    {browserSession ? (
                      <Disc2 className={cn({ "text-primary w-4 h-4": browserSession })} />
                    ) : (
                      <Disc className="w-4 h-4" />
                    )}
                  </Button>
                </TooltipTrigger>
                <TooltipPortal>
<<<<<<< HEAD
                  <TooltipContent>{showBrowserSession ? "Hide Media Viewer" : "Show Media Viewer"}</TooltipContent>
=======
                  <TooltipContent>{browserSession ? "Hide Browser Session" : "Show Browser Session"}</TooltipContent>
>>>>>>> 9fa0a037
                </TooltipPortal>
              </Tooltip>
            </TooltipProvider>
          )}
          {hasLangGraph && <LangGraphViewTrigger setOpen={setLangGraph} open={langGraph} />}
        </div>
        <div className="flex flex-col h-full w-full overflow-hidden">
          <ResizablePanelGroup direction="vertical">
            <ResizablePanel className="flex size-full">
              <div className="flex h-full flex-col flex-none relative" style={{ width: treeWidth }}>
                <div className="flex gap-2 px-2 py-2 h-10 border-b box-border">
                  <Button
                    onClick={() => setTab("timeline")}
                    variant="outline"
                    className={cn("h-6 text-xs px-1.5", {
                      "border-primary text-primary": tab === "timeline",
                    })}
                  >
                    <ChartNoAxesGantt size={14} className="mr-1" />
                    <span>Timeline</span>
                  </Button>
                  {tab === "timeline" && (
                    <>
                      <Button
                        disabled={zoom === MAX_ZOOM}
                        className="h-6 w-6 ml-auto"
                        variant="outline"
                        size="icon"
                        onClick={() => handleZoom("in")}
                      >
                        <Plus className="w-4 h-4" />
                      </Button>
                      <Button
                        disabled={zoom === MIN_ZOOM}
                        className="h-6 w-6"
                        variant="outline"
                        size="icon"
                        onClick={() => handleZoom("out")}
                      >
                        <Minus className="w-4 h-4" />
                      </Button>
                    </>
                  )}
                </div>
                {tab === "timeline" && <Timeline />}
                {tab === "tree" && (
                  <div className="flex flex-1 overflow-hidden relative">
                    <Tree onSpanSelect={handleSpanSelect} />
                    <Minimap onSpanSelect={handleSpanSelect} />
                  </div>
                )}
                <div
                  className="absolute top-0 right-0 h-full cursor-col-resize z-50 group w-2"
                  onMouseDown={handleResizeTreeView}
                >
                  <div className="absolute top-0 right-0 h-full w-px bg-border group-hover:w-1 group-hover:bg-blue-400 transition-colors" />
                </div>
              </div>
              {selectedSpan && (
                <div className="flex-grow overflow-hidden flex-wrap">
                  <SpanView key={selectedSpan.spanId} spanId={selectedSpan.spanId} traceId={trace.id} />
                </div>
              )}
            </ResizablePanel>
            {browserSession && (
              <>
                <ResizableHandle className="z-50" withHandle />
                <ResizablePanel
                  style={{
                    display: browserSession ? "block" : "none",
                  }}
                >
                  <SessionPlayer
                    onClose={() => setShowBrowserSession(false)}
                    ref={browserSessionRef}
                    hasBrowserSession={trace.hasBrowserSession}
                    traceId={trace.id}
                    onTimelineChange={setBrowserSessionTime}
                  />
                </ResizablePanel>
              </>
            )}
            {langGraph && hasLangGraph && <LangGraphView spans={spans} />}
          </ResizablePanelGroup>
        </div>
      </div>
    </ScrollContextProvider>
  );
};

export default function TraceView(props: TraceViewProps) {
  return (
    <TraceViewStoreProvider>
      <PureTraceView {...props} />
    </TraceViewStoreProvider>
  );
}<|MERGE_RESOLUTION|>--- conflicted
+++ resolved
@@ -5,10 +5,10 @@
 import Image from "next/image";
 import Link from "next/link";
 import { usePathname, useRouter, useSearchParams } from "next/navigation";
-import React, { useCallback, useEffect, useMemo, useRef } from "react";
+import React, { useCallback, useEffect, useMemo } from "react";
 
 import smallLogo from "@/assets/logo/icon.svg";
-import SessionPlayer, { SessionPlayerHandle } from "@/components/shared/traces/session-player";
+import SessionPlayer from "@/components/shared/traces/session-player";
 import { SpanView } from "@/components/shared/traces/span-view";
 import { TraceStatsShields } from "@/components/traces/stats-shields";
 import LangGraphView from "@/components/traces/trace-view/lang-graph-view";
@@ -27,12 +27,7 @@
 import { Button } from "@/components/ui/button";
 import { ResizableHandle, ResizablePanel, ResizablePanelGroup } from "@/components/ui/resizable";
 import { Tooltip, TooltipContent, TooltipProvider, TooltipTrigger } from "@/components/ui/tooltip";
-<<<<<<< HEAD
-import { SPAN_KEYS } from "@/lib/lang-graph/types";
 import { Span, SpanType, Trace } from "@/lib/traces/types";
-=======
-import { Span, Trace } from "@/lib/traces/types";
->>>>>>> 9fa0a037
 import { cn } from "@/lib/utils";
 
 interface TraceViewProps {
@@ -44,42 +39,6 @@
   const searchParams = useSearchParams();
   const router = useRouter();
   const pathName = usePathname();
-  const browserSessionRef = useRef<SessionPlayerHandle>(null);
-<<<<<<< HEAD
-  const [showLangGraph, setShowLangGraph] = useState(true);
-
-  const [zoomLevel, setZoomLevel] = useState<number>(1);
-  const handleZoomIn = useCallback(() => {
-    setZoomLevel((prev) => Math.min(prev + ZOOM_INCREMENT, MAX_ZOOM));
-  }, []);
-
-  const handleZoomOut = useCallback(() => {
-    setZoomLevel((prev) => Math.max(prev - ZOOM_INCREMENT, MIN_ZOOM));
-  }, []);
-
-  const hasLangGraph = useMemo(
-    () => !!spans.find((s) => s.attributes && has(s.attributes, SPAN_KEYS.NODES) && has(s.attributes, SPAN_KEYS.EDGES)),
-    [spans]
-  );
-
-  const llmSpanIds = useMemo(
-    () =>
-      spans
-        .filter((span) => span.spanType === SpanType.LLM)
-        .sort((a, b) => new Date(a.startTime).getTime() - new Date(b.startTime).getTime())
-        .map((span) => span.spanId),
-    [spans]
-  );
-
-  const [selectedSpan, setSelectedSpan] = useState<Span | null>(
-    searchParams.get("spanId")
-      ? spans.find((span: Span) => span.spanId === searchParams.get("spanId")) || null
-      : spans?.[0] || null
-  );
-
-  const [activeSpans, setActiveSpans] = useState<string[]>([]);
-=======
->>>>>>> 9fa0a037
 
   const {
     tab,
@@ -125,69 +84,21 @@
   }));
 
   const hasLangGraph = useMemo(() => getHasLangGraph(), [getHasLangGraph]);
-
-<<<<<<< HEAD
-    for (const span of spans) {
-      if (span.parentSpanId) {
-        if (!childSpans[span.parentSpanId]) {
-          childSpans[span.parentSpanId] = [];
-        }
-        childSpans[span.parentSpanId].push(span);
-      }
-    }
-
-    // Sort child spans for each parent by start time
-    for (const parentId in childSpans) {
-      childSpans[parentId].sort((a, b) => new Date(a.startTime).getTime() - new Date(b.startTime).getTime());
-    }
-
-    return {
-      childSpans,
-      topLevelSpans,
-    };
-  }, [spans]);
-
-  const [treeViewWidth, setTreeViewWidth] = useState(MIN_TREE_VIEW_WIDTH);
-
-  const handleTimelineChange = useCallback(
-    (time: number) => {
-      setBrowserSessionTime(time);
-
-      const activeSpans = spans.filter((span: Span) => {
-        const spanStartTime = new Date(span.startTime).getTime();
-        const spanEndTime = new Date(span.endTime).getTime();
-
-        return spanStartTime <= time && spanEndTime >= time && span.parentSpanId !== null;
-      });
-
-      setActiveSpans(activeSpans.map((span) => span.spanId));
-    },
+  const llmSpanIds = useMemo(
+    () =>
+      spans
+        .filter((span) => span.spanType === SpanType.LLM)
+        .sort((a, b) => new Date(a.startTime).getTime() - new Date(b.startTime).getTime())
+        .map((span) => span.spanId),
     [spans]
   );
 
-  useEffect(() => {
-    try {
-      if (typeof window !== "undefined") {
-        const savedWidth = localStorage.getItem("trace-view:tree-view-width");
-        if (savedWidth) {
-          setTreeViewWidth(Math.max(MIN_TREE_VIEW_WIDTH, parseInt(savedWidth, 10)));
-        }
-      }
-    } catch (e) { }
-  }, []);
-
-  useEffect(() => {
-    try {
-      if (typeof window !== "undefined") {
-        localStorage.setItem("trace-view:tree-view-width", treeViewWidth.toString());
-=======
   const handleSpanSelect = useCallback(
     (span?: TraceViewSpan) => {
       if (span) {
         const params = new URLSearchParams(searchParams);
         params.set("spanId", span.spanId);
         router.push(`${pathName}?${params.toString()}`);
->>>>>>> 9fa0a037
       }
       setSelectedSpan(span);
     },
@@ -260,11 +171,7 @@
                   </Button>
                 </TooltipTrigger>
                 <TooltipPortal>
-<<<<<<< HEAD
-                  <TooltipContent>{showBrowserSession ? "Hide Media Viewer" : "Show Media Viewer"}</TooltipContent>
-=======
-                  <TooltipContent>{browserSession ? "Hide Browser Session" : "Show Browser Session"}</TooltipContent>
->>>>>>> 9fa0a037
+                  <TooltipContent>{browserSession ? "Hide Media Viewer" : "Show Media Viewer"}</TooltipContent>
                 </TooltipPortal>
               </Tooltip>
             </TooltipProvider>
@@ -338,10 +245,10 @@
                   }}
                 >
                   <SessionPlayer
-                    onClose={() => setShowBrowserSession(false)}
-                    ref={browserSessionRef}
+                    onClose={() => setBrowserSession(false)}
                     hasBrowserSession={trace.hasBrowserSession}
                     traceId={trace.id}
+                    llmSpanIds={llmSpanIds}
                     onTimelineChange={setBrowserSessionTime}
                   />
                 </ResizablePanel>
