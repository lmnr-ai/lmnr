"use client";

import { ArrowUpRight } from "lucide-react";
import Image, { StaticImageData } from "next/image";
import Link from "next/link";
import { useEffect, useState } from "react";
import { useInView } from "react-intersection-observer";

import browserAgentObservability from "@/assets/landing/browser-agent-observability.png";
import clarum from "@/assets/landing/companies/clarum.png";
import remo from "@/assets/landing/companies/remo.svg";
import saturn from "@/assets/landing/companies/saturn.png";
import datasets from "@/assets/landing/datasets.png";
import evals from "@/assets/landing/evals.png";
import labeling from "@/assets/landing/labeling.png";
import llmPlayground from "@/assets/landing/llm-playground.png";
import playground from "@/assets/landing/playground.png";
import traces from "@/assets/landing/traces.png";
import yc from "@/assets/landing/yc.svg";
import { IconBrowserUse, IconPlaywright } from "@/components/ui/icons";
import { SpanType } from "@/lib/traces/types";

import FrameworksGrid from "../integrations/frameworks-grid";
import SpanTypeIcon from "../traces/span-type-icon";
import { Button } from "../ui/button";
import CodeHighlighter from "../ui/code-highlighter";
import DatasetsAnimation from "./datasets-animation";
import Footer from "./footer";
import FeatureCard from "./feature-card";

interface Section {
  id: string;
  title: string;
  description: string;
  pythonCodeExample?: string;
  tsCodeExample?: string;
  docsLink: string;
  callToAction: string;
  image: StaticImageData;
  isNew?: boolean;
}

const sections: Section[] = [
  {
    id: "traces",
    title: "Observability",
    description: `Tracing is the most crucial component in debugging and improving your AI app. It brings visibility into every
    execution step while collecting valuable data for evaluations and fine-tuning.
    With Laminar, you can start tracing with a single line of code.`,
    pythonCodeExample: `from lmnr import Laminar, observe

# automatically traces common LLM frameworks and SDKs
Laminar.initialize(project_api_key="...")

@observe() # you can also manually trace any function
def my_function(...):
    ...

`,
    tsCodeExample: `import { Laminar, observe } from '@lmnr-ai/lmnr';

// automatically traces common LLM frameworks and SDKs
Laminar.initialize({ projectApiKey: "..." });

// you can also manually trace any function
const myFunction = observe({name: 'myFunc'}, async () => {
...
})`,
    image: traces,
    docsLink: "https://docs.lmnr.ai/tracing/introduction",
    callToAction: "Start tracing your LLM app",
  },
  {
    id: "evals",
    title: "Evals",
    description: `Evals are unit tests for your AI app. 
    They help you answer questions like "Did my last change improve the performance?".
    With Laminar, you can run custom evals via code, CLI, or CI/CD pipeline.`,
    image: evals,
    pythonCodeExample: `from lmnr import evaluate

evaluate(
  data=[ ... ],
  executor=my_function,
  evaluators={
    "accuracy": lambda output, target: ...
  }
)`,
    tsCodeExample: `import { evaluate } from '@lmnr-ai/lmnr';

evaluate({
  data: [ ... ],
  executor: myFunction,
  evaluators: {
      accuracy: (output, target) => ...
  }
});`,
    docsLink: "https://docs.lmnr.ai/evaluations/introduction",
    callToAction: "Bring rigor to your LLM app",
  },
  {
    id: "playground",
    title: "Playground",
    description: `Playground is a tool that allows you to test your LLM app.`,
    image: playground,
    docsLink: "https://docs.lmnr.ai/playground/introduction",
    callToAction: "Try out Laminar Playground",
  },
  {
    id: "labeling",
    title: "Labeling",
    description: `Labeling is a tool that allows you to label your data.`,
    image: labeling,
    docsLink: "https://docs.lmnr.ai/labeling/introduction",
    callToAction: "Label your data",
  },
];

export default function Landing() {
  const [selectedSection, setSelectedSection] = useState<Section>(sections[0]);
  const [autoRotate, setAutoRotate] = useState(true);

  const handleSectionSelect = (section: Section) => {
    setSelectedSection(section);
    setAutoRotate(false);
    setTimeout(() => setAutoRotate(true), 10000);
  };

  useEffect(() => {
    if (!autoRotate) return;

    const timer = setInterval(() => {
      setSelectedSection((current) => {
        const currentIndex = sections.findIndex((section) => section.id === current.id);
        const nextIndex = (currentIndex + 1) % sections.length;
        return sections[nextIndex];
      });
    }, 3000);

    return () => clearInterval(timer);
  }, [autoRotate]);

  return (
    <>
      <div className="flex flex-col z-30 items-center pt-28 space-y-8">
        <div className="flex flex-col w-full max-w-full xl:max-w-[1200px] space-y-8">
          <div className="flex flex-col">
            <div className="flex flex-col items-center py-6 md:py-16 text-center relative">
              <div className="z-20 flex flex-col items-center gap-4 md:gap-6">
                <p className="text-[2.4rem] leading-tight tracking-tight md:text-[3.5rem] md:leading-tight text-white font-semibold animate-in fade-in duration-500 font-manrope">
                  How developers <br className="md:hidden" />{" "}
                  <span className="">build reliable AI agents.</span>
                </p>
                <p className="text-2xl text-white/85 font-semibold tracking-normal px-2 md:px-0 font-manrope">
                  The single open-source platform to trace, evaluate, and analyze AI agents.
                </p>
                <div className="flex space-x-4 items-center">
                  <Link href="/sign-up">
                    <Button className="w-40 h-12 text-base">Get started - free</Button>
                  </Link>
                  <Link target="_blank" href="https://docs.lmnr.ai">
                    <Button
                      className="w-40 h-12 text-base bg-transparent border-white text-white hover:bg-white/10"
                      variant="outline"
                    >
                      Read the docs
                    </Button>
                  </Link>
                </div>
                <div className="flex justify-center items-center gap-4 flex-col mt-2 md:mt-4">
                  <span className="text-sm text-white">Backed by</span>
                  <Image src={yc} alt="backed by Y Combinator" className="w-32 sm:w-40 md:w-60" />
                </div>
              </div>
            </div>
          </div>
        </div>
<<<<<<< HEAD
        <div className="flex flex-col items-center bg-primary w-full">
          <div className="flex flex-col w-full max-w-full xl:max-w-[1200px]">

            <div className="flex flex-col w-full relative md:pb-0 rounded">
              <div
                key={selectedSection.id}
                className="z-20 col-span-2 pt-8"
              >
                <div className="flex flex-wrap border-none gap-2 sm:gap-4 col-span-1 overflow-x-auto justify-center pb-8 text-lg font-semibold tracking-wide font-manrope">
                  {sections.map((section, i) => (
                    <button
                      key={i}
                      onClick={() => handleSectionSelect(section)}
                      className={`h-8 px-2 sm:px-3 rounded-md transition-colors duration-200 items-center flex whitespace-nowrap ${selectedSection.id === section.id
                        ? "bg-white/20 text-white"
                        : "text-white/80 hover:text-white"
                        }`}
                    >
                      {section.title}
                      {section.isNew && <span className="text-primary pl-1 sm:pl-2 mb-0.5 text-xs sm:text-sm">new</span>}
                    </button>
                  ))}
                </div>
                <Image
                  alt={selectedSection.title}
                  src={selectedSection.image}
                  priority
                  className="animate-in fade-in duration-500 rounded-lg w-full bg-background object-cover object-top h-[250px] md:h-[400px] lg:h-[700px]"
                />
              </div>
            </div>
            <div className="flex flex-col w-full max-w-full xl:max-w-[1200px]">
              <h1 className="text-4xl font-bold tracking-normal font-manrope text-white py-32">
                With Laminar dev teams monitor agents in production, <br />
                understand agent failure modes, and create evals to improve them.
              </h1>
              <span className="text-white/80 text-base font-semibold font-manrope">
                Why teams choose Laminar
              </span>
              <div className="grid grid-cols-1 sm:grid-cols-2 lg:grid-cols-4 gap-6 my-8 mb-24">
                <FeatureCard
                  title="Fully open source"
                  subtitle="Self-host or use our cloud. Transparent, extensible, and community-driven."
                />
                <FeatureCard
                  title="Highly scalable"
                  subtitle="Optimized pipeline that scales with your traffic without breaking the bank."
                />
                <FeatureCard
                  title="SQL editor"
                  subtitle="Analyze traces and metrics with a built-in SQL workspace."
                />
                <FeatureCard
                  title="Affordable pricing"
                  subtitle="Simple, usage-based pricing designed for startups and scale-ups."
                />
=======
        <div className="flex flex-col w-full max-w-full xl:max-w-[1200px]">
          <div className="flex flex-col w-full relative md:pb-0 rounded">
            <div
              key={selectedSection.id}
              className="z-20 col-span-2 md:block border bg-primary px-4 sm:px-8 pt-8 rounded-none md:rounded-lg"
            >
              <div className="flex flex-wrap border-none gap-2 sm:gap-4 font-medium col-span-1 overflow-x-auto justify-center pb-8">
                {sections.map((section, i) => (
                  <button
                    key={i}
                    onClick={() => handleSectionSelect(section)}
                    className={`border-[1.5px] border-white/80 h-8 px-2 sm:px-3 rounded-md transition-colors duration-200 items-center flex text-sm sm:text-base whitespace-nowrap ${
                      selectedSection.id === section.id
                        ? "bg-white/90 text-black/90 border-b-2"
                        : "text-white hover:bg-white/20 "
                    }`}
                  >
                    {section.title}
                    {section.isNew && <span className="text-primary pl-1 sm:pl-2 mb-0.5 text-xs sm:text-sm">new</span>}
                  </button>
                ))}
>>>>>>> 3e71a1db
              </div>
            </div>
          </div>
        </div>

        <div className="flex flex-col w-full max-w-full xl:max-w-[1200px] py-4 sm:py-8">
          <div className="grid grid-cols-1 md:grid-cols-3 gap-4 sm:gap-6 px-4 sm:px-8 md:px-0">
            <TestimonialCard
              quote={`I can attest to it being the only reliable and performant LLM monitoring platform I${"'"}ve tried. Founding team is great to talk to and super responsive.`}
              author="Tommy He"
              role="CTO"
              company="Clarum"
              logo={clarum}
              className="border-b pb-6 sm:pb-8 md:border-r md:border-b-0"
            />
            <TestimonialCard
              quote={`Laminar's evals help us maintain high accuracy while moving fast, and their team is incredibly responsive. We now use them for every LLM based feature we build.`}
              author="Hashim Rehman"
              role="CTO"
              company="Remo"
              logo={remo}
              className="border-b pb-6 sm:pb-8 md:border-r md:border-b-0"
            />
            <TestimonialCard
              quote={`Laminar's tracing is genuinely great. So much better than the others I${"'"}ve tried.`}
              author="Michael Ettlinger"
              role="CTO"
              company="Saturn"
              logo={saturn}
              className="border-r-0"
            />
          </div>
        </div>
        <div className="flex flex-col w-full max-w-full xl:max-w-[1200px] px-4 md:px-0">
          <h1 className="text-4xl font-bold tracking-normal font-manrope text-white pt-16 pb-8">
            Traces
          </h1>
          <div className="flex flex-col w-full border">
            <div className="flex flex-col">
              <div className="grid grid-cols-1 md:grid-cols-2">
                <InfoCard
                  title="Automatic tracing of LLM frameworks and SDKs with 1 line of code"
                  description="Simply initialize Laminar at the top of your project and popular LLM frameworks and SDKs will be traced automatically."
                  animationOrder={0}
                  className="border-b"
                >
                  <div className="flex flex-col">
                    <div className="flex mt-4 flex-col">
                      <FrameworksGrid className="mt-2" labelTextColor="text-white/70" />
                    </div>
                  </div>
                </InfoCard>
                <InfoCard
                  title="Real-time traces"
                  description="Don't wait for your AI workflows and agents to finish to debug them. Laminar's tracing engine provides real-time traces."
                  animationOrder={1}
                  className="md:border-l border-b"
                >
                  <div className="flex flex-col">
                    <div className="mt-4 bg-black/40 overflow-hidden shadow-lg">
                      <div className="text-xs text-secondary-foreground">
                        <div className="flex w-full items-center space-x-2 h-9 cursor-pointer group relative trace-item-1">
                          <SpanTypeIcon
                            iconClassName="min-w-4 min-h-4"
                            spanType={SpanType.DEFAULT}
                            containerWidth={22}
                            containerHeight={22}
                            size={16}
                          />
                          <div className="text-ellipsis overflow-hidden whitespace-nowrap text-base truncate text-white/80">
                            agent.run_stream
                          </div>
                          <div className="text-secondary-foreground px-2 py-0.5 bg-secondary rounded-full text-xs">
                            52.64s
                          </div>
                          <div className="flex-grow"></div>
                          <div className="flex items-center text-xs font-mono text-muted-foreground px-2">0:00</div>
                        </div>
                        <div className="flex w-full items-center space-x-2 h-9 cursor-pointer group relative pl-5 trace-item-2">
                          <div className="absolute left-3 border-l-2 border-b-2 rounded-bl-lg h-5 w-3 -top-0" />
                          <div className="flex items-center justify-center min-w-[22px] w-[22px] h-[22px] bg-blue-950 rounded-full">
                            <SpanTypeIcon
                              iconClassName="min-w-4 min-h-4"
                              spanType={SpanType.DEFAULT}
                              containerWidth={22}
                              containerHeight={22}
                              size={16}
                            />
                          </div>
                          <div className="text-ellipsis overflow-hidden whitespace-nowrap text-base truncate text-white/80">
                            agent.step
                          </div>
                          <div className="text-secondary-foreground px-2 py-0.5 bg-secondary rounded-full text-xs">
                            52.32s
                          </div>
                          <div className="flex-grow"></div>
                          <div className="flex items-center text-xs font-mono text-muted-foreground px-2">0:00</div>
                        </div>

                        <div className="flex w-full items-center space-x-2 h-9 cursor-pointer group relative pl-12 trace-item-3">
                          <div className="absolute left-10 border-l-2 border-b-2 rounded-bl-lg h-5 w-3 -top-0" />
                          <div className="flex items-center justify-center min-w-[22px] w-[22px] h-[22px] bg-blue-950 rounded-full">
                            <SpanTypeIcon
                              iconClassName="min-w-4 min-h-4"
                              spanType={SpanType.DEFAULT}
                              containerWidth={22}
                              containerHeight={22}
                              size={16}
                            />
                          </div>
                          <div className="text-ellipsis overflow-hidden whitespace-nowrap text-base truncate text-white/80">
                            browser.update_state
                          </div>
                          <div className="text-secondary-foreground px-2 py-0.5 bg-secondary rounded-full text-xs">
                            44.15s
                          </div>
                          <div className="flex-grow"></div>
                          <div className="flex items-center text-xs font-mono text-muted-foreground px-2">0:00</div>
                        </div>

                        <div className="flex w-full items-center space-x-2 h-9 cursor-pointer group relative pl-12 trace-item-4">
                          <div className="absolute left-10 border-l-2 border-b-2 rounded-bl-lg h-12 w-3 -top-7" />
                          <div className="flex items-center justify-center min-w-[22px] w-[22px] h-[22px] bg-blue-950 rounded-full">
                            <SpanTypeIcon
                              iconClassName="min-w-4 min-h-4"
                              spanType={SpanType.DEFAULT}
                              containerWidth={22}
                              containerHeight={22}
                              size={16}
                            />
                          </div>
                          <div className="text-ellipsis overflow-hidden whitespace-nowrap text-base truncate text-white/80">
                            agent.generate_action
                          </div>
                          <div className="text-secondary-foreground px-2 py-0.5 bg-secondary rounded-full text-xs">
                            8.17s
                          </div>
                          <div className="flex-grow"></div>
                          <div className="flex items-center text-xs font-mono text-muted-foreground px-2">0:44</div>
                        </div>

                        <div className="flex w-full items-center space-x-2 h-9 cursor-pointer group relative pl-[4.5rem] trace-item-5">
                          <div className="absolute left-16 border-l-2 border-b-2 rounded-bl-lg h-5 w-3 top-0" />
                          <SpanTypeIcon
                            iconClassName="min-w-4 min-h-4"
                            spanType={SpanType.LLM}
                            containerWidth={22}
                            containerHeight={22}
                            size={16}
                          />
                          <div className="text-ellipsis overflow-hidden whitespace-nowrap text-base truncate text-white/80">
                            anthropic.chat
                          </div>
                          <div className="text-secondary-foreground px-2 py-0.5 bg-secondary rounded-full text-xs">
                            8.17s
                          </div>
                          <div className="flex-grow"></div>
                          <div className="flex items-center text-xs font-mono text-muted-foreground px-2">0:44</div>
                        </div>

                        <div className="flex w-full items-center space-x-2 h-9 cursor-pointer group relative pl-12 trace-item-6">
                          <div className="absolute left-10 border-l-2 border-b-2 rounded-bl-lg h-32 w-3 top-[-108px]" />
                          <SpanTypeIcon
                            iconClassName="min-w-4 min-h-4"
                            spanType={SpanType.TOOL}
                            containerWidth={22}
                            containerHeight={22}
                            size={16}
                          />
                          <div className="text-ellipsis overflow-hidden whitespace-nowrap text-base truncate text-white/80">
                            done
                          </div>
                          <div className="text-secondary-foreground px-2 py-0.5 bg-secondary rounded-full text-xs">
                            0.00s
                          </div>
                          <div className="flex-grow"></div>
                          <div className="flex items-center text-xs font-mono text-muted-foreground px-2">0:52</div>
                        </div>
                      </div>
                    </div>

                    <style jsx>{`
                      @keyframes traceAnimation {
                        0%,
                        5% {
                          opacity: 0;
                          transform: translateY(-5px);
                        }
                        10% {
                          opacity: 1;
                          transform: translateY(0);
                        }
                        70% {
                          opacity: 1;
                          transform: translateY(0);
                        }
                        80% {
                          opacity: 0;
                          transform: translateY(-5px);
                        }
                        100% {
                          opacity: 0;
                          transform: translateY(-5px);
                        }
                      }

                      .trace-item-1 {
                        opacity: 0;
                        animation: traceAnimation 10s infinite;
                        animation-delay: 0s;
                      }

                      .trace-item-2 {
                        opacity: 0;
                        animation: traceAnimation 10s infinite;
                        animation-delay: 0.7s;
                      }

                      .trace-item-3 {
                        opacity: 0;
                        animation: traceAnimation 10s infinite;
                        animation-delay: 1.4s;
                      }

                      .trace-item-4 {
                        opacity: 0;
                        animation: traceAnimation 10s infinite;
                        animation-delay: 2.1s;
                      }

                      .trace-item-5 {
                        opacity: 0;
                        animation: traceAnimation 10s infinite;
                        animation-delay: 2.8s;
                      }

                      .trace-item-6 {
                        opacity: 0;
                        animation: traceAnimation 10s infinite;
                        animation-delay: 3.5s;
                      }
                    `}</style>
                  </div>
                </InfoCard>
              </div>
              <InfoCard
                title="Browser agent observability"
                description={`
Laminar automatically records high-quality browser sessions and syncs them with agent traces to help you see what the browser agent sees.`}
                linkUrl="https://docs.lmnr.ai/tracing/browser-agent-observability"
                actionText="Learn about browser agent observability"
                image={browserAgentObservability}
                animationOrder={2}
                className="border-b items-center"
              >
                <div className="flex items-center gap-2">
                  <div className="flex items-center justify-center w-10 h-10 bg-white/10 rounded-full">
                    <IconBrowserUse className="w-4 h-4 text-white" />
                  </div>
                  <div className="flex items-center justify-center w-10 h-10 bg-white/10 rounded-full">🤘</div>
                  <div className="flex items-center justify-center w-10 h-10 bg-white/10 rounded-full">
                    <IconPlaywright className="w-5 h-5 text-white" />
                  </div>
                </div>
              </InfoCard>
              <div className="grid grid-cols-1 md:grid-cols-2">
                <div className="grid grid-cols-1">
                  <InfoCard
                    title="Experiment with LLM spans in the Playground"
                    description="Open LLM spans in the Playground to experiment with prompts and models."
                    animationOrder={0}
                    className="border-b"
                    actionText="Learn about playgrounds"
                    linkUrl="https://docs.lmnr.ai/playground/quickstart"
                  >
                    <div className="h-[141px] relative">
                      <Image src={llmPlayground} alt="LLM playground" quality={100} />
                      <div className="absolute inset-0 bg-gradient-to-b from-transparent via-background/70 to-background pointer-events-none" />
                    </div>
                  </InfoCard>
                  <InfoCard
                    title="Manage eval datasets in a single place"
                    description="Build datasets from span data and use them for evals and prompt engineering."
                    animationOrder={2}
                    className="border-b md:border-b-0 bg-background"
                    actionText="Learn about datasets"
                    linkUrl="https://docs.lmnr.ai/datasets/quickstart"
                  >
                    <div className="relative">
                      <Image src={datasets} alt="Datasets" quality={100} />
                      <div className="absolute inset-0 bg-gradient-to-b from-transparent via-background/50 to-background pointer-events-none" />
                    </div>
                  </InfoCard>
                </div>
                <div className="grid grid-cols-1">
                  <InfoCard
                    title="Create eval datasets from labeled data"
                    description="Use labeling queues to quickly label data and create eval datasets."
                    animationOrder={1}
                    className="md:border-l border-b"
                    actionText="Learn about labeling queues"
                    linkUrl="https://docs.lmnr.ai/queues/quickstart"
                  >
                    <DatasetsAnimation />
                  </InfoCard>
                  <InfoCard
                    title="Fully Open Source"
                    description="Laminar is fully open source and easy to self-host. Easy to deploy locally or on your own infrastructure with docker compose or helm charts."
                    animationOrder={3}
                    className="md:border-l"
                  >
                    <div className="flex flex-col space-y-4">
                      <Link href="https://github.com/lmnr-ai/lmnr" target="_blank">
                        <div className="flex items-center space-x-3 p-3 bg-white/5 rounded-lg border border-white/10 hover:bg-white/10 hover:border-white/20 transition-all duration-200 cursor-pointer group">
                          <div className="flex items-center justify-center w-10 h-10 bg-white/10 rounded-lg group-hover:bg-white/20 transition-colors">
                            <svg
                              viewBox="0 0 24 24"
                              className="w-6 h-6 text-white group-hover:text-gray-200 transition-colors"
                              fill="currentColor"
                            >
                              <path d="M12 0c-6.626 0-12 5.373-12 12 0 5.302 3.438 9.8 8.207 11.387.599.111.793-.261.793-.577v-2.234c-3.338.726-4.033-1.416-4.033-1.416-.546-1.387-1.333-1.756-1.333-1.756-1.089-.745.083-.729.083-.729 1.205.084 1.839 1.237 1.839 1.237 1.07 1.834 2.807 1.304 3.492.997.107-.775.418-1.305.762-1.604-2.665-.305-5.467-1.334-5.467-5.931 0-1.311.469-2.381 1.236-3.221-.124-.303-.535-1.524.117-3.176 0 0 1.008-.322 3.301 1.23.957-.266 1.983-.399 3.003-.404 1.02.005 2.047.138 3.006.404 2.291-1.552 3.297-1.23 3.297-1.23.653 1.653.242 2.874.118 3.176.77.84 1.235 1.911 1.235 3.221 0 4.609-2.807 5.624-5.479 5.921.43.372.823 1.102.823 2.222v3.293c0 .319.192.694.801.576 4.765-1.589 8.199-6.086 8.199-11.386 0-6.627-5.373-12-12-12z" />
                            </svg>
                          </div>
                          <div className="flex-1">
                            <div className="text-sm font-medium text-white group-hover:text-gray-200 transition-colors">
                              Open Source
                            </div>
                            <div className="text-xs text-white/60 group-hover:text-white/80 transition-colors">
                              Apache 2.0 License
                            </div>
                          </div>
                          <div className="text-xs text-white/80 hover:text-white transition-colors flex items-center">
                            View on GitHub
                            <ArrowUpRight className="ml-1 h-3 w-3 group-hover:translate-x-0.5 group-hover:-translate-y-0.5 transition-transform" />
                          </div>
                        </div>
                      </Link>
                    </div>
                  </InfoCard>
                </div>
              </div>
            </div>
          </div>
        </div>

        <Footer />
      </div>
    </>
  );
}

function InfoCard({
  title,
  description,
  image,
  children,
  className = "",
  linkUrl = undefined,
  actionText = undefined,
  animationOrder = 0,
}: {
  title: string;
  description: string;
  linkUrl?: string;
  actionText?: string;
  image?: StaticImageData;
  children?: React.ReactNode;
  className?: string;
  animationOrder?: number;
}) {
  const { ref, inView } = useInView({
    threshold: 0.1,
    triggerOnce: true,
  });

  const baseDelay = animationOrder * 150;

  return (
    <div
      ref={ref}
      className={`grid transition-all
        relative overflow-hidden ${className}
        ${image ? "grid-cols-2" : ""}
      `}
      style={{
        opacity: inView ? 1 : 0,
        transform: inView ? "translateY(0)" : "translateY(30px)",
        transition: `opacity 600ms ease ${baseDelay}ms, transform 600ms ease ${baseDelay}ms`,
      }}
    >
      <div className="p-10 space-y-2 flex flex-col">
        <h3
          className="text-2xl font-semibold transition-all tracking-normal font-manrope"
          style={{
            opacity: inView ? 1 : 0,
            transform: inView ? "translateX(0)" : "translateX(-10px)",
            transition: `opacity 500ms ease ${baseDelay + 100}ms, transform 500ms ease ${baseDelay + 100}ms`,
          }}
        >
          {title}
        </h3>
        <p
          className="text-secondary-foreground/80 transition-all text-base font-semibold tracking-normal font-manrope"
          style={{
            opacity: inView ? 1 : 0,
            transform: inView ? "translateX(0)" : "translateX(-10px)",
          }}
        >
          {description}
        </p>
        {linkUrl && (
          <div
            style={{
              opacity: inView ? 1 : 0,
              transform: inView ? "translateY(0)" : "translateY(10px)",
              transition: `opacity 500ms ease ${baseDelay + 400}ms, transform 500ms ease ${baseDelay + 400}ms`,
            }}
          >
            <Link href={linkUrl} target="_blank" className="flex flex-col items-start">
              <div className="flex items-center rounded p-1 px-2 text-sm border border-white/20">
                {actionText} <ArrowUpRight className="ml-2 h-4 w-4" />
              </div>
            </Link>
          </div>
        )}
        {children && inView && (
          <div
            style={{
              opacity: inView ? 1 : 0,
              transition: `opacity 500ms ease ${baseDelay + 300}ms`,
            }}
          >
            {children}
          </div>
        )}
      </div>
      {image && (
        <div
          style={{
            opacity: inView ? 1 : 0,
            transform: inView ? "translateY(0)" : "translateY(20px)",
            transition: `opacity 700ms ease ${baseDelay + 500}ms, transform 700ms ease ${baseDelay + 500}ms`,
          }}
        >
          <div className="md:border-l md:border-t-0 border-t">
            <Image src={image} alt={title} className="w-full object-cover object-top" />
          </div>
        </div>
      )}
    </div>
  );
}

function CodeTabs({ pythonCode, tsCode }: { pythonCode?: string; tsCode?: string }) {
  const [selectedLang, setSelectedLang] = useState("typescript");

  return (
    <div className="w-full bg-black rounded-lg h-full flex flex-col">
      <div className="p-4 flex space-x-2 text-sm font-medium">
        <button
          onClick={() => setSelectedLang("typescript")}
<<<<<<< HEAD
          className={`border border-white/40 h-7 px-2 rounded ${selectedLang === "typescript" ? "bg-white text-black" : "text-white/90 font-medium"
            }`}
=======
          className={`border border-white/40 h-7 px-2 rounded ${
            selectedLang === "typescript" ? "bg-white text-black" : "text-white/90 font-medium"
          }`}
>>>>>>> 3e71a1db
        >
          TypeScript
        </button>
        <button
          onClick={() => setSelectedLang("python")}
<<<<<<< HEAD
          className={`border border-white/40 h-7 px-2 rounded ${selectedLang === "python" ? "bg-white text-black" : "text-white/90 font-medium"
            }`}
=======
          className={`border border-white/40 h-7 px-2 rounded ${
            selectedLang === "python" ? "bg-white text-black" : "text-white/90 font-medium"
          }`}
>>>>>>> 3e71a1db
        >
          Python
        </button>
      </div>

      <div className="p-4">
        {selectedLang === "python" && (
          <CodeHighlighter
            className="bg-black border-white"
            code={pythonCode || ""}
            language="python"
            copyable={false}
          />
        )}
        {selectedLang === "typescript" && (
          <CodeHighlighter
            className="bg-black border-white"
            code={tsCode || ""}
            language="javascript"
            copyable={false}
          />
        )}
      </div>
    </div>
  );
}

function TestimonialCard({
  quote,
  author,
  role,
  company,
  logo,
  className = "",
}: {
  quote: string;
  author: string;
  role: string;
  company: string;
  logo: StaticImageData;
  className?: string;
}) {
  return (
    <div className={`p-6 flex flex-col h-full gap-8 ${className}`}>
      <div className="flex items-center gap-4 mt-6 text-sm md:text-base justify-between">
        <div>
          <p className="text-white font-medium">{author}</p>
          <p className="text-white/60 text-sm">
            {role}, {company}
          </p>
        </div>
        <Image src={logo} alt={company} className="h-10 w-20 object-contain" />
      </div>
      <p className="text-secondary-foreground text-sm font-light">{quote}</p>
    </div>
  );
}<|MERGE_RESOLUTION|>--- conflicted
+++ resolved
@@ -175,7 +175,6 @@
             </div>
           </div>
         </div>
-<<<<<<< HEAD
         <div className="flex flex-col items-center bg-primary w-full">
           <div className="flex flex-col w-full max-w-full xl:max-w-[1200px]">
 
@@ -232,29 +231,6 @@
                   title="Affordable pricing"
                   subtitle="Simple, usage-based pricing designed for startups and scale-ups."
                 />
-=======
-        <div className="flex flex-col w-full max-w-full xl:max-w-[1200px]">
-          <div className="flex flex-col w-full relative md:pb-0 rounded">
-            <div
-              key={selectedSection.id}
-              className="z-20 col-span-2 md:block border bg-primary px-4 sm:px-8 pt-8 rounded-none md:rounded-lg"
-            >
-              <div className="flex flex-wrap border-none gap-2 sm:gap-4 font-medium col-span-1 overflow-x-auto justify-center pb-8">
-                {sections.map((section, i) => (
-                  <button
-                    key={i}
-                    onClick={() => handleSectionSelect(section)}
-                    className={`border-[1.5px] border-white/80 h-8 px-2 sm:px-3 rounded-md transition-colors duration-200 items-center flex text-sm sm:text-base whitespace-nowrap ${
-                      selectedSection.id === section.id
-                        ? "bg-white/90 text-black/90 border-b-2"
-                        : "text-white hover:bg-white/20 "
-                    }`}
-                  >
-                    {section.title}
-                    {section.isNew && <span className="text-primary pl-1 sm:pl-2 mb-0.5 text-xs sm:text-sm">new</span>}
-                  </button>
-                ))}
->>>>>>> 3e71a1db
               </div>
             </div>
           </div>
@@ -716,27 +692,15 @@
       <div className="p-4 flex space-x-2 text-sm font-medium">
         <button
           onClick={() => setSelectedLang("typescript")}
-<<<<<<< HEAD
           className={`border border-white/40 h-7 px-2 rounded ${selectedLang === "typescript" ? "bg-white text-black" : "text-white/90 font-medium"
             }`}
-=======
-          className={`border border-white/40 h-7 px-2 rounded ${
-            selectedLang === "typescript" ? "bg-white text-black" : "text-white/90 font-medium"
-          }`}
->>>>>>> 3e71a1db
         >
           TypeScript
         </button>
         <button
           onClick={() => setSelectedLang("python")}
-<<<<<<< HEAD
           className={`border border-white/40 h-7 px-2 rounded ${selectedLang === "python" ? "bg-white text-black" : "text-white/90 font-medium"
             }`}
-=======
-          className={`border border-white/40 h-7 px-2 rounded ${
-            selectedLang === "python" ? "bg-white text-black" : "text-white/90 font-medium"
-          }`}
->>>>>>> 3e71a1db
         >
           Python
         </button>
