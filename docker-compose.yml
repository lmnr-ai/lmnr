--- conflicted
+++ resolved
@@ -56,13 +56,8 @@
       SHARED_SECRET_TOKEN: ${SHARED_SECRET_TOKEN}
       NEXTAUTH_URL: http://localhost:5667
       NEXTAUTH_SECRET: some_secret
-<<<<<<< HEAD
-      NEXT_PUBLIC_URL: http://localhost:3000
-      ENVIRONMENT: LITE
-=======
       NEXT_PUBLIC_URL: http://localhost:5667
       ENVIRONMENT: LITE # this disables runtime dependency on clickhouse
->>>>>>> a11ed26b
 
   app-server:
     image: ghcr.io/lmnr-ai/app-server
